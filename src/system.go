package main

import (
	"arena"
	"bufio"
	"fmt"
	"image"
	"io"
	"io/ioutil"
	"log"
	"math"
	"os"
	"path/filepath"
	"sort"
	"strconv"
	"strings"
	"sync"
	"time"

	"github.com/samhocevar/beep"
	"github.com/samhocevar/beep/speaker"
	lua "github.com/yuin/gopher-lua"
)

const (
	MaxSimul        = 4
	MaxAttachedChar = 1
)

var (
	FPS           = 60
	Mp3SampleRate = 44100
)

// sys
// The only instance of a System struct.
// Do not create more than 1.
var sys = System{
	randseed:          int32(time.Now().UnixNano()),
	scrrect:           [...]int32{0, 0, 320, 240},
	gameWidth:         320,
	gameHeight:        240,
	widthScale:        1,
	heightScale:       1,
	brightness:        256,
	roundTime:         -1,
	lifeMul:           1,
	team1VS2Life:      1,
	turnsRecoveryRate: 1.0 / 300,
	soundMixer:        &beep.Mixer{},
	bgm:               *newBgm(),
	soundChannels:     newSoundChannels(16),
	allPalFX:          *newPalFX(),
	bgPalFX:           *newPalFX(),
	ffx:               make(map[string]*FightFx),
	ffxRegexp:         "^(f)|^(s)|^(go)",
	sel:               *newSelect(),
	keyState:          make(map[Key]bool),
	match:             1,
	listenPort:        "7500",
	loader:            *newLoader(),
	numSimul:          [...]int32{2, 2}, numTurns: [...]int32{2, 2},
	ignoreMostErrors:      true,
	superpmap:             *newPalFX(),
	stageList:             make(map[int32]*Stage),
	wincnt:                wincntMap(make(map[string][]int32)),
	wincntFileName:        "save/autolevel.save",
	powerShare:            [...]bool{true, true},
	oldNextAddTime:        1,
	commandLine:           make(chan string),
	cam:                   *newCamera(),
	statusDraw:            true,
	mainThreadTask:        make(chan func(), 65536),
	workpal:               make([]uint32, 256),
	errLog:                log.New(NewLogWriter(), "", log.LstdFlags),
	keyInput:              KeyUnknown,
	wavChannels:           256,
	comboExtraFrameWindow: 1,
	fontShaderVer:         120,
	//FLAC_FrameWait:          -1,
	luaSpriteScale:       1,
	luaPortraitScale:     1,
	lifebarScale:         1,
	lifebarPortraitScale: 1,
	vRetrace:             1,
	consoleRows:          15,
	clipboardRows:        2,
	pngFilter:            false,
	clsnDarken:           true,
	maxBgmVolume:         100,
	stereoEffects:        true,
	panningRange:         30,
	windowCentered:       true,
	saveState:            NewGameState(),
	statePool:            NewGameStatePool(),
	savePool:             NewGameStatePool(),
	loadPool:             NewGameStatePool(),
	luaStringVars:        make(map[string]string),
	luaNumVars:           make(map[string]float32),
	luaTables:            make([]*lua.LTable, 0),
	commandLists:         make([]*CommandList, 0),
	arenaSaveMap:         make(map[int]*arena.Arena),
	arenaLoadMap:         make(map[int]*arena.Arena),
}

type TeamMode int32

const (
	TM_Single TeamMode = iota
	TM_Simul
	TM_Turns
	TM_Tag
	TM_LAST = TM_Tag
)

// System struct, holds most of the data that is accessed globally through the program.
type System struct {
	randseed                int32
	scrrect                 [4]int32
	gameWidth, gameHeight   int32
	widthScale, heightScale float32
	window                  *Window
	gameEnd, frameSkip      bool
	redrawWait              struct{ nextTime, lastDraw time.Time }
	brightness              int32
	roundTime               int32
	lifeMul                 float32
	team1VS2Life            float32
	turnsRecoveryRate       float32
	debugFont               *TextSprite
	debugDraw               bool
	debugRef                [2]int
	soundMixer              *beep.Mixer
	bgm                     Bgm
	soundChannels           *SoundChannels
	allPalFX, bgPalFX       PalFX
	lifebar                 Lifebar
	ffx                     map[string]*FightFx
	ffxRegexp               string
	sel                     Select
	keyState                map[Key]bool
	netInput                *NetInput
	fileInput               *FileInput
	aiInput                 [MaxSimul*2 + MaxAttachedChar]AiInput
	keyConfig               []KeyConfig
	joystickConfig          []KeyConfig
	com                     [MaxSimul*2 + MaxAttachedChar]float32
	autolevel               bool
	home                    int
	gameTime                int32
	match                   int32
	inputRemap              [MaxSimul*2 + MaxAttachedChar]int
	listenPort              string
	round                   int32
	intro                   int32
	time                    int32
	lastHitter              [2]int
	winTeam                 int
	winType                 [2]WinType
	winTrigger              [2]WinType
	matchWins, wins         [2]int32
	roundsExisted           [2]int32
	draws                   int32
	loader                  Loader
	chars                   [MaxSimul*2 + MaxAttachedChar][]*Char
	charList                CharList
	cgi                     [MaxSimul*2 + MaxAttachedChar]CharGlobalInfo
	tmode                   [2]TeamMode
	numSimul, numTurns      [2]int32
	esc                     bool
	loadMutex               sync.Mutex
	ignoreMostErrors        bool
	stringPool              [MaxSimul*2 + MaxAttachedChar]StringPool
	bcStack, bcVarStack     BytecodeStack
	bcVar                   []BytecodeValue
	workingChar             *Char
	workingState            *StateBytecode
	specialFlag             GlobalSpecialFlag
	afterImageMax           int32
	comboExtraFrameWindow   int32
	envShake                EnvShake
	pause                   int32
	pausetime               int32
	pausebg                 bool
	pauseendcmdbuftime      int32
	pauseplayer             int
	super                   int32
	supertime               int32
	superpausebg            bool
	superendcmdbuftime      int32
	superplayer             int
	superdarken             bool
	superanim               *Animation
	superpmap               PalFX
	superpos                [2]float32
	superfacing             float32
	superp2defmul           float32
	envcol                  [3]int32
	envcol_time             int32
	envcol_under            bool
	stage                   *Stage
	stageList               map[int32]*Stage
	stageLoop               bool
	stageLoopNo             int
	helperMax               int32
	nextCharId              int32
	wincnt                  wincntMap
	wincntFileName          string
	powerShare              [2]bool
	tickCount               int
	oldTickCount            int
	tickCountF              float32
	lastTick                float32
	nextAddTime             float32
	oldNextAddTime          float32
	screenleft              float32
	screenright             float32
	xmin, xmax              float32
	winskipped              bool
	paused, step            bool
	roundResetFlg           bool
	reloadFlg               bool
	reloadStageFlg          bool
	reloadLifebarFlg        bool
	reloadCharSlot          [MaxSimul*2 + MaxAttachedChar]bool
	shortcutScripts         map[ShortcutKey]*ShortcutScript
	turbo                   float32
	commandLine             chan string
	drawScale               float32
	zoomlag                 float32
	zoomScale               float32
	zoomPosXLag             float32
	zoomPosYLag             float32
	enableZoomtime          int32
	zoomCameraBound         bool
	zoomStageBound          bool
	zoomPos                 [2]float32
	debugWC                 *Char
	cam                     Camera
	finish                  FinishType
	waitdown                int32
	slowtime                int32
	shuttertime             int32
	fadeintime              int32
	fadeouttime             int32
	projs                   [MaxSimul*2 + MaxAttachedChar][]Projectile
	explods                 [MaxSimul*2 + MaxAttachedChar][]Explod
	explDrawlist            [MaxSimul*2 + MaxAttachedChar][]int
	topexplDrawlist         [MaxSimul*2 + MaxAttachedChar][]int
	underexplDrawlist       [MaxSimul*2 + MaxAttachedChar][]int
	changeStateNest         int32
	sprites                 DrawList
	topSprites              DrawList
	bottomSprites           DrawList
	shadows                 ShadowList
	drawc1                  ClsnRect
	drawc2                  ClsnRect
	drawc2sp                ClsnRect
	drawc2mtk               ClsnRect
	drawwh                  ClsnRect
	autoguard               [MaxSimul*2 + MaxAttachedChar]bool
	accel                   float32
	clsnSpr                 Sprite
	clsnDraw                bool
	statusDraw              bool
	mainThreadTask          chan func()
	explodMax               int
	workpal                 []uint32
	playerProjectileMax     int
	errLog                  *log.Logger
	nomusic                 bool
	workBe                  []BytecodeExp
	lifeShare               [2]bool
	loseSimul               bool
	loseTag                 bool
	allowDebugKeys          bool
	allowDebugMode          bool
	keyInput                Key
	keyString               string
	timerCount              []int32
	cmdFlags                map[string]string
	wavChannels             int32
	masterVolume            int
	wavVolume               int
	bgmVolume               int
	audioDucking            bool
	windowTitle             string
	screenshotFolder        string
	//FLAC_FrameWait          int

	// Common Files
	commonAir    []string
	commonCmd    []string
	commonConst  []string
	commonFx     []string
	commonLua    []string
	commonStates []string

	// Resolution variables
	fullscreen            bool
	fullscreenRefreshRate int32
	fullscreenWidth       int32
	fullscreenHeight      int32

	controllerStickSensitivity float32
	xinputTriggerSensitivity   float32

	// Localcoord sceenpack
	luaLocalcoord    [2]int32
	luaSpriteScale   float32
	luaPortraitScale float32
	luaSpriteOffsetX float32

	// Localcoord lifebar
	lifebarScale         float32
	lifebarOffsetX       float32
	lifebarPortraitScale float32
	lifebarLocalcoord    [2]int32

	// Shader Vars
	postProcessingShader    int32
	multisampleAntialiasing bool
	fontShaderVer           uint

	// External Shader Vars
	externalShaderList  []string
	externalShaderNames []string
	externalShaders     [][]string

	// Icon
	windowMainIcon         []image.Image
	windowMainIconLocation []string

	// Rendering
	borderless bool
	vRetrace   int
	pngFilter  bool // Controls the GL_TEXTURE_MAG_FILTER on 32bit sprites

	gameMode          string
	frameCounter      int32
	preFightTime      int32
	motifDir          string
	captureNum        int
	roundType         [2]RoundType
	timerStart        int32
	timerRounds       []int32
	scoreStart        [2]float32
	scoreRounds       [][2]float32
	matchData         *lua.LTable
	consecutiveWins   [2]int32
	consecutiveRounds bool
	firstAttack       [3]int
	teamLeader        [2]int
	gameSpeed         float32
	maxPowerMode      bool
	clsnText          []ClsnText
	consoleText       []string
	consoleRows       int
	clipboardRows     int
	luaLState         *lua.LState
	statusLFunc       *lua.LFunction
	listLFunc         []*lua.LFunction
	introSkipped      bool
	endMatch          bool
	continueFlg       bool
	dialogueFlg       bool
	dialogueForce     int
	dialogueBarsFlg   bool
	noSoundFlg        bool
	postMatchFlg      bool
	playBgmFlg        bool
	brightnessOld     int32
	clsnDarken        bool
	maxBgmVolume      int
	stereoEffects     bool
	panningRange      float32
	windowCentered    bool
	loopBreak         bool
	loopContinue      bool
	statePool         GameStatePool
	luaStringVars     map[string]string
	luaNumVars        map[string]float32
	luaTables         []*lua.LTable
	commandLists      []*CommandList
	arenaSaveMap      map[int]*arena.Arena
	arenaLoadMap      map[int]*arena.Arena
	rollbackStateID   int
	savePool          GameStatePool
	loadPool          GameStatePool
	rollback          RollbackSystem
	rollbackConfig    RollbackConfig
	saveState         *GameState
	stateAlloc        *StateAllocator
	saveStateFlag     bool
	loadStateFlag     bool
}

// Initialize stuff, this is called after the config int at main.go
func (s *System) init(w, h int32) *lua.LState {
	s.setWindowSize(w, h)
	var err error
	// Create a system window.
	s.window, err = s.newWindow(int(s.scrrect[2]), int(s.scrrect[3]))
	chk(err)

	// Check if the shader selected is currently available.
	if s.postProcessingShader < int32(len(s.externalShaderList)) {
		s.postProcessingShader = 0
	}

	// Loading of external shader data.
	// We need to do this before the render initialization at "gfx.Init()"
	if len(s.externalShaderList) > 0 {
		// First we initialize arrays.
		s.externalShaders = make([][]string, 2)
		s.externalShaderNames = make([]string, len(s.externalShaderList))
		s.externalShaders[0] = make([]string, len(s.externalShaderList))
		s.externalShaders[1] = make([]string, len(s.externalShaderList))

		// Then we load.
		for i, shaderLocation := range s.externalShaderList {
			// Create names.
			shaderLocation = strings.Replace(shaderLocation, "\\", "/", -1)
			splitDir := strings.Split(shaderLocation, "/")
			s.externalShaderNames[i] = splitDir[len(splitDir)-1]

			// Load vert shaders.
			content, err := ioutil.ReadFile(shaderLocation + ".vert")
			if err != nil {
				chk(err)
			}
			s.externalShaders[0][i] = string(content) + "\x00"

			// Load frag shaders.
			content, err = ioutil.ReadFile(shaderLocation + ".frag")
			if err != nil {
				chk(err)
			}
			s.externalShaders[1][i] = string(content) + "\x00"
		}
	}
	// PS: The "\x00" is what is know as Null Terminator.

	// Now we proceed to init the render.
	gfx.Init()
	gfx.BeginFrame(false)
	// And the audio.
	speaker.Init(audioFrequency, audioOutLen)
	speaker.Play(NewNormalizer(s.soundMixer))
	l := lua.NewState()
	l.Options.IncludeGoStackTrace = true
	l.OpenLibs()
	for i := range s.inputRemap {
		s.inputRemap[i] = i
	}
	for i := range s.stringPool {
		s.stringPool[i] = *NewStringPool()
	}
	s.clsnSpr = *newSprite()
	s.clsnSpr.Size, s.clsnSpr.Pal = [...]uint16{1, 1}, make([]uint32, 256)
	s.clsnSpr.SetPxl([]byte{0})
	systemScriptInit(l)
	s.shortcutScripts = make(map[ShortcutKey]*ShortcutScript)
	// So now that we have a window we add a icon.
	if len(s.windowMainIconLocation) > 0 {
		// First we initialize arrays.
		var f = make([]io.ReadCloser, len(s.windowMainIconLocation))
		s.windowMainIcon = make([]image.Image, len(s.windowMainIconLocation))
		// And then we load them.
		for i, iconLocation := range s.windowMainIconLocation {
			f[i], err = os.Open(iconLocation)
			if err != nil {
				var dErr = "Icon file can not be found.\nPanic: " + err.Error()
				ShowErrorDialog(dErr)
				panic(Error(dErr))
			}
			s.windowMainIcon[i], _, err = image.Decode(f[i])
		}
		s.window.SetIcon(s.windowMainIcon)
		chk(err)
	}
	// [Icon add end]

	// Error print?
	go func() {
		stdin := bufio.NewScanner(os.Stdin)
		for stdin.Scan() {
			if err := stdin.Err(); err != nil {
				s.errLog.Println(err.Error())
				return
			}
			s.commandLine <- stdin.Text()
		}
	}()
	return l
}
func (s *System) shutdown() {
	if !sys.gameEnd {
		sys.gameEnd = true
	}
	if sys.rollback.session != nil && sys.rollback.session.rep != nil {
		sys.rollback.session.SaveReplay()
	}
	gfx.Close()
	s.window.Close()
	speaker.Close()
}
func (s *System) setWindowSize(w, h int32) {
	s.scrrect[2], s.scrrect[3] = w, h
	if s.scrrect[2]*3 > s.scrrect[3]*4 {
		s.gameWidth, s.gameHeight = s.scrrect[2]*3*320/(s.scrrect[3]*4), 240
	} else {
		s.gameWidth, s.gameHeight = 320, s.scrrect[3]*4*240/(s.scrrect[2]*3)
	}
	s.widthScale = float32(s.scrrect[2]) / float32(s.gameWidth)
	s.heightScale = float32(s.scrrect[3]) / float32(s.gameHeight)
}
func (s *System) eventUpdate() bool {
	s.esc = false
	for _, v := range s.shortcutScripts {
		v.Activate = false
	}
	s.window.pollEvents()
	s.gameEnd = s.window.shouldClose()
	return !s.gameEnd
}
func (s *System) runMainThreadTask() {
	for {
		select {
		case f := <-s.mainThreadTask:
			f()
		default:
			return
		}
	}
}

func (s *System) await(fps int) bool {
	if !s.frameSkip {
		// Render the finished frame
		gfx.EndFrame()
		s.window.SwapBuffers()
		// Begin the next frame after events have been processed. Do not clear
		// the screen if network input is present.
		defer gfx.BeginFrame(sys.netInput == nil)
	}
	s.runMainThreadTask()
	now := time.Now()
	diff := s.redrawWait.nextTime.Sub(now)
	wait := time.Second / time.Duration(fps)
	s.redrawWait.nextTime = s.redrawWait.nextTime.Add(wait)
	switch {
	case diff >= 0 && diff < wait+2*time.Millisecond:
		time.Sleep(diff)
		fallthrough
	case now.Sub(s.redrawWait.lastDraw) > 250*time.Millisecond:
		fallthrough
	case diff >= -17*time.Millisecond:
		s.redrawWait.lastDraw = now
		s.frameSkip = false
	default:
		if diff < -150*time.Millisecond {
			s.redrawWait.nextTime = now.Add(wait)
		}
		s.frameSkip = true
	}
	s.eventUpdate()
	return !s.gameEnd
}

func (s *System) update() bool {
	s.frameCounter++
	if s.gameTime == 0 {
		s.preFightTime = s.frameCounter
	}
	if s.fileInput != nil {
		if s.anyHardButton() {
			s.await(FPS * 4)
		} else {
			s.await(FPS)
		}
		return s.fileInput.Update()
	}
	if s.netInput != nil {
		s.await(FPS)
		return s.netInput.Update()
	}
	return s.await(FPS)
}
func (s *System) tickSound() {
	s.soundChannels.Tick()
	if !s.noSoundFlg {
		for _, ch := range s.chars {
			for _, c := range ch {
				c.soundChannels.Tick()
			}
		}
	}

	s.bgm.SetPaused(s.nomusic || s.paused)

	//if s.FLAC_FrameWait >= 0 {
	//	if s.FLAC_FrameWait == 0 {
	//		s.bgm.PlayMemAudio(s.bgm.loop, s.bgm.bgmVolume)
	//	}
	//	s.FLAC_FrameWait--
	//}
}
func (s *System) resetRemapInput() {
	for i := range s.inputRemap {
		s.inputRemap[i] = i
	}
}
func (s *System) loaderReset() {
	s.round, s.wins, s.roundsExisted, s.roundType = 1, [2]int32{}, [2]int32{}, [2]RoundType{}
	s.loader.reset()
}
func (s *System) loadStart() {
	s.loaderReset()
	s.loader.runTread()
}
func (s *System) synchronize() error {
	if s.fileInput != nil {
		s.fileInput.Synchronize()
	} else if s.netInput != nil {
		return s.netInput.Synchronize()
	}
	return nil
}
func (s *System) anyHardButton() bool {
	for _, kc := range s.keyConfig {
		if kc.a() || kc.b() || kc.c() || kc.x() || kc.y() || kc.z() {
			return true
		}
	}
	for _, kc := range s.joystickConfig {
		if kc.a() || kc.b() || kc.c() || kc.x() || kc.y() || kc.z() {
			return true
		}
	}
	return false
}
func (s *System) anyButton() bool {
	if s.fileInput != nil {
		return s.fileInput.AnyButton()
	}
	if s.netInput != nil {
		return s.netInput.AnyButton()
	}
	return s.anyHardButton()
}
func (s *System) playerID(id int32) *Char {
	return s.charList.get(id)
}
func (s *System) matchOver() bool {
	return s.wins[0] >= s.matchWins[0] || s.wins[1] >= s.matchWins[1]
}
func (s *System) playerIDExist(id BytecodeValue) BytecodeValue {
	if id.IsSF() {
		return BytecodeSF()
	}
	return BytecodeBool(s.playerID(id.ToI()) != nil)
}
func (s *System) screenHeight() float32 {
	return 240
}
func (s *System) screenWidth() float32 {
	return float32(s.gameWidth)
}
func (s *System) roundEnd() bool {
	return s.intro < -s.lifebar.ro.over_hittime
}
func (s *System) roundWinTime() bool {
	return s.intro < -(s.lifebar.ro.over_waittime + s.lifebar.ro.over_wintime)
}
func (s *System) roundOver() bool {
	return s.intro < -(s.lifebar.ro.over_waittime + s.lifebar.ro.over_time)
}
func (s *System) sf(gsf GlobalSpecialFlag) bool {
	return s.specialFlag&gsf != 0
}
func (s *System) setSF(gsf GlobalSpecialFlag) {
	s.specialFlag |= gsf
}
func (s *System) unsetSF(gsf GlobalSpecialFlag) {
	s.specialFlag &^= gsf
}
func (s *System) appendToConsole(str string) {
	s.consoleText = append(s.consoleText, str)
	if len(s.consoleText) > s.consoleRows {
		s.consoleText = s.consoleText[len(s.consoleText)-s.consoleRows:]
	}
}
func (s *System) printToConsole(pn, sn int, a ...interface{}) {
	spl := s.stringPool[pn].List
	if sn >= 0 && sn < len(spl) {
		for _, str := range strings.Split(OldSprintf(spl[sn], a...), "\n") {
			fmt.Printf("%s\n", str)
			s.appendToConsole(str)
		}
	}
}
func (s *System) loadTime(start time.Time, str string, shell, console bool) {
	elapsed := time.Since(start)
	str = fmt.Sprintf("%v; Load time: %v", str, elapsed)
	if shell {
		fmt.Printf("%s\n", str)
	}
	if console {
		s.appendToConsole(str)
	}
}
func (s *System) clsnHantei(clsn1 []float32, scl1, pos1 [2]float32,
	facing1 float32, clsn2 []float32, scl2, pos2 [2]float32,
	facing2 float32) bool {
	if scl1[0] < 0 {
		facing1 *= -1
		scl1[0] *= -1
	}
	if scl2[0] < 0 {
		facing2 *= -1
		scl2[0] *= -1
	}
	for i1 := 0; i1+3 < len(clsn1); i1 += 4 {
		l1, r1 := clsn1[i1], clsn1[i1+2]+1
		if facing1 < 0 {
			l1, r1 = -r1, -l1
		}
		for i2 := 0; i2+3 < len(clsn2); i2 += 4 {
			l2, r2 := clsn2[i2], clsn2[i2+2]+1
			if facing2 < 0 {
				l2, r2 = -r2, -l2
			}
			if l1*scl1[0]+pos1[0] < r2*scl2[0]+pos2[0] &&
				l2*scl2[0]+pos2[0] < r1*scl1[0]+pos1[0] &&
				clsn1[i1+1]*scl1[1]+pos1[1] < (clsn2[i2+3]+1)*scl2[1]+pos2[1] &&
				clsn2[i2+1]*scl2[1]+pos2[1] < (clsn1[i1+3]+1)*scl1[1]+pos1[1] {
				return true
			}
		}
	}
	return false
}
func (s *System) newCharId() int32 {
	s.nextCharId++
	return s.nextCharId - 1
}
func (s *System) resetGblEffect() {
	s.allPalFX.clear()
	s.bgPalFX.clear()
	s.envShake.clear()
	s.pause, s.pausetime = 0, 0
	s.super, s.supertime = 0, 0
	s.superanim = nil
	s.envcol_time = 0
	s.specialFlag = 0
}
func (s *System) stopAllSound() {
	for _, p := range s.chars {
		for _, c := range p {
			c.soundChannels.SetSize(0)
		}
	}
}
func (s *System) clearAllSound() {
	s.soundChannels.StopAll()
	s.stopAllSound()
}
func (s *System) playerClear(pn int, destroy bool) {
	if len(s.chars[pn]) > 0 {
		p := s.chars[pn][0]
		for _, h := range s.chars[pn][1:] {
			if destroy || h.preserve == 0 || (s.roundResetFlg && h.preserve == s.round) {
				h.destroy()
			}
			h.soundChannels.SetSize(0)
		}
		if destroy {
			p.children = p.children[:0]
		} else {
			for i, ch := range p.children {
				if ch != nil {
					if ch.preserve == 0 || (s.roundResetFlg && ch.preserve == s.round) {
						p.children[i] = nil
					}
				}
			}
		}
		p.targets = p.targets[:0]
		p.soundChannels.SetSize(0)
	}
	s.projs[pn] = s.projs[pn][:0]
	s.explods[pn] = s.explods[pn][:0]
	s.explDrawlist[pn] = s.explDrawlist[pn][:0]
	s.topexplDrawlist[pn] = s.topexplDrawlist[pn][:0]
	s.underexplDrawlist[pn] = s.underexplDrawlist[pn][:0]
}
func (s *System) nextRound() {
	s.resetGblEffect()
	s.lifebar.reset()
<<<<<<< HEAD
	s.saveStateFlag = false
	s.loadStateFlag = false
	s.firstAttack = [3]int32{}
=======
	s.firstAttack = [3]int{-1, -1, 0}
>>>>>>> 781d74e7
	s.finish = FT_NotYet
	s.winTeam = -1
	s.winType = [...]WinType{WT_N, WT_N}
	s.winTrigger = [...]WinType{WT_N, WT_N}
	s.lastHitter = [2]int{-1, -1}
	s.waitdown = s.lifebar.ro.over_waittime + 900
	s.slowtime = s.lifebar.ro.slow_time
	s.shuttertime = 0
	s.fadeintime = s.lifebar.ro.fadein_time
	s.fadeouttime = s.lifebar.ro.fadeout_time
	s.winskipped = false
	s.intro = s.lifebar.ro.start_waittime + s.lifebar.ro.ctrl_time + 1
	s.time = s.roundTime
	s.nextCharId = s.helperMax
	if (s.tmode[0] == TM_Turns && s.wins[1] == s.numTurns[0]-1) ||
		(s.tmode[0] != TM_Turns && s.wins[1] == s.lifebar.ro.match_wins[0]-1) {
		s.roundType[0] = RT_Deciding
	}
	if (s.tmode[1] == TM_Turns && s.wins[0] == s.numTurns[1]-1) ||
		(s.tmode[1] != TM_Turns && s.wins[0] == s.lifebar.ro.match_wins[1]-1) {
		s.roundType[1] = RT_Deciding
	}
	if s.roundType[0] == RT_Deciding && s.roundType[1] == RT_Deciding {
		s.roundType = [2]RoundType{RT_Final, RT_Final}
	}
	var roundRef int32
	if s.round == 1 {
		s.stageLoopNo = 0
	} else {
		roundRef = s.round
	}
	if s.stageLoop && !s.roundResetFlg {
		var keys []int
		for k := range s.stageList {
			keys = append(keys, int(k))
		}
		sort.Ints(keys)
		roundRef = int32(keys[s.stageLoopNo])
		s.stageLoopNo++
		if s.stageLoopNo >= len(s.stageList) {
			s.stageLoopNo = 0
		}
	}
	var swap bool
	if _, ok := s.stageList[roundRef]; ok {
		s.stage = s.stageList[roundRef]
		if s.round > 1 && !s.roundResetFlg {
			swap = true
		}
	}
	s.cam.stageCamera = s.stage.stageCamera
	s.cam.Init()
	s.screenleft = float32(s.stage.screenleft) * s.stage.localscl
	s.screenright = float32(s.stage.screenright) * s.stage.localscl
	if s.stage.resetbg || swap {
		s.stage.reset()
	}
	s.cam.ResetZoomdelay()
	s.cam.Update(1, 0, 0)
	for i, p := range s.chars {
		if len(p) > 0 {
			s.nextCharId = Max(s.nextCharId, p[0].id+1)
			s.playerClear(i, false)
			p[0].posReset()
			p[0].setCtrl(false)
			p[0].clearState()
			p[0].clear2()
			p[0].varRangeSet(0, s.cgi[i].data.intpersistindex-1, 0)
			p[0].fvarRangeSet(0, s.cgi[i].data.floatpersistindex-1, 0)
			for j := range p[0].cmd {
				p[0].cmd[j].BufReset()
			}
			if s.roundsExisted[i&1] == 0 {
				s.cgi[i].sff.palList.ResetRemap()
				if s.cgi[i].sff.header.Ver0 == 1 {
					p[0].remapPal(p[0].getPalfx(),
						[...]int32{1, 1}, [...]int32{1, s.cgi[i].drawpalno})
				}
			}
			s.cgi[i].clearPCTime()
			s.cgi[i].unhittable = 0
		}
	}
	for _, p := range s.chars {
		if len(p) > 0 {
			p[0].selfState(5900, 0, -1, 0, "")
		}
	}
}
func (s *System) debugPaused() bool {
	return s.paused && !s.step && s.oldTickCount < s.tickCount
}
func (s *System) tickFrame() bool {
	return (!s.paused || s.step) && s.oldTickCount < s.tickCount
}
func (s *System) tickNextFrame() bool {
	return int(s.tickCountF+s.nextAddTime) > s.tickCount &&
		(!s.paused || s.step || s.oldTickCount >= s.tickCount)
}
func (s *System) tickInterpola() float32 {
	if s.tickNextFrame() {
		return 1
	}
	return s.tickCountF - s.lastTick + s.nextAddTime
}
func (s *System) addFrameTime(t float32) bool {
	if s.debugPaused() {
		s.oldNextAddTime = 0
		return true
	}
	s.oldTickCount = s.tickCount
	if int(s.tickCountF) > s.tickCount {
		s.tickCount++
		return false
	}
	s.tickCountF += s.nextAddTime
	if int(s.tickCountF) > s.tickCount {
		s.tickCount++
		s.lastTick = s.tickCountF
	}
	s.oldNextAddTime = s.nextAddTime
	s.nextAddTime = t
	return true
}
func (s *System) resetFrameTime() {
	s.tickCount, s.oldTickCount, s.tickCountF, s.lastTick = 0, -1, 0, 0
	s.nextAddTime, s.oldNextAddTime = 1, 1
}
func (s *System) commandUpdate() {
	for i, p := range s.chars {
		if len(p) > 0 {
			r := p[0]
			act := true
			if s.super > 0 {
				act = r.superMovetime != 0
			} else if s.pause > 0 && r.pauseMovetime == 0 {
				act = false
			}
			// Having this here makes B and F inputs reverse the same instant the character turns
			if act && !r.sf(CSF_noautoturn) &&
				(r.ss.no == 0 || r.ss.no == 11 || r.ss.no == 20 || r.ss.no == 52) {
				r.turn()
			}
			if !r.sf(CSF_postroundinput) && r.scf(SCF_inputwait) {
				r.setSF(CSF_noinput)
			}
			if r.inputOver() || r.sf(CSF_noinput) || (r.aiLevel() > 0 && !r.alive()) {
				for j := range r.cmd {
					r.cmd[j].BufReset()
				}
				continue
			}
			for _, c := range p {
				if (c.helperIndex == 0 ||
					c.helperIndex > 0 && &c.cmd[0] != &r.cmd[0]) &&
					c.cmd[0].Input(c.key, int32(c.facing), sys.com[i], c.inputFlag) {
					hp := c.hitPause() && c.gi().constants["input.pauseonhitpause"] != 0
					buftime := Btoi(hp && c.gi().ver[0] != 1)
					if s.super > 0 {
						if !act && s.super <= s.superendcmdbuftime {
							hp = true
						}
					} else if s.pause > 0 {
						if !act && s.pause <= s.pauseendcmdbuftime {
							hp = true
						}
					}
					for j := range c.cmd {
						c.cmd[j].Step(int32(c.facing), c.key < 0, hp, buftime+Btoi(hp))
					}
				}
			}
			if r.key < 0 {
				cc := int32(-1)
				// AI Scaling
				// TODO: Balance AI Scaling
				if r.roundState() == 2 && RandF32(0, sys.com[i]/2+32) > 32 {
					cc = Rand(0, int32(len(r.cmd[r.ss.sb.playerNo].Commands))-1)
				} else {
					cc = -1
				}
				for j := range p {
					if p[j].helperIndex >= 0 {
						p[j].cpucmd = cc
					}
				}
			}
		}
	}
}
func (s *System) charUpdate(cvmin, cvmax,
	highest, lowest, leftest, rightest *float32) {
	s.charList.update(cvmin, cvmax, highest, lowest, leftest, rightest)
	for i, pr := range s.projs {
		for j, p := range pr {
			if p.id >= 0 {
				s.projs[i][j].update(i)
			}
		}
	}
	if s.tickNextFrame() {
		for i, pr := range s.projs {
			for j, p := range pr {
				if p.id >= 0 {
					s.projs[i][j].clsn(i)
				}
			}
		}
		s.charList.getHit()
		for i, pr := range s.projs {
			for j, p := range pr {
				if p.id != IErr {
					s.projs[i][j].tick(i)
				}
			}
		}
		s.charList.tick()
	}
}
func (s *System) posReset() { // unused after nointroreset update
	for _, p := range s.chars {
		if len(p) > 0 {
			p[0].posReset()
		}
	}
}
func (s *System) action() {
	s.sprites = s.sprites[:0]
	s.topSprites = s.topSprites[:0]
	s.bottomSprites = s.bottomSprites[:0]
	s.shadows = s.shadows[:0]
	s.drawc1 = s.drawc1[:0]
	s.drawc2 = s.drawc2[:0]
	s.drawc2sp = s.drawc2sp[:0]
	s.drawc2mtk = s.drawc2mtk[:0]
	s.drawwh = s.drawwh[:0]
	s.clsnText = nil
	var x, y, scl float32 = s.cam.Pos[0], s.cam.Pos[1], s.cam.Scale / s.cam.BaseScale()
	var cvmin, cvmax, highest, lowest, leftest, rightest float32 = 0, 0, 0, 0, 0, 0
	leftest, rightest = x, x
	if s.cam.ytensionenable {
		if y < 0 {
			lowest = (y - s.cam.CameraZoomYBound)
		}
	}

	// Run lifebar
	if s.lifebar.ro.act() {
		if s.intro > s.lifebar.ro.ctrl_time {
			s.intro--
			if s.sf(GSF_intro) && s.intro <= s.lifebar.ro.ctrl_time {
				s.intro = s.lifebar.ro.ctrl_time + 1
			}
		} else if s.intro > 0 {
			if s.intro == s.lifebar.ro.ctrl_time {
				for _, p := range s.chars {
					if len(p) > 0 {
						if !p[0].sf(CSF_nointroreset) {
							p[0].posReset()
						}
					}
				}
			}
			s.intro--
			if s.intro == 0 {
				for _, p := range s.chars {
					if len(p) > 0 {
						p[0].unsetSCF(SCF_over)
						if !p[0].scf(SCF_standby) || p[0].teamside == -1 {
							p[0].setCtrl(true)
							if p[0].ss.no != 0 && !p[0].sf(CSF_nointroreset) {
								p[0].selfState(0, -1, -1, 1, "")
							}
						}
					}
				}
			}
		}
		if s.intro == 0 && s.time > 0 && !s.sf(GSF_timerfreeze) &&
			(s.super <= 0 || !s.superpausebg) && (s.pause <= 0 || !s.pausebg) {
			s.time--
		}
		fin := func() bool {
			if s.intro > 0 {
				return false
			}
			ko := [...]bool{true, true}
			for ii := range ko {
				for i := ii; i < MaxSimul*2; i += 2 {
					if len(s.chars[i]) > 0 && s.chars[i][0].teamside != -1 {
						if s.chars[i][0].alive() {
							ko[ii] = false
						} else if (s.tmode[i&1] == TM_Simul && s.loseSimul && s.com[i] == 0) ||
							(s.tmode[i&1] == TM_Tag && s.loseTag) {
							ko[ii] = true
							break
						}
					}
				}
				if ko[ii] {
					i := ii ^ 1
					for ; i < MaxSimul*2; i += 2 {
						if len(s.chars[i]) > 0 && s.chars[i][0].life <
							s.chars[i][0].lifeMax {
							break
						}
					}
					if i >= MaxSimul*2 {
						s.winType[ii^1].SetPerfect()
					}
				}
			}
			ft := s.finish
			if s.time == 0 {
				l := [2]float32{}
				for i := 0; i < 2; i++ {
					for j := i; j < MaxSimul*2; j += 2 {
						if len(s.chars[j]) > 0 {
							if s.tmode[i] == TM_Simul || s.tmode[i] == TM_Tag {
								l[i] += (float32(s.chars[j][0].life) /
									float32(s.numSimul[i])) /
									float32(s.chars[j][0].lifeMax)
							} else {
								l[i] += float32(s.chars[j][0].life) /
									float32(s.chars[j][0].lifeMax)
							}
						}
					}
				}
				if l[0] > l[1] {
					p := true
					for i := 0; i < MaxSimul*2; i += 2 {
						if len(s.chars[i]) > 0 &&
							s.chars[i][0].life < s.chars[i][0].lifeMax {
							p = false
							break
						}
					}
					if p {
						s.winType[0].SetPerfect()
					}
					s.finish = FT_TO
					s.winTeam = 0
				} else if l[0] < l[1] {
					p := true
					for i := 1; i < MaxSimul*2; i += 2 {
						if len(s.chars[i]) > 0 &&
							s.chars[i][0].life < s.chars[i][0].lifeMax {
							p = false
							break
						}
					}
					if p {
						s.winType[1].SetPerfect()
					}
					s.finish = FT_TO
					s.winTeam = 1
				} else {
					s.finish = FT_TODraw
					s.winTeam = -1
				}
				if !(ko[0] || ko[1]) {
					s.winType[0], s.winType[1] = WT_T, WT_T
				}
			}
			if s.intro >= -1 && (ko[0] || ko[1]) {
				if ko[0] && ko[1] {
					s.finish, s.winTeam = FT_DKO, -1
				} else {
					s.finish, s.winTeam = FT_KO, int(Btoi(ko[0]))
				}
			}
			if ft != s.finish {
				for i, p := range sys.chars {
					if len(p) > 0 && ko[^i&1] {
						for _, h := range p {
							for _, tid := range h.targets {
								if t := sys.playerID(tid); t != nil {
									if t.ghv.attr&int32(AT_AH) != 0 {
										s.winTrigger[i&1] = WT_H
									} else if t.ghv.attr&int32(AT_AS) != 0 &&
										s.winTrigger[i&1] == WT_N {
										s.winTrigger[i&1] = WT_S
									}
								}
							}
						}
					}
				}
			}
			return ko[0] || ko[1] || s.time == 0
		}
		if s.roundEnd() || fin() {
			inclWinCount := func() {
				w := [...]bool{!s.chars[1][0].win(), !s.chars[0][0].win()}
				if !w[0] || !w[1] ||
					s.tmode[0] == TM_Turns || s.tmode[1] == TM_Turns ||
					s.draws >= s.lifebar.ro.match_maxdrawgames[0] ||
					s.draws >= s.lifebar.ro.match_maxdrawgames[1] {
					for i, win := range w {
						if win {
							s.wins[i]++
							if s.matchOver() && s.wins[^i&1] == 0 {
								s.consecutiveWins[i]++
							}
							s.consecutiveWins[^i&1] = 0
						}
					}
				}
			}
			if !s.sf(GSF_roundnotover) || s.intro != -(s.lifebar.ro.over_waittime+s.lifebar.ro.over_time-s.lifebar.ro.fadeout_time-1) {
				s.intro--
			}
			if s.intro == -s.lifebar.ro.over_hittime && s.finish != FT_NotYet {
				inclWinCount()
			}
			// Check if player skipped win pose time
			if s.roundWinTime() && (s.anyButton() && !s.sf(GSF_roundnotskip)) {
				s.intro = Min(s.intro, -(s.lifebar.ro.over_waittime + s.lifebar.ro.over_time - s.lifebar.ro.fadeout_time))
				s.winskipped = true
			}
			rs4t := -s.lifebar.ro.over_waittime
			if s.winskipped || !s.roundWinTime() {
				if s.waitdown > 0 {
					if s.intro == rs4t-1 {
						for _, p := range s.chars {
							if len(p) > 0 {
								// Set inputwait flag to stop inputs until win pose time
								if !p[0].scf(SCF_inputwait) {
									p[0].setSCF(SCF_inputwait)
								}
								// Check if this character is ready to procced to roundstate 4
								if p[0].scf(SCF_over) || (p[0].scf(SCF_ctrl) && p[0].ss.moveType == MT_I &&
									p[0].ss.stateType != ST_A && p[0].ss.stateType != ST_L) {
									continue
								}
								// Freeze timer if any character is not ready to proceed yet
								s.intro = rs4t
								break
							}
						}
					}
				}
				// Disable ctrl (once) at the first frame of roundstate 4
				if s.intro == rs4t-1 {
					for _, p := range s.chars {
						if len(p) > 0 {
							p[0].setCtrl(false)
						}
					}
				}
				if s.waitdown <= 0 || s.intro <= rs4t-s.lifebar.ro.over_wintime {
					if s.waitdown >= 0 {
						w := [...]bool{!s.chars[1][0].win(), !s.chars[0][0].win()}
						if !w[0] || !w[1] ||
							s.tmode[0] == TM_Turns || s.tmode[1] == TM_Turns ||
							s.draws >= s.lifebar.ro.match_maxdrawgames[0] ||
							s.draws >= s.lifebar.ro.match_maxdrawgames[1] {
							for i, win := range w {
								if win {
									s.lifebar.wi[i].add(s.winType[i])
									if s.matchOver() && s.wins[i] >= s.matchWins[i] {
										s.lifebar.wc[i].wins += 1
									}
								}
							}
						} else {
							s.draws++
						}
					}
					for _, p := range s.chars {
						if len(p) > 0 {
							//default life recovery, used only if externalized Lua implementaion is disabled
							if len(sys.commonLua) == 0 && s.waitdown >= 0 && s.time > 0 && p[0].win() &&
								p[0].alive() && !s.matchOver() &&
								(s.tmode[0] == TM_Turns || s.tmode[1] == TM_Turns) {
								p[0].life += int32((float32(p[0].lifeMax) *
									float32(s.time) / 60) * s.turnsRecoveryRate)
								if p[0].life > p[0].lifeMax {
									p[0].life = p[0].lifeMax
								}
							}
							if !p[0].scf(SCF_over) && !p[0].hitPause() && p[0].alive() && p[0].animNo != 5 {
								p[0].setSCF(SCF_over)
								p[0].unsetSCF(SCF_inputwait)
								if p[0].win() {
									p[0].selfState(180, -1, -1, -1, "")
								} else if p[0].lose() {
									p[0].selfState(170, -1, -1, -1, "")
								} else {
									p[0].selfState(175, -1, -1, -1, "")
								}
							}
						}
					}
					s.waitdown = 0
				}
				s.waitdown--
			}
		} else if s.intro < 0 {
			s.intro = 0
		}
	}

	// Run tick frame
	if s.tickFrame() {
		s.xmin = s.cam.ScreenPos[0] + s.cam.Offset[0] + s.screenleft
		s.xmax = s.cam.ScreenPos[0] + s.cam.Offset[0] +
			float32(s.gameWidth)/s.cam.Scale - s.screenright
		if s.xmin > s.xmax {
			s.xmin = (s.xmin + s.xmax) / 2
			s.xmax = s.xmin
		}
		s.allPalFX.step()
		//s.bgPalFX.step()
		s.envShake.next()
		if s.envcol_time > 0 {
			s.envcol_time--
		}
		if s.enableZoomtime > 0 {
			s.enableZoomtime--
		} else {
			s.zoomCameraBound = true
			s.zoomStageBound = true
		}
		if s.super > 0 {
			s.super--
		} else if s.pause > 0 {
			s.pause--
		}
		if s.supertime < 0 {
			s.supertime = ^s.supertime
			s.super = s.supertime
		}
		if s.pausetime < 0 {
			s.pausetime = ^s.pausetime
			s.pause = s.pausetime
		}
		// in mugen 1.1 most global assertspecial flags are reset during pause
		// TODO: test if roundnotover should reset (keep intro and noko active)
		if s.super <= 0 && s.pause <= 0 {
			s.specialFlag = 0
		} else {
			s.unsetSF(GSF_assertspecialpause)
		}
		if s.superanim != nil {
			s.superanim.Action()
		}
		s.charList.action(x, &cvmin, &cvmax,
			&highest, &lowest, &leftest, &rightest)
		s.nomusic = s.sf(GSF_nomusic) && !sys.postMatchFlg
	} else {
		s.charUpdate(&cvmin, &cvmax, &highest, &lowest, &leftest, &rightest)
	}
	s.lifebar.step()

	// Set global First Attack flag if either team got it
	if s.firstAttack[0] >= 0 || s.firstAttack[1] >= 0 {
		s.firstAttack[2] = 1
	}

	// Run camera
	leftest -= x
	rightest -= x
	var newx, newy float32 = x, y
	var sclMul float32
	sclMul = s.cam.action(&newx, &newy, leftest, rightest, lowest, highest,
		cvmin, cvmax, s.super > 0 || s.pause > 0)

	// Update camera
	introSkip := false
	if s.tickNextFrame() {
		if s.lifebar.ro.cur < 1 && !s.introSkipped {
			if s.shuttertime > 0 ||
				s.anyButton() && !s.sf(GSF_roundnotskip) && s.intro > s.lifebar.ro.ctrl_time {
				s.shuttertime++
				if s.shuttertime == s.lifebar.ro.shutter_time {
					s.fadeintime = 0
					s.resetGblEffect()
					s.intro = s.lifebar.ro.ctrl_time
					for i, p := range s.chars {
						if len(p) > 0 {
							s.playerClear(i, false)
							p[0].posReset()
							p[0].selfState(0, -1, -1, 0, "")
						}
					}
					ox := newx
					newx = 0
					leftest = MaxF(float32(Min(s.stage.p[0].startx,
						s.stage.p[1].startx))*s.stage.localscl,
						-(float32(s.gameWidth)/2)/s.cam.BaseScale()+s.screenleft) - ox
					rightest = MinF(float32(Max(s.stage.p[0].startx,
						s.stage.p[1].startx))*s.stage.localscl,
						(float32(s.gameWidth)/2)/s.cam.BaseScale()-s.screenright) - ox
					introSkip = true
					s.introSkipped = true
				}
			}
		} else {
			if s.shuttertime > 0 {
				s.shuttertime--
			}
		}
	}
	if introSkip {
		sclMul = 1 / scl
	}
	leftest = (leftest - s.screenleft) * s.cam.BaseScale()
	rightest = (rightest + s.screenright) * s.cam.BaseScale()
	scl = s.cam.ScaleBound(scl, sclMul)
	tmp := (float32(s.gameWidth) / 2) / scl
	if AbsF((leftest+rightest)-(newx-x)*2) >= tmp/2 {
		tmp = MaxF(0, MinF(tmp, MaxF((newx-x)-leftest, rightest-(newx-x))))
	}
	x = s.cam.XBound(scl, MinF(x+leftest+tmp, MaxF(x+rightest-tmp, newx)))
	if !s.cam.ZoomEnable {
		// Pos X の誤差が出ないように精度を落とす
		x = float32(math.Ceil(float64(x)*4-0.5) / 4)
	}
	y = s.cam.YBound(scl, newy)
	s.cam.Update(scl, x, y)

	if s.superanim != nil {
		s.topSprites.add(&SprData{s.superanim, &s.superpmap, s.superpos,
			[...]float32{s.superfacing, 1}, [2]int32{-1}, 5, Rotation{}, [2]float32{},
			false, true, s.cgi[s.superplayer].ver[0] != 1, 1, 1, 0, 0, [4]float32{0, 0, 0, 0}}, 0, 0, 0, 0)
		if s.superanim.loopend {
			s.superanim = nil
		}
	}
	for i, pr := range s.projs {
		for j, p := range pr {
			if p.id >= 0 {
				s.projs[i][j].cueDraw(s.cgi[i].ver[0] != 1, i)
			}
		}
	}
	s.charList.cueDraw()
	explUpdate := func(edl *[len(s.chars)][]int, drop bool) {
		for i, el := range *edl {
			for j := len(el) - 1; j >= 0; j-- {
				if el[j] >= 0 {
					s.explods[i][el[j]].update(s.cgi[i].ver[0] != 1, i)
					if s.explods[i][el[j]].id == IErr {
						if drop {
							el = append(el[:j], el[j+1:]...)
							(*edl)[i] = el
						} else {
							el[j] = -1
						}
					}
				}
			}
		}
	}
	explUpdate(&s.explDrawlist, true)
	explUpdate(&s.topexplDrawlist, false)
	explUpdate(&s.underexplDrawlist, true)

	if s.tickNextFrame() {
		spd := s.gameSpeed * s.accel
		if s.postMatchFlg {
			spd = 1
		} else if !s.sf(GSF_nokoslow) && s.time != 0 && s.intro < 0 && s.slowtime > 0 {
			spd *= s.lifebar.ro.slow_speed
			if s.slowtime < s.lifebar.ro.slow_fadetime {
				spd += (float32(1) - s.lifebar.ro.slow_speed) * float32(s.lifebar.ro.slow_fadetime-s.slowtime) / float32(s.lifebar.ro.slow_fadetime)
			}
			s.slowtime--
		}
		s.turbo = spd
	}
	s.tickSound()
	return
}
func (s *System) draw(x, y, scl float32) {
	ecol := uint32(s.envcol[2]&0xff | s.envcol[1]&0xff<<8 |
		s.envcol[0]&0xff<<16)
	s.brightnessOld = s.brightness
	s.brightness = 0x100 >> uint(Btoi(s.super > 0 && s.superdarken))
	bgx, bgy := x/s.stage.localscl, y/s.stage.localscl
	//fade := func(rect [4]int32, color uint32, alpha int32) {
	//	FillRect(rect, color, alpha>>uint(Btoi(s.clsnDraw))+Btoi(s.clsnDraw)*128)
	//}
	if s.envcol_time == 0 {
		c := uint32(0)
		if s.sf(GSF_nobg) {
			if s.allPalFX.enable {
				var rgb [3]int32
				if s.allPalFX.eInvertall {
					rgb = [...]int32{0xff, 0xff, 0xff}
				}
				for i, v := range rgb {
					rgb[i] = Clamp((v+s.allPalFX.eAdd[i])*s.allPalFX.eMul[i]>>8, 0, 0xff)
				}
				c = uint32(rgb[2] | rgb[1]<<8 | rgb[0]<<16)
			}
			FillRect(s.scrrect, c, 0xff)
		} else {
			if s.stage.debugbg {
				FillRect(s.scrrect, 0xff00ff, 0xff)
			} else {
				c = uint32(s.stage.bgclearcolor[2]&0xff | s.stage.bgclearcolor[1]&0xff<<8 | s.stage.bgclearcolor[0]&0xff<<16)
				FillRect(s.scrrect, c, 0xff)
			}
			s.stage.draw(false, bgx, bgy, scl)
		}
		s.bottomSprites.draw(x, y, scl*s.cam.BaseScale())
		if !s.sf(GSF_globalnoshadow) {
			if s.stage.reflection > 0 {
				s.shadows.drawReflection(x, y, scl*s.cam.BaseScale())
			}
			s.shadows.draw(x, y, scl*s.cam.BaseScale())
		}
		//off := s.envShake.getOffset()
		//yofs, yofs2 := float32(s.gameHeight), float32(0)
		//if scl > 1 && s.cam.verticalfollow > 0 {
		//	yofs = s.cam.screenZoff + float32(s.gameHeight-240)
		//	yofs2 = (240 - s.cam.screenZoff) * (1 - 1/scl)
		//}
		//yofs *= 1/scl - 1
		//rect := s.scrrect
		//if off < (yofs-y+s.cam.boundH)*scl {
		//	rect[3] = (int32(math.Ceil(float64(((yofs-y+s.cam.boundH)*scl-off)*
		//		float32(s.scrrect[3])))) + s.gameHeight - 1) / s.gameHeight
		//	fade(rect, 0, 255)
		//}
		//if off > (-y+yofs2)*scl {
		//	rect[3] = (int32(math.Ceil(float64(((y-yofs2)*scl+off)*
		//		float32(s.scrrect[3])))) + s.gameHeight - 1) / s.gameHeight
		//	rect[1] = s.scrrect[3] - rect[3]
		//	fade(rect, 0, 255)
		//}
		//bl, br := MinF(x, s.cam.boundL), MaxF(x, s.cam.boundR)
		//xofs := float32(s.gameWidth) * (1/scl - 1) / 2
		//rect = s.scrrect
		//if x-xofs < bl {
		//	rect[2] = (int32(math.Ceil(float64((bl-(x-xofs))*scl*
		//		float32(s.scrrect[2])))) + s.gameWidth - 1) / s.gameWidth
		//	fade(rect, 0, 255)
		//}
		//if x+xofs > br {
		//	rect[2] = (int32(math.Ceil(float64(((x+xofs)-br)*scl*
		//		float32(s.scrrect[2])))) + s.gameWidth - 1) / s.gameWidth
		//	rect[0] = s.scrrect[2] - rect[2]
		//	fade(rect, 0, 255)
		//}
		s.lifebar.draw(-1)
		s.lifebar.draw(0)
	} else {
		FillRect(s.scrrect, ecol, 255)
	}
	if s.envcol_time == 0 || s.envcol_under {
		s.sprites.draw(x, y, scl*s.cam.BaseScale())
		if s.envcol_time == 0 && !s.sf(GSF_nofg) {
			s.stage.draw(true, bgx, bgy, scl)
		}
	}
	s.lifebar.draw(1)
	s.topSprites.draw(x, y, scl*s.cam.BaseScale())
	s.lifebar.draw(2)
}
func (s *System) drawTop() {
	fade := func(rect [4]int32, color uint32, alpha int32) {
		FillRect(rect, color, alpha>>uint(Btoi(s.clsnDraw))+Btoi(s.clsnDraw)*128)
	}
	fadeout := sys.intro + sys.lifebar.ro.over_waittime + sys.lifebar.ro.over_time
	if fadeout == s.fadeouttime-1 && len(sys.commonLua) > 0 && sys.matchOver() && !s.dialogueFlg {
		for _, p := range sys.chars {
			if len(p) > 0 {
				if len(p[0].dialogue) > 0 {
					sys.lifebar.ro.cur = 3
					sys.dialogueFlg = true
					break
				}
			}
		}
	}
	if s.fadeintime > 0 {
		fade(s.scrrect, s.lifebar.ro.fadein_col, 256*s.fadeintime/s.lifebar.ro.fadein_time)
		s.fadeintime--
	} else if s.fadeouttime > 0 && fadeout < s.fadeouttime-1 && !s.dialogueFlg {
		fade(s.scrrect, s.lifebar.ro.fadeout_col, 256*(s.lifebar.ro.fadeout_time-s.fadeouttime)/s.lifebar.ro.fadeout_time)
		s.fadeouttime--
	} else if s.clsnDraw && s.clsnDarken {
		fade(s.scrrect, 0, 0)
	}
	if s.shuttertime > 0 {
		rect := s.scrrect
		rect[3] = s.shuttertime * ((s.scrrect[3] + 1) >> 1) / s.lifebar.ro.shutter_time
		fade(rect, s.lifebar.ro.shutter_col, 255)
		rect[1] = s.scrrect[3] - rect[3]
		fade(rect, s.lifebar.ro.shutter_col, 255)
	}
	s.brightness = s.brightnessOld
	if s.clsnDraw {
		s.clsnSpr.Pal[0] = 0xff0000ff
		s.drawc1.draw(0x3feff)
		s.clsnSpr.Pal[0] = 0xffff0000
		s.drawc2.draw(0x3feff)
		s.clsnSpr.Pal[0] = 0xff00ff00
		s.drawc2sp.draw(0x3feff)
		s.clsnSpr.Pal[0] = 0xff002000
		s.drawc2mtk.draw(0x3feff)
		s.clsnSpr.Pal[0] = 0xff404040
		s.drawwh.draw(0x3feff)
	}
}
func (s *System) drawDebug() {
	put := func(x, y *float32, txt string) {
		for txt != "" {
			w, drawTxt := int32(0), ""
			for i, r := range txt {
				w += s.debugFont.fnt.CharWidth(r, 0) + s.debugFont.fnt.Spacing[0]
				if w > s.scrrect[2] {
					drawTxt, txt = txt[:i], txt[i:]
					break
				}
			}
			if drawTxt == "" {
				drawTxt, txt = txt, ""
			}
			*y += float32(s.debugFont.fnt.Size[1]) * s.debugFont.yscl / s.heightScale
			s.debugFont.fnt.Print(drawTxt, *x, *y, s.debugFont.xscl/s.widthScale,
				s.debugFont.yscl/s.heightScale, 0, 1, &s.scrrect,
				s.debugFont.palfx, s.debugFont.frgba)
		}
	}
	if s.debugDraw {
		//Player Info
		x := (320-float32(s.gameWidth))/2 + 1
		y := 240 - float32(s.gameHeight)
		if s.statusLFunc != nil {
			s.debugFont.SetColor(255, 255, 255)
			for i, p := range s.chars {
				if len(p) > 0 {
					top := s.luaLState.GetTop()
					if s.luaLState.CallByParam(lua.P{Fn: s.statusLFunc, NRet: 1,
						Protect: true}, lua.LNumber(i+1)) == nil {
						l, ok := s.luaLState.Get(-1).(lua.LString)
						if ok && len(l) > 0 {
							put(&x, &y, string(l))
						}
					}
					s.luaLState.SetTop(top)
				}
			}
		}
		//Console
		y = MaxF(y, 48+240-float32(s.gameHeight))
		s.debugFont.SetColor(255, 255, 255)
		for _, s := range s.consoleText {
			put(&x, &y, s)
		}
		//Data
		pn := s.debugRef[0]
		hn := s.debugRef[1]
		if pn >= len(s.chars) || hn >= len(s.chars[pn]) {
			s.debugRef[0] = 0
			s.debugRef[1] = 0
		}
		s.debugWC = s.chars[s.debugRef[0]][s.debugRef[1]]
		y = float32(s.gameHeight) - float32(s.debugFont.fnt.Size[1])*sys.debugFont.yscl/s.heightScale*
			(float32(len(s.listLFunc))+float32(s.clipboardRows)) - 1*s.heightScale
		for i, f := range s.listLFunc {
			if f != nil {
				if i == 1 {
					s.debugFont.SetColor(199, 199, 219)
				} else if (i == 2 && s.debugWC.animPN != s.debugWC.playerNo) ||
					(i == 3 && s.debugWC.ss.sb.playerNo != s.debugWC.playerNo) {
					s.debugFont.SetColor(255, 255, 127)
				} else {
					s.debugFont.SetColor(255, 255, 255)
				}
				top := s.luaLState.GetTop()
				if s.luaLState.CallByParam(lua.P{Fn: f, NRet: 1,
					Protect: true}) == nil {
					s, ok := s.luaLState.Get(-1).(lua.LString)
					if ok && len(s) > 0 {
						if i == 1 && (sys.debugWC == nil || sys.debugWC.sf(CSF_destroy)) {
							put(&x, &y, string(s)+" disabled")
							break
						}
						put(&x, &y, string(s))
					}
				}
				s.luaLState.SetTop(top)
			}
		}
		//Clipboard
		s.debugFont.SetColor(255, 255, 255)
		for _, s := range s.debugWC.clipboardText {
			put(&x, &y, s)
		}
	}
	//Clsn
	if s.clsnDraw {
		for _, t := range s.clsnText {
			s.debugFont.SetColor(t.r, t.g, t.b)
			s.debugFont.fnt.Print(t.text, t.x, t.y, s.debugFont.xscl/s.widthScale,
				s.debugFont.yscl/s.heightScale, 0, 0, &s.scrrect,
				s.debugFont.palfx, s.debugFont.frgba)
		}
	}
}

// Starts and runs gameplay
// Called to start each match, on hard reset with shift+F4, and
// at the start of any round where a new character tags in for turns mode
func (s *System) fight() (reload bool) {
	if s.rollback.session != nil || s.rollbackConfig.DesyncTestFrames > 0 {
		return s.rollback.fight(s)
	}

	// Reset variables
	s.gameTime, s.paused, s.accel = 0, false, 1
	s.aiInput = [len(s.aiInput)]AiInput{}
	// Defer resetting variables on return
	defer func() {
		s.oldNextAddTime = 1
		s.nomusic = false
		s.allPalFX.clear()
		s.allPalFX.enable = false
		for i, p := range s.chars {
			if len(p) > 0 {
				s.playerClear(i, s.matchOver() || (s.tmode[i&1] == TM_Turns && p[0].life <= 0))
			}
		}
		s.wincnt.update()
	}()
	var oldStageVars Stage
	oldStageVars.copyStageVars(s.stage)
	var life, pow, gpow, spow, rlife [len(s.chars)]int32
	var ivar [len(s.chars)][]int32
	var fvar [len(s.chars)][]float32
	var dialogue [len(s.chars)][]string
	var mapArray [len(s.chars)]map[string]float32
	var remapSpr [len(s.chars)]RemapPreset
	// Anonymous function to assign initial character values
	copyVar := func(pn int) {
		life[pn] = s.chars[pn][0].life
		pow[pn] = s.chars[pn][0].power
		gpow[pn] = s.chars[pn][0].guardPoints
		spow[pn] = s.chars[pn][0].dizzyPoints
		rlife[pn] = s.chars[pn][0].redLife
		if len(ivar[pn]) < len(s.chars[pn][0].ivar) {
			ivar[pn] = make([]int32, len(s.chars[pn][0].ivar))
		}
		copy(ivar[pn], s.chars[pn][0].ivar[:])
		if len(fvar[pn]) < len(s.chars[pn][0].fvar) {
			fvar[pn] = make([]float32, len(s.chars[pn][0].fvar))
		}
		copy(fvar[pn], s.chars[pn][0].fvar[:])
		copy(dialogue[pn], s.chars[pn][0].dialogue[:])
		mapArray[pn] = make(map[string]float32)
		for k, v := range s.chars[pn][0].mapArray {
			mapArray[pn][k] = v
		}
		remapSpr[pn] = make(RemapPreset)
		for k, v := range s.chars[pn][0].remapSpr {
			remapSpr[pn][k] = v
		}

		// Reset hitScale.
		s.chars[pn][0].defaultHitScale = newHitScaleArray()
		s.chars[pn][0].activeHitScale = make(map[int32][3]*HitScale)
		s.chars[pn][0].nextHitScale = make(map[int32][3]*HitScale)
	}

	s.debugWC = sys.chars[0][0]
	debugInput := func() {
		select {
		case cl := <-s.commandLine:
			if err := s.luaLState.DoString(cl); err != nil {
				s.errLog.Println(err.Error())
			}
		default:
		}
	}

	// Synchronize with external inputs (netplay, replays, etc)
	if err := s.synchronize(); err != nil {
		s.errLog.Println(err.Error())
		s.esc = true
	}
	if s.netInput != nil {
		defer s.netInput.Stop()
	}
	s.wincnt.init()

	// Initialize super meter values, and max power for teams sharing meter
	var level [len(s.chars)]int32
	for i, p := range s.chars {
		if len(p) > 0 {
			p[0].clear2()
			level[i] = s.wincnt.getLevel(i)
			if s.powerShare[i&1] && p[0].teamside != -1 {
				pmax := Max(s.cgi[i&1].data.power, s.cgi[i].data.power)
				for j := i & 1; j < MaxSimul*2; j += 2 {
					if len(s.chars[j]) > 0 {
						s.chars[j][0].powerMax = pmax
					}
				}
			}
		}
	}
	minlv, maxlv := level[0], level[0]
	for i, lv := range level[1:] {
		if len(s.chars[i+1]) > 0 {
			minlv = Min(minlv, lv)
			maxlv = Max(maxlv, lv)
		}
	}
	if minlv > 0 {
		for i := range level {
			level[i] -= minlv
		}
	} else if maxlv < 0 {
		for i := range level {
			level[i] -= maxlv
		}
	}

	// Initialize each character
	lvmul := math.Pow(2, 1.0/12)
	for i, p := range s.chars {
		if len(p) > 0 {
			// Get max life, and adjust based on team mode
			var lm float32
			if p[0].ocd().lifeMax != -1 {
				lm = float32(p[0].ocd().lifeMax) * p[0].ocd().lifeRatio * s.lifeMul
			} else {
				lm = float32(p[0].gi().data.life) * p[0].ocd().lifeRatio * s.lifeMul
			}
			if p[0].teamside != -1 {
				switch s.tmode[i&1] {
				case TM_Single:
					switch s.tmode[(i+1)&1] {
					case TM_Simul, TM_Tag:
						lm *= s.team1VS2Life
					case TM_Turns:
						if s.numTurns[(i+1)&1] < s.matchWins[(i+1)&1] && s.lifeShare[i&1] {
							lm = lm * float32(s.numTurns[(i+1)&1]) /
								float32(s.matchWins[(i+1)&1])
						}
					}
				case TM_Simul, TM_Tag:
					switch s.tmode[(i+1)&1] {
					case TM_Simul, TM_Tag:
						if s.numSimul[(i+1)&1] < s.numSimul[i&1] && s.lifeShare[i&1] {
							lm = lm * float32(s.numSimul[(i+1)&1]) / float32(s.numSimul[i&1])
						}
					case TM_Turns:
						if s.numTurns[(i+1)&1] < s.numSimul[i&1]*s.matchWins[(i+1)&1] && s.lifeShare[i&1] {
							lm = lm * float32(s.numTurns[(i+1)&1]) /
								float32(s.numSimul[i&1]*s.matchWins[(i+1)&1])
						}
					default:
						if s.lifeShare[i&1] {
							lm /= float32(s.numSimul[i&1])
						}
					}
				case TM_Turns:
					switch s.tmode[(i+1)&1] {
					case TM_Single:
						if s.matchWins[i&1] < s.numTurns[i&1] && s.lifeShare[i&1] {
							lm = lm * float32(s.matchWins[i&1]) / float32(s.numTurns[i&1])
						}
					case TM_Simul, TM_Tag:
						if s.numSimul[(i+1)&1]*s.matchWins[i&1] < s.numTurns[i&1] && s.lifeShare[i&1] {
							lm = lm * s.team1VS2Life *
								float32(s.numSimul[(i+1)&1]*s.matchWins[i&1]) /
								float32(s.numTurns[i&1])
						}
					case TM_Turns:
						if s.numTurns[(i+1)&1] < s.numTurns[i&1] && s.lifeShare[i&1] {
							lm = lm * float32(s.numTurns[(i+1)&1]) / float32(s.numTurns[i&1])
						}
					}
				}
			}
			foo := math.Pow(lvmul, float64(-level[i]))
			p[0].lifeMax = Max(1, int32(math.Floor(foo*float64(lm))))

			if p[0].roundsExisted() > 0 {
				/* If character already existed for a round, presumably because of turns mode, just update life */
				p[0].life = Min(p[0].lifeMax, int32(math.Ceil(foo*float64(p[0].life))))
			} else if s.round == 1 || s.tmode[i&1] == TM_Turns {
				/* If round 1 or a new character in turns mode, initialize values */
				if p[0].ocd().life != -1 {
					p[0].life = Clamp(p[0].ocd().life, 0, p[0].lifeMax)
				} else {
					p[0].life = p[0].lifeMax
				}
				if s.round == 1 {
					if s.maxPowerMode {
						p[0].power = p[0].powerMax
					} else if p[0].ocd().power != -1 {
						p[0].power = Clamp(p[0].ocd().power, 0, p[0].powerMax)
					} else if !sys.consecutiveRounds || sys.consecutiveWins[0] == 0 {
						p[0].power = 0
					}
				}
				p[0].dialogue = []string{}
				p[0].mapArray = make(map[string]float32)
				for k, v := range p[0].mapDefault {
					p[0].mapArray[k] = v
				}
				p[0].remapSpr = make(RemapPreset)

				// Reset hitScale
				p[0].defaultHitScale = newHitScaleArray()
				p[0].activeHitScale = make(map[int32][3]*HitScale)
				p[0].nextHitScale = make(map[int32][3]*HitScale)
			}

			if p[0].ocd().guardPoints != -1 {
				p[0].guardPoints = Clamp(p[0].ocd().guardPoints, 0, p[0].guardPointsMax)
			} else {
				p[0].guardPoints = p[0].guardPointsMax
			}
			if p[0].ocd().dizzyPoints != -1 {
				p[0].dizzyPoints = Clamp(p[0].ocd().dizzyPoints, 0, p[0].dizzyPointsMax)
			} else {
				p[0].dizzyPoints = p[0].dizzyPointsMax
			}
			p[0].redLife = 0
			copyVar(i)
		}
	}

	//default bgm playback, used only in Quick VS or if externalized Lua implementaion is disabled
	if s.round == 1 && (s.gameMode == "" || len(sys.commonLua) == 0) {
		s.bgm.Open(s.stage.bgmusic, 1, int(s.stage.bgmvolume), int(s.stage.bgmloopstart), int(s.stage.bgmloopend), 0)
	}

	oldWins, oldDraws := s.wins, s.draws
	oldTeamLeader := s.teamLeader
	// Anonymous function to reset values, called at the start of each round
	reset := func() {
		s.wins, s.draws = oldWins, oldDraws
		s.teamLeader = oldTeamLeader
		for i, p := range s.chars {
			if len(p) > 0 {
				p[0].life = life[i]
				p[0].power = pow[i]
				p[0].guardPoints = gpow[i]
				p[0].dizzyPoints = spow[i]
				p[0].redLife = rlife[i]
				copy(p[0].ivar[:], ivar[i])
				copy(p[0].fvar[:], fvar[i])
				copy(p[0].dialogue[:], dialogue[i])
				p[0].mapArray = make(map[string]float32)
				for k, v := range mapArray[i] {
					p[0].mapArray[k] = v
				}
				p[0].remapSpr = make(RemapPreset)
				for k, v := range remapSpr[i] {
					p[0].remapSpr[k] = v
				}

				// Reset hitScale
				p[0].defaultHitScale = newHitScaleArray()
				p[0].activeHitScale = make(map[int32][3]*HitScale)
				p[0].nextHitScale = make(map[int32][3]*HitScale)
			}
		}
		s.stage.copyStageVars(&oldStageVars)
		s.resetFrameTime()
		s.nextRound()
		s.roundResetFlg, s.introSkipped = false, false
		s.reloadFlg, s.reloadStageFlg, s.reloadLifebarFlg = false, false, false
		s.cam.Update(s.cam.startzoom, 0, 0)
	}
	reset()

	// Loop until end of match
	fin := false
	for !s.endMatch {
		s.step = false
		for _, v := range s.shortcutScripts {
			if v.Activate {
				if err := s.luaLState.DoString(v.Script); err != nil {
					s.errLog.Println(err.Error())
				}
			}
		}

		// Save/load state
		if s.saveStateFlag {
			s.saveState.SaveState(0)
		} else if s.loadStateFlag {
			s.saveState.LoadState(0)
		}
		s.saveStateFlag = false
		s.loadStateFlag = false

		// If next round
		if s.roundOver() && !fin {
			s.round++
			for i := range s.roundsExisted {
				s.roundsExisted[i]++
			}
			s.clearAllSound()
			tbl_roundNo := s.luaLState.NewTable()
			for _, p := range s.chars {
				if len(p) > 0 && p[0].teamside != -1 {
					tmp := s.luaLState.NewTable()
					tmp.RawSetString("name", lua.LString(p[0].name))
					tmp.RawSetString("id", lua.LNumber(p[0].id))
					tmp.RawSetString("memberNo", lua.LNumber(p[0].memberNo))
					tmp.RawSetString("selectNo", lua.LNumber(p[0].selectNo))
					tmp.RawSetString("teamside", lua.LNumber(p[0].teamside))
					tmp.RawSetString("life", lua.LNumber(p[0].life))
					tmp.RawSetString("lifeMax", lua.LNumber(p[0].lifeMax))
					tmp.RawSetString("winquote", lua.LNumber(p[0].winquote))
					tmp.RawSetString("aiLevel", lua.LNumber(p[0].aiLevel()))
					tmp.RawSetString("palno", lua.LNumber(p[0].palno()))
					tmp.RawSetString("ratiolevel", lua.LNumber(p[0].ocd().ratioLevel))
					tmp.RawSetString("win", lua.LBool(p[0].win()))
					tmp.RawSetString("winKO", lua.LBool(p[0].winKO()))
					tmp.RawSetString("winTime", lua.LBool(p[0].winTime()))
					tmp.RawSetString("winPerfect", lua.LBool(p[0].winPerfect()))
					tmp.RawSetString("winSpecial", lua.LBool(p[0].winType(WT_S)))
					tmp.RawSetString("winHyper", lua.LBool(p[0].winType(WT_H)))
					tmp.RawSetString("drawgame", lua.LBool(p[0].drawgame()))
					tmp.RawSetString("ko", lua.LBool(p[0].scf(SCF_ko)))
					tmp.RawSetString("ko_round_middle", lua.LBool(p[0].scf(SCF_ko_round_middle)))
					tbl_roundNo.RawSetInt(p[0].playerNo+1, tmp)
				}
			}
			s.matchData.RawSetInt(int(s.round-1), tbl_roundNo)
			s.scoreRounds = append(s.scoreRounds, [2]float32{s.lifebar.sc[0].scorePoints, s.lifebar.sc[1].scorePoints})
			oldTeamLeader = s.teamLeader

			if !s.matchOver() && (s.tmode[0] != TM_Turns || s.chars[0][0].win()) &&
				(s.tmode[1] != TM_Turns || s.chars[1][0].win()) {
				/* Prepare for the next round */
				for i, p := range s.chars {
					if len(p) > 0 {
						if s.tmode[i&1] != TM_Turns || !p[0].win() {
							p[0].life = p[0].lifeMax
						} else if p[0].life <= 0 {
							p[0].life = 1
						}
						p[0].redLife = 0
						copyVar(i)
					}
				}
				oldWins, oldDraws = s.wins, s.draws
				oldStageVars.copyStageVars(s.stage)
				reset()
			} else {
				/* End match, or prepare for a new character in turns mode */
				for i, tm := range s.tmode {
					if s.chars[i][0].win() || !s.chars[i][0].lose() && tm != TM_Turns {
						for j := i; j < len(s.chars); j += 2 {
							if len(s.chars[j]) > 0 {
								if s.chars[j][0].win() {
									s.chars[j][0].life = Max(1, int32(math.Ceil(math.Pow(lvmul,
										float64(level[i]))*float64(s.chars[j][0].life))))
								} else {
									s.chars[j][0].life = Max(1, s.cgi[j].data.life)
								}
							}
						}
						//} else {
						//	s.chars[i][0].life = 0
					}
				}
				// If match isn't over, presumably this is turns mode,
				// so break to restart fight for the next character
				if !s.matchOver() {
					break
				}

				// Otherwise match is over
				s.postMatchFlg = true
				fin = true
			}
		}

		s.bgPalFX.step()
		s.stage.action()

		// Update game state
		s.action()

		// F4 pressed to restart round
		if s.roundResetFlg && !s.postMatchFlg {
			sys.paused = false
			reset()
		}
		// Shift+F4 pressed to restart match
		if s.reloadFlg {
			return true
		}

		debugInput()
		if !s.addFrameTime(s.turbo) {
			if !s.eventUpdate() {
				return false
			}
			continue
		}
		// Render frame
		if !s.frameSkip {
			x, y, scl := s.cam.Pos[0], s.cam.Pos[1], s.cam.Scale/s.cam.BaseScale()
			dx, dy, dscl := x, y, scl
			if s.enableZoomtime > 0 {
				if !s.debugPaused() {
					s.zoomPosXLag += ((s.zoomPos[0] - s.zoomPosXLag) * (1 - s.zoomlag))
					s.zoomPosYLag += ((s.zoomPos[1] - s.zoomPosYLag) * (1 - s.zoomlag))
					s.drawScale = s.drawScale / (s.drawScale + (s.zoomScale*scl-s.drawScale)*s.zoomlag) * s.zoomScale * scl
				}
				if s.zoomStageBound {
					dscl = MaxF(s.cam.MinScale, s.drawScale/s.cam.BaseScale())
					if s.zoomCameraBound {
						dx = x + ClampF(s.zoomPosXLag/scl, -s.cam.halfWidth/scl*2*(1-1/s.zoomScale), s.cam.halfWidth/scl*2*(1-1/s.zoomScale))
					} else {
						dx = x + s.zoomPosXLag/scl
					}
					dx = s.cam.XBound(dscl, dx)
				} else {
					dscl = s.drawScale / s.cam.BaseScale()
					dx = x + s.zoomPosXLag/scl
				}
				dy = y + s.zoomPosYLag/scl
			} else {
				s.zoomlag = 0
				s.zoomPosXLag = 0
				s.zoomPosYLag = 0
				s.zoomScale = 1
				s.zoomPos = [2]float32{0, 0}
				s.drawScale = s.cam.Scale
			}
			s.draw(dx, dy, dscl)
		}
		//Lua code executed before drawing fade, clsns and debug
		for _, str := range s.commonLua {
			if err := s.luaLState.DoString(str); err != nil {
				s.luaLState.RaiseError(err.Error())
			}
		}
		// Render debug elements
		if !s.frameSkip {
			s.drawTop()
			s.drawDebug()
		}

		// Break if finished
		if fin && (!s.postMatchFlg || len(sys.commonLua) == 0) {
			break
		}

		// Update system; break if update returns false (game ended)
		if !s.update() {
			break
		}

		// If end match selected from menu/end of attract mode match/etc
		if s.endMatch {
			s.esc = true
		} else if s.esc {
			s.endMatch = s.netInput != nil || len(sys.commonLua) == 0
		}
	}

	return false
}

type wincntMap map[string][]int32

func (wm *wincntMap) init() {
	if sys.autolevel {
		b, err := ioutil.ReadFile(sys.wincntFileName)
		if err != nil {
			return
		}
		str := string(b)
		if len(str) < 3 {
			return
		}
		if str[:3] == "\ufeff" {
			str = str[3:]
		}
		toint := func(strAry []string) (intAry []int32) {
			for _, s := range strAry {
				i, _ := strconv.ParseInt(s, 10, 32)
				intAry = append(intAry, int32(i))
			}
			return
		}
		for _, l := range strings.Split(str, "\n") {
			tmp := strings.Split(l, ",")
			if len(tmp) >= 2 {
				item := toint(strings.Split(strings.TrimSpace(tmp[1]), " "))
				if len(item) < MaxPalNo {
					item = append(item, make([]int32, MaxPalNo-len(item))...)
				}
				(*wm)[tmp[0]] = item
			}
		}
	}
}
func (wm *wincntMap) update() {
	winPoint := func(i int) int32 {
		if sys.tmode[(i+1)&1] == TM_Simul || sys.tmode[(i+1)&1] == TM_Tag {
			if sys.tmode[i&1] != TM_Simul && sys.tmode[i&1] != TM_Tag {
				return sys.numSimul[(i+1)&1]
			} else if sys.numSimul[(i+1)&1] > sys.numSimul[i&1] {
				return sys.numSimul[(i+1)&1] / sys.numSimul[i&1]
			}
		}
		return 1
	}
	win := func(i int) {
		item := wm.getItem(sys.cgi[i].def)
		item[sys.cgi[i].palno-1] += winPoint(i)
		wm.setItem(i, item)
	}
	lose := func(i int) {
		item := wm.getItem(sys.cgi[i].def)
		item[sys.cgi[i].palno-1] -= winPoint(i)
		wm.setItem(i, item)
	}
	if sys.autolevel && sys.matchOver() {
		for i, p := range sys.chars {
			if len(p) > 0 {
				if p[0].win() {
					win(i)
				} else if p[0].lose() {
					lose(i)
				}
			}
		}
		var str string
		for k, v := range *wm {
			str += k + ","
			for _, w := range v {
				str += fmt.Sprintf(" %v", w)
			}
			str += "\r\n"
		}
		f, err := os.Create(sys.wincntFileName)
		if err == nil {
			f.Write([]byte(str))
			chk(f.Close())
		}
	}
}
func (wm wincntMap) getItem(def string) []int32 {
	lv := wm[def]
	if len(lv) < MaxPalNo {
		lv = append(lv, make([]int32, MaxPalNo-len(lv))...)
	}
	return lv
}
func (wm wincntMap) setItem(pn int, item []int32) {
	var ave, palcnt int32 = 0, 0
	for i, v := range item {
		if sys.cgi[pn].palSelectable[i] {
			ave += v
			palcnt++
		}
	}
	ave /= palcnt
	for i := range item {
		if !sys.cgi[pn].palSelectable[i] {
			item[i] = ave
		}
	}
	wm[sys.cgi[pn].def] = item
}
func (wm wincntMap) getLevel(p int) int32 {
	return wm.getItem(sys.cgi[p].def)[sys.cgi[p].palno-1]
}

type SelectChar struct {
	def            string
	name           string
	lifebarname    string
	author         string
	sound          string
	intro          string
	ending         string
	arcadepath     string
	ratiopath      string
	movelist       string
	pal            []int32
	pal_defaults   []int32
	pal_keymap     []int32
	localcoord     int32
	portrait_scale float32
	cns_scale      [2]float32
	anims          PreloadedAnims
	sff            *Sff
	fnt            [10]*Fnt
}

func newSelectChar() *SelectChar {
	return &SelectChar{
		localcoord:     320,
		portrait_scale: 1,
		cns_scale:      [...]float32{1, 1},
		anims:          NewPreloadedAnims(),
	}
}

type SelectStage struct {
	def             string
	name            string
	attachedchardef string
	stagebgm        IniSection
	portrait_scale  float32
	anims           PreloadedAnims
	sff             *Sff
}

func newSelectStage() *SelectStage {
	return &SelectStage{portrait_scale: 1, anims: NewPreloadedAnims()}
}

type OverrideCharData struct {
	life        int32
	lifeMax     int32
	power       int32
	dizzyPoints int32
	guardPoints int32
	ratioLevel  int32
	lifeRatio   float32
	attackRatio float32
	existed     bool
}

func newOverrideCharData() *OverrideCharData {
	return &OverrideCharData{life: -1, lifeMax: -1, power: -1, dizzyPoints: -1,
		guardPoints: -1, ratioLevel: 0, lifeRatio: 1, attackRatio: 1}
}

type Select struct {
	charlist           []SelectChar
	stagelist          []SelectStage
	selected           [2][][2]int
	selectedStageNo    int
	charAnimPreload    []int32
	stageAnimPreload   []int32
	charSpritePreload  map[[2]int16]bool
	stageSpritePreload map[[2]int16]bool
	cdefOverwrite      map[int]string
	sdefOverwrite      string
	ocd                [3][]OverrideCharData
}

func newSelect() *Select {
	return &Select{selectedStageNo: -1,
		charSpritePreload: map[[2]int16]bool{[...]int16{9000, 0}: true,
			[...]int16{9000, 1}: true}, stageSpritePreload: make(map[[2]int16]bool),
		cdefOverwrite: make(map[int]string)}
}
func (s *Select) GetCharNo(i int) int {
	n := i
	if len(s.charlist) > 0 {
		n %= len(s.charlist)
		if n < 0 {
			n += len(s.charlist)
		}
	}
	return n
}
func (s *Select) GetChar(i int) *SelectChar {
	if len(s.charlist) == 0 {
		return nil
	}
	n := s.GetCharNo(i)
	return &s.charlist[n]
}
func (s *Select) SelectStage(n int) { s.selectedStageNo = n }
func (s *Select) GetStage(n int) *SelectStage {
	if len(s.stagelist) == 0 {
		return nil
	}
	n %= len(s.stagelist) + 1
	if n < 0 {
		n += len(s.stagelist) + 1
	}
	return &s.stagelist[n-1]
}
func (s *Select) addChar(def string) {
	var tstr string
	tnow := time.Now()
	defer func() {
		sys.loadTime(tnow, tstr, false, false)
	}()
	s.charlist = append(s.charlist, *newSelectChar())
	sc := &s.charlist[len(s.charlist)-1]
	def = strings.Replace(strings.TrimSpace(strings.Split(def, ",")[0]),
		"\\", "/", -1)
	tstr = fmt.Sprintf("Char added: %v", def)
	if strings.ToLower(def) == "dummyslot" {
		sc.name = "dummyslot"
		return
	}
	if strings.ToLower(def) == "randomselect" {
		sc.def, sc.name = "randomselect", "Random"
		return
	}
	idx := strings.Index(def, "/")
	if len(def) >= 4 && strings.ToLower(def[len(def)-4:]) == ".def" {
		if idx < 0 {
			sc.name = "dummyslot"
			return
		}
	} else if idx < 0 {
		def += "/" + def + ".def"
	} else {
		def += ".def"
	}
	if chk := FileExist(def); len(chk) != 0 {
		def = chk
	} else {
		if strings.ToLower(def[0:6]) != "chars/" && strings.ToLower(def[1:3]) != ":/" && (def[0] != '/' || idx > 0 && !strings.Contains(def[:idx], ":")) {
			def = "chars/" + def
		}
		if def = FileExist(def); len(def) == 0 {
			sc.name = "dummyslot"
			return
		}
	}
	str, err := LoadText(def)
	if err != nil {
		sc.name = "dummyslot"
		return
	}
	sc.def = def
	lines, i, info, files, keymap, arcade := SplitAndTrim(str, "\n"), 0, true, true, true, true
	var cns, sprite, anim, movelist string
	var fnt [10][2]string
	for i < len(lines) {
		is, name, subname := ReadIniSection(lines, &i)
		switch name {
		case "info":
			if info {
				info = false
				var ok bool
				if sc.name, ok, _ = is.getText("displayname"); !ok {
					sc.name, _, _ = is.getText("name")
				}
				if sc.lifebarname, ok, _ = is.getText("lifebarname"); !ok {
					sc.lifebarname = sc.name
				}
				sc.author, _, _ = is.getText("author")
				sc.pal_defaults = is.readI32CsvForStage("pal.defaults")
				is.ReadI32("localcoord", &sc.localcoord)
				if ok = is.ReadF32("portraitscale", &sc.portrait_scale); !ok {
					sc.portrait_scale = 320 / float32(sc.localcoord)
				}
			}
		case "files":
			if files {
				files = false
				cns = is["cns"]
				sprite = is["sprite"]
				anim = is["anim"]
				sc.sound = is["sound"]
				for i := 1; i <= MaxPalNo; i++ {
					if is[fmt.Sprintf("pal%v", i)] != "" {
						sc.pal = append(sc.pal, int32(i))
					}
				}
				movelist = is["movelist"]
				for i := range fnt {
					fnt[i][0] = is[fmt.Sprintf("font%v", i)]
					fnt[i][1] = is[fmt.Sprintf("fnt_height%v", i)]
				}
			}
		case "palette ":
			if keymap &&
				len(subname) >= 6 && strings.ToLower(subname[:6]) == "keymap" {
				keymap = false
				for _, v := range [12]string{"a", "b", "c", "x", "y", "z",
					"a2", "b2", "c2", "x2", "y2", "z2"} {
					var i32 int32
					if is.ReadI32(v, &i32) {
						sc.pal_keymap = append(sc.pal_keymap, i32)
					}
				}
			}
		case "arcade":
			if arcade {
				arcade = false
				sc.intro, _, _ = is.getText("intro.storyboard")
				sc.ending, _, _ = is.getText("ending.storyboard")
				sc.arcadepath, _, _ = is.getText("arcadepath")
				sc.ratiopath, _, _ = is.getText("ratiopath")
			}
		}
	}
	listSpr := make(map[[2]int16]bool)
	for k := range s.charSpritePreload {
		listSpr[[...]int16{k[0], k[1]}] = true
	}
	sff := newSff()
	//read size values
	LoadFile(&cns, []string{def, "", "data/"}, func(filename string) error {
		str, err := LoadText(filename)
		if err != nil {
			return err
		}
		lines, i := SplitAndTrim(str, "\n"), 0
		for i < len(lines) {
			is, name, _ := ReadIniSection(lines, &i)
			switch name {
			case "size":
				if ok := is.ReadF32("xscale", &sc.cns_scale[0]); !ok {
					sc.cns_scale[0] = 320 / float32(sc.localcoord)
				}
				if ok := is.ReadF32("yscale", &sc.cns_scale[1]); !ok {
					sc.cns_scale[1] = 320 / float32(sc.localcoord)
				}
				return nil
			}
		}
		return nil
	})
	//preload animations
	LoadFile(&anim, []string{def, "", "data/"}, func(filename string) error {
		str, err := LoadText(filename)
		if err != nil {
			return err
		}
		lines, i := SplitAndTrim(str, "\n"), 0
		at := ReadAnimationTable(sff, lines, &i)
		for _, v := range s.charAnimPreload {
			if anim := at.get(v); anim != nil {
				sc.anims.addAnim(anim, v)
				for _, fr := range anim.frames {
					listSpr[[...]int16{fr.Group, fr.Number}] = true
				}
			}
		}
		return nil
	})
	//preload portion of sff file
	fp := fmt.Sprintf("%v_preload.sff", strings.TrimSuffix(def, filepath.Ext(def)))
	if fp = FileExist(fp); len(fp) == 0 {
		fp = sprite
	}
	LoadFile(&fp, []string{def, "", "data/"}, func(file string) error {
		var selPal []int32
		var err error
		sc.sff, selPal, err = preloadSff(file, true, listSpr)
		if err != nil {
			panic(fmt.Errorf("failed to load %v: %v\nerror preloading %v", file, err, def))
		}
		sc.anims.updateSff(sc.sff)
		for k := range s.charSpritePreload {
			sc.anims.addSprite(sc.sff, k[0], k[1])
		}
		if len(sc.pal) == 0 {
			sc.pal = selPal
		}
		return nil
	})
	//read movelist
	if len(movelist) > 0 {
		LoadFile(&movelist, []string{def, "", "data/"}, func(file string) error {
			sc.movelist, _ = LoadText(file)
			return nil
		})
	}
	//preload fonts
	for i, f := range fnt {
		if len(f[0]) > 0 {
			LoadFile(&f[0], []string{def, sys.motifDir, "", "data/", "font/"}, func(filename string) error {
				var err error
				var height int32 = -1
				if len(f[1]) > 0 {
					height = Atoi(f[1])
				}
				if sc.fnt[i], err = loadFnt(filename, height); err != nil {
					sys.errLog.Printf("failed to load %v (char font): %v", filename, err)
				}
				return nil
			})
		}
	}
}
func (s *Select) AddStage(def string) error {
	var tstr string
	tnow := time.Now()
	defer func() {
		sys.loadTime(tnow, tstr, false, false)
	}()
	var lines []string
	if err := LoadFile(&def, []string{"", "data/"}, func(file string) error {
		str, err := LoadText(file)
		if err != nil {
			return err
		}
		lines = SplitAndTrim(str, "\n")
		return nil
	}); err != nil {
		sys.errLog.Printf("Failed to add stage, file not found: %v\n", def)
		return err
	}
	tstr = fmt.Sprintf("Stage added: %v", def)
	i, info, music, bgdef, stageinfo := 0, true, true, true, true
	var spr string
	s.stagelist = append(s.stagelist, *newSelectStage())
	ss := &s.stagelist[len(s.stagelist)-1]
	ss.def = def
	for i < len(lines) {
		is, name, _ := ReadIniSection(lines, &i)
		switch name {
		case "info":
			if info {
				info = false
				var ok bool
				if ss.name, ok, _ = is.getText("displayname"); !ok {
					if ss.name, ok, _ = is.getText("name"); !ok {
						ss.name = def
					}
				}
				if err := is.LoadFile("attachedchar", []string{def, "", sys.motifDir, "data/"}, func(filename string) error {
					ss.attachedchardef = filename
					return nil
				}); err != nil {
					return nil
				}
			}
		case "music":
			if music {
				music = false
				ss.stagebgm = is
			}
		case "bgdef":
			if bgdef {
				bgdef = false
				spr = is["spr"]
			}
		case "stageinfo":
			if stageinfo {
				stageinfo = false
				if ok := is.ReadF32("portraitscale", &ss.portrait_scale); !ok {
					localcoord := float32(320)
					is.ReadF32("localcoord", &localcoord)
					ss.portrait_scale = 320 / localcoord
				}
			}
		}
	}
	if len(s.stageSpritePreload) > 0 || len(s.stageAnimPreload) > 0 {
		listSpr := make(map[[2]int16]bool)
		for k := range s.stageSpritePreload {
			listSpr[[...]int16{k[0], k[1]}] = true
		}
		sff := newSff()
		//preload animations
		i = 0
		at := ReadAnimationTable(sff, lines, &i)
		for _, v := range s.stageAnimPreload {
			if anim := at.get(v); anim != nil {
				ss.anims.addAnim(anim, v)
				for _, fr := range anim.frames {
					listSpr[[...]int16{fr.Group, fr.Number}] = true
				}
			}
		}
		//preload portion of sff file
		LoadFile(&spr, []string{def, "", "data/"}, func(file string) error {
			var err error
			ss.sff, _, err = preloadSff(file, false, listSpr)
			if err != nil {
				panic(fmt.Errorf("failed to load %v: %v\nerror preloading %v", file, err, def))
			}
			ss.anims.updateSff(ss.sff)
			for k := range s.stageSpritePreload {
				ss.anims.addSprite(ss.sff, k[0], k[1])
			}
			return nil
		})
	}
	return nil
}
func (s *Select) AddSelectedChar(tn, cn, pl int) bool {
	m, n := 0, s.GetCharNo(cn)
	if len(s.charlist) == 0 || len(s.charlist[n].def) == 0 {
		return false
	}
	for s.charlist[n].def == "randomselect" || len(s.charlist[n].def) == 0 {
		m++
		if m > 100000 {
			return false
		}
		n = int(Rand(0, int32(len(s.charlist))-1))
		pl = int(Rand(1, MaxPalNo))
	}
	sys.loadMutex.Lock()
	s.selected[tn] = append(s.selected[tn], [...]int{n, pl})
	s.ocd[tn] = append(s.ocd[tn], *newOverrideCharData())
	sys.loadMutex.Unlock()
	return true
}
func (s *Select) ClearSelected() {
	sys.loadMutex.Lock()
	s.selected = [2][][2]int{}
	s.ocd = [3][]OverrideCharData{}
	sys.loadMutex.Unlock()
	s.selectedStageNo = -1
}

type LoaderState int32

const (
	LS_NotYet LoaderState = iota
	LS_Loading
	LS_Complete
	LS_Error
	LS_Cancel
)

type Loader struct {
	state    LoaderState
	loadExit chan LoaderState
	err      error
}

func newLoader() *Loader {
	return &Loader{state: LS_NotYet, loadExit: make(chan LoaderState, 1)}
}
func (l *Loader) loadChar(pn int) int {
	if sys.roundsExisted[pn&1] > 0 {
		return 1
	}
	sys.loadMutex.Lock()
	result := -1
	nsel := len(sys.sel.selected[pn&1])
	if sys.tmode[pn&1] == TM_Simul || sys.tmode[pn&1] == TM_Tag {
		if pn>>1 >= int(sys.numSimul[pn&1]) {
			sys.cgi[pn].states = nil
			sys.chars[pn] = nil
			result = 1
		}
	} else if pn >= 2 {
		result = 0
	}
	if sys.tmode[pn&1] == TM_Turns && nsel < int(sys.numTurns[pn&1]) {
		result = 0
	}
	memberNo := pn >> 1
	if sys.tmode[pn&1] == TM_Turns {
		memberNo = int(sys.wins[^pn&1])
	}
	if result < 0 && nsel <= memberNo {
		result = 0
	}
	if result >= 0 {
		sys.loadMutex.Unlock()
		return result
	}
	pal, idx := int32(sys.sel.selected[pn&1][memberNo][1]), make([]int, nsel)
	for i := range idx {
		idx[i] = sys.sel.selected[pn&1][i][0]
	}
	sys.loadMutex.Unlock()
	var tstr string
	tnow := time.Now()
	defer func() {
		sys.loadTime(tnow, tstr, false, true)
	}()
	var cdef string
	var cdefOWnumber int
	if sys.tmode[pn&1] == TM_Turns {
		cdefOWnumber = memberNo*2 + pn&1
	} else {
		cdefOWnumber = pn
	}
	if sys.sel.cdefOverwrite[cdefOWnumber] != "" {
		cdef = sys.sel.cdefOverwrite[cdefOWnumber]
	} else {
		cdef = sys.sel.charlist[idx[memberNo]].def
	}
	var p *Char
	if len(sys.chars[pn]) > 0 && cdef == sys.cgi[pn].def {
		p = sys.chars[pn][0]
		p.key = pn
		if sys.com[pn] != 0 {
			p.key ^= -1
		}
		p.clearCachedData()
	} else {
		p = newChar(pn, 0)
		if sys.cgi[pn].sff != nil {
			sys.cgi[pn].sff.sprites = nil
		}
		sys.cgi[pn].sff = nil
		if len(sys.chars[pn]) > 0 {
			p.power = sys.chars[pn][0].power
			p.guardPoints = sys.chars[pn][0].guardPoints
			p.dizzyPoints = sys.chars[pn][0].dizzyPoints
		}
	}
	p.memberNo = memberNo
	p.selectNo = sys.sel.selected[pn&1][memberNo][0]
	p.teamside = p.playerNo & 1
	if !p.ocd().existed {
		p.varRangeSet(0, int32(NumVar)-1, 0)
		p.fvarRangeSet(0, int32(NumFvar)-1, 0)
		p.ocd().existed = true
	}
	sys.chars[pn] = make([]*Char, 1)
	sys.chars[pn][0] = p
	if sys.cgi[pn].sff == nil {
		if l.err = p.load(cdef); l.err != nil {
			sys.chars[pn] = nil
			tstr = fmt.Sprintf("WARNING: Failed to load new char: %v", cdef)
			return -1
		}
		if sys.cgi[pn].states, l.err =
			newCompiler().Compile(p.playerNo, cdef, p.gi().constants); l.err != nil {
			sys.chars[pn] = nil
			tstr = fmt.Sprintf("WARNING: Failed to compile new char states: %v", cdef)
			return -1
		}
		tstr = fmt.Sprintf("New char loaded: %v", cdef)
	} else {
		tstr = fmt.Sprintf("Cached char loaded: %v", cdef)
	}
	sys.cgi[pn].palno = pal //sys.cgi[pn].palkeymap[pal-1] + 1
	if pn < len(sys.lifebar.fa[sys.tmode[pn&1]]) &&
		sys.tmode[pn&1] == TM_Turns && sys.round == 1 {
		fa := sys.lifebar.fa[sys.tmode[pn&1]][pn]
		fa.numko, fa.teammate_face, fa.teammate_scale = 0, make([]*Sprite, nsel), make([]float32, nsel)
		sys.lifebar.nm[sys.tmode[pn&1]][pn].numko = 0
		for i, ci := range idx {
			fa.teammate_scale[i] = sys.sel.charlist[ci].portrait_scale
			fa.teammate_face[i] = sys.sel.charlist[ci].sff.GetSprite(int16(fa.teammate_face_spr[0]),
				int16(fa.teammate_face_spr[1]))
		}
	}
	return 1
}

func (l *Loader) loadAttachedChar(pn int) int {
	if sys.round != 1 {
		return 1
	}
	atcpn := pn - MaxSimul*2
	var tstr string
	tnow := time.Now()
	defer func() {
		sys.loadTime(tnow, tstr, false, true)
	}()
	sys.sel.ocd[2] = append(sys.sel.ocd[2], *newOverrideCharData())
	cdef := sys.stageList[0].attachedchardef[atcpn]
	var p *Char
	if len(sys.chars[pn]) > 0 && cdef == sys.cgi[pn].def {
		p = sys.chars[pn][0]
		//p.key = -pn
		p.clearCachedData()
	} else {
		p = newChar(pn, 0)
		sys.cgi[pn].sff = nil
		if len(sys.chars[pn]) > 0 {
			p.power = sys.chars[pn][0].power
			p.guardPoints = sys.chars[pn][0].guardPoints
			p.dizzyPoints = sys.chars[pn][0].dizzyPoints
		}
	}
	p.memberNo = -atcpn
	p.selectNo = -atcpn
	p.teamside = -1
	if !p.ocd().existed {
		p.varRangeSet(0, int32(NumVar)-1, 0)
		p.fvarRangeSet(0, int32(NumFvar)-1, 0)
		p.ocd().existed = true
	}
	sys.com[pn] = 8
	sys.chars[pn] = make([]*Char, 1)
	sys.chars[pn][0] = p
	if sys.cgi[pn].sff == nil {
		if l.err = p.load(cdef); l.err != nil {
			sys.chars[pn] = nil
			tstr = fmt.Sprintf("WARNING: Failed to load new attachedchar: %v", cdef)
			return -1
		}
		if sys.cgi[pn].states, l.err =
			newCompiler().Compile(p.playerNo, cdef, p.gi().constants); l.err != nil {
			sys.chars[pn] = nil
			tstr = fmt.Sprintf("WARNING: Failed to compile new attachedchar states: %v", cdef)
			return -1
		}
		tstr = fmt.Sprintf("New attachedchar loaded: %v", cdef)
	} else {
		tstr = fmt.Sprintf("Cached attachedchar loaded: %v", cdef)
	}
	sys.cgi[pn].palno = 1
	return 1
}

func (l *Loader) loadStage() bool {
	if sys.round == 1 {
		var def string
		if sys.sel.selectedStageNo == 0 {
			randomstageno := Rand(0, int32(len(sys.sel.stagelist))-1)
			def = sys.sel.stagelist[randomstageno].def
		} else {
			def = sys.sel.stagelist[sys.sel.selectedStageNo-1].def
		}
		if sys.sel.sdefOverwrite != "" {
			def = sys.sel.sdefOverwrite
		}
		if sys.stage != nil && sys.stage.def == def && sys.stage.mainstage && !sys.stage.reload {
			return true
		}
		sys.stageList = make(map[int32]*Stage)
		sys.stageLoop = false
		sys.stageList[0], l.err = loadStage(def, true)
		sys.stage = sys.stageList[0]
	}
	return l.err == nil
}
func (l *Loader) load() {
	defer func() { l.loadExit <- l.state }()
	charDone, stageDone := make([]bool, len(sys.chars)), false
	allCharDone := func() bool {
		for _, b := range charDone {
			if !b {
				return false
			}
		}
		return true
	}
	for !stageDone || !allCharDone() {
		if !stageDone && sys.sel.selectedStageNo >= 0 {
			if !l.loadStage() {
				l.state = LS_Error
				return
			}
			stageDone = true
		}
		for i, b := range charDone {
			if !b {
				result := -1
				if i < len(sys.chars)-MaxAttachedChar ||
					len(sys.stageList[0].attachedchardef) <= i-MaxSimul*2 {
					result = l.loadChar(i)
				} else {
					result = l.loadAttachedChar(i)
				}
				if result > 0 {
					charDone[i] = true
				} else if result < 0 {
					l.state = LS_Error
					return
				}
			}
		}
		for i := 0; i < 2; i++ {
			if !charDone[i+2] && len(sys.sel.selected[i]) > 0 &&
				sys.tmode[i] != TM_Simul && sys.tmode[i] != TM_Tag {
				for j := i + 2; j < len(sys.chars); j += 2 {
					if !charDone[j] {
						sys.chars[j], sys.cgi[j].states, charDone[j] = nil, nil, true
						sys.cgi[j].wakewakaLength = 0
					}
				}
			}
		}
		time.Sleep(10 * time.Millisecond)
		if sys.gameEnd {
			l.state = LS_Cancel
		}
		if l.state == LS_Cancel {
			return
		}
	}
	l.state = LS_Complete
}
func (l *Loader) reset() {
	if l.state != LS_NotYet {
		l.state = LS_Cancel
		<-l.loadExit
		l.state = LS_NotYet
	}
	l.err = nil
	for i := range sys.cgi {
		if sys.roundsExisted[i&1] == 0 {
			sys.cgi[i].drawpalno = -1
		}
	}
}
func (l *Loader) runTread() bool {
	if l.state != LS_NotYet {
		return false
	}
	l.state = LS_Loading
	go l.load()
	return true
}<|MERGE_RESOLUTION|>--- conflicted
+++ resolved
@@ -798,13 +798,9 @@
 func (s *System) nextRound() {
 	s.resetGblEffect()
 	s.lifebar.reset()
-<<<<<<< HEAD
 	s.saveStateFlag = false
 	s.loadStateFlag = false
-	s.firstAttack = [3]int32{}
-=======
 	s.firstAttack = [3]int{-1, -1, 0}
->>>>>>> 781d74e7
 	s.finish = FT_NotYet
 	s.winTeam = -1
 	s.winType = [...]WinType{WT_N, WT_N}
