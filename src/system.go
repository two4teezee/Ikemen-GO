--- conflicted
+++ resolved
@@ -70,11 +70,7 @@
 	luaSpriteOffsetX:      0,
 	lifebarScale:          1,
 	lifebarOffsetX:        0,
-<<<<<<< HEAD
-	
-=======
-
->>>>>>> 542e8bb9
+	//Shader vars
 	PostProcessingShader: 0,
 }
 
@@ -251,11 +247,7 @@
 
 	lifebarScale   float32
 	lifebarOffsetX float32
-<<<<<<< HEAD
 	
-=======
-
->>>>>>> 542e8bb9
 	PostProcessingShader int32
 }
 
@@ -341,11 +333,6 @@
 		// Render the finished frame
 		unbindFB()
 		s.window.SwapBuffers()
-<<<<<<< HEAD
-		
-=======
-
->>>>>>> 542e8bb9
 		// Begin the next frame
 		bindFB()
 	}
