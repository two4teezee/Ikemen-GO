package main

import (
	"encoding/binary"
	"math"
	"os"

	"github.com/faiface/beep"
	"github.com/faiface/beep/effects"

	"github.com/faiface/beep/mp3"
	"github.com/faiface/beep/speaker"
	"github.com/faiface/beep/vorbis"
	"github.com/faiface/beep/wav"
)

const (
	audioOutLen    = 2048
<<<<<<< HEAD
	audioFrequency = 44100
=======
	audioFrequency = 48000
	audioPrecision = 4
>>>>>>> cd446eb1
)

// ------------------------------------------------------------------
// Mixer

type Mixer struct {
	buf        [audioOutLen * 2]float32
	sendBuf    []int16
	out        chan []int16
	normalizer *Normalizer
}

func newMixer() *Mixer {
	return &Mixer{out: make(chan []int16, 2), normalizer: NewNormalizer()}
}
func (m *Mixer) bufClear() {
	for i := range m.buf {
		m.buf[i] = 0
	}
}
func (m *Mixer) write() bool {
	if m.sendBuf == nil {
		m.sendBuf = make([]int16, len(m.buf))
		for i := 0; i <= len(m.sendBuf)-2; i += 2 {
			l, r := m.normalizer.Process(m.buf[i], m.buf[i+1])
			m.sendBuf[i] = int16(32767 * l)
			m.sendBuf[i+1] = int16(32767 * r)
		}
	}
	select {
	case m.out <- m.sendBuf:
	default:
		return false
	}
	m.sendBuf = nil
	m.bufClear()
	return true
}
func (m *Mixer) Mix(buffer *beep.Buffer, fidx, freqmul float64,
	loop bool, lv, rv float32) float64 {
	sampleRate := float64(buffer.Format().SampleRate) * freqmul
	fidxadd := sampleRate / audioFrequency

	if fidxadd > 0 {
		seeker := buffer.Streamer(0, buffer.Len())
		samples := make([][2]float64, 1)
		for i := 0; i <= len(m.buf)-2; i += 2 {
			iidx := int(fidx)
			if iidx >= seeker.Len() {
				if !loop {
					break
				}
				iidx, fidx = 0, 0
			}
			seeker.Seek(iidx)
			_, ok := seeker.Stream(samples)
			if !ok {
				break
			}
			m.buf[i] += lv * float32(samples[0][0])
			m.buf[i+1] += rv * float32(samples[0][1])
			fidx += fidxadd
		}
		return fidx
	}
	return float64(buffer.Len())
}

// ------------------------------------------------------------------
// Normalizer

type Normalizer struct {
	mul  float64
	l, r *NormalizerLR
}

func NewNormalizer() *Normalizer {
	return &Normalizer{mul: 4, l: &NormalizerLR{1, 0, 1, 1 / 32.0, 0, 0},
		r: &NormalizerLR{1, 0, 1, 1 / 32.0, 0, 0}}
}
func (n *Normalizer) Process(l, r float32) (float32, float32) {
	lmul := n.l.process(n.mul, &l)
	rmul := n.r.process(n.mul, &r)
	if sys.audioDucking {
		n.mul = math.Min(16.0, math.Min(lmul, rmul))
	} else {
		n.mul = 0.5 * (float64(sys.wavVolume) * float64(sys.masterVolume) * 0.0001)
	}
	return l, r
}

type NormalizerLR struct {
	heri, herihenka, fue, heikin, katayori, katayori2 float64
}

func (n *NormalizerLR) process(bai float64, sam *float32) float64 {
	n.katayori += (float64(*sam) - n.katayori) / (audioFrequency/110.0 + 1)
	n.katayori2 += (float64(*sam) - n.katayori2) / (audioFrequency/112640.0 + 1)
	s := (n.katayori2 - n.katayori) * bai
	if math.Abs(s) > 1 {
		bai *= math.Pow(math.Abs(s), -n.heri)
		n.herihenka += 32 * (1 - n.heri) / float64(audioFrequency+32)
		s = math.Copysign(1.0, s)
	} else {
		tmp := (1 - math.Pow(1-math.Abs(s), 64)) * math.Pow(0.5-math.Abs(s), 3)
		bai += bai * (n.heri*(1/32.0-n.heikin)/n.fue + tmp*n.fue*(1-n.heri)/32) /
			(audioFrequency*2/8.0 + 1)
		n.herihenka -= (0.5 - n.heikin) * n.heri / (audioFrequency * 2)
	}
	n.fue += (1.0 - n.fue*(math.Abs(s)+1/32.0)) / (audioFrequency * 2)
	n.heikin += (math.Abs(s) - n.heikin) / (audioFrequency * 2)
	n.heri += n.herihenka
	if n.heri < 0 {
		n.heri = 0
	} else if n.heri > 0 {
		n.heri = 1
	}
	*sam = float32(s)
	return bai
}

// ------------------------------------------------------------------
// Bgm

type Bgm struct {
	filename     string
	bgmVolume    int
	bgmLoopStart int
	bgmLoopEnd   int
	loop         int
	// TODO: Use this.
	//sampleRate          beep.SampleRate
	streamer  beep.StreamSeekCloser
	ctrl      *beep.Ctrl
	resampler *beep.Resampler
	volume    *effects.Volume
	format    string
}

func newBgm() *Bgm {
	return &Bgm{}
}

func (bgm *Bgm) Open(filename string, loop, bgmVolume, bgmLoopStart, bgmLoopEnd int) {
	bgm.filename = filename
	bgm.loop = loop
	bgm.bgmVolume = bgmVolume
	bgm.bgmLoopStart = bgmLoopStart
	bgm.bgmLoopEnd = bgmLoopEnd
	// Starve the current music streamer
	speaker.Lock()
	if bgm.ctrl != nil {
		bgm.ctrl.Streamer = nil
	}
	speaker.Unlock()

	// TODO: Throw a degbug warning if this triggers
	if bgmVolume > sys.maxBgmVolume {
		bgmVolume = sys.maxBgmVolume
	}

	if HasExtension(bgm.filename, ".ogg") {
		bgm.ReadVorbis(loop, bgmVolume)
	} else if HasExtension(bgm.filename, ".mp3") {
		bgm.ReadMp3(loop, bgmVolume)
		//} else if HasExtension(bgm.filename, ".flac") {
		//	bgm.ConvertFLAC(loop, bgmVolume)
	} else if HasExtension(bgm.filename, ".wav") {
		bgm.ReadWav(loop, bgmVolume)
	}

	speaker.Lock()
	bgm.ctrl = &beep.Ctrl{Streamer: bgm.resampler}
	sys.globalMixer.Add(bgm.ctrl)
	speaker.Unlock()
}

func (bgm *Bgm) ReadMp3(loop int, bgmVolume int) {
	f, _ := os.Open(bgm.filename)
	s, format, err := mp3.Decode(f)
	bgm.streamer = s
	bgm.format = "mp3"
	if err != nil {
		return
	}
	bgm.ReadFormat(format, loop, bgmVolume)
}

/*
// TODO: Now that we are using modules this should work again if we configure it correctly.
func (bgm *Bgm) ReadFLAC(loop int, bgmVolume int) {
	f, _ := os.Open(bgm.filename)
	s, format, err := flac.Decode(f)
	bgm.streamer = s
	bgm.format = "flac"

	if err != nil {
		return
	}
	bgm.ReadFormat(format, loop, bgmVolume)
}

// SCREW THE FLAC.SEEK FUNCTION, IT DOES NOT WORK SO WE ARE GOING TO CONVERT THIS TO WAV
// Update: Now the flac dependecy broke. (-_-)
func (bgm *Bgm) ConvertFLAC(loop int, bgmVolume int) {
	// We open the flac
	f1, _ := os.Open(bgm.filename)
	// And create a temp one
	f2, _ := os.Create("save/tempaudio.wav")

	// Open decode and convert
	s, format, err := flac.Decode(f1)
	wav.Encode(f2, s, format)

	bgm.filename = "save/tempaudio.wav"
	//bgm.tempfile = f2
	bgm.format = "flac"

	s.Close()

	if err != nil {
		return
	}

	sys.FLAC_FrameWait = 120
}
*/

func (bgm *Bgm) PlayMemAudio(loop int, bgmVolume int) {
	f, _ := os.Open(bgm.filename)
	s, format, err := wav.Decode(f)
	bgm.streamer = s
	if err != nil {
		return
	}
	bgm.ReadFormat(format, loop, bgmVolume)
}

func (bgm *Bgm) ReadVorbis(loop int, bgmVolume int) {
	f, _ := os.Open(bgm.filename)
	s, format, err := vorbis.Decode(f)
	bgm.streamer = s
	bgm.format = "ogg"
	if err != nil {
		return
	}
	bgm.ReadFormat(format, loop, bgmVolume)
}

func (bgm *Bgm) ReadWav(loop int, bgmVolume int) {
	f, _ := os.Open(bgm.filename)
	s, format, err := wav.Decode(f)
	bgm.streamer = s
	bgm.format = "wav"
	if err != nil {
		return
	}
	bgm.ReadFormat(format, loop, bgmVolume)
}

func (bgm *Bgm) ReadFormat(format beep.Format, loop int, bgmVolume int) {
	loopCount := int(1)
	if loop > 0 {
		loopCount = -1
	}
	streamer := beep.Loop(loopCount, bgm.streamer)
	volume := -5 + float64(sys.bgmVolume)*0.06*(float64(sys.masterVolume)/100)*(float64(bgmVolume)/100)
	bgm.volume = &effects.Volume{Streamer: streamer, Base: 2, Volume: volume, Silent: volume <= -5}
	bgm.resampler = beep.Resample(int(3), format.SampleRate, beep.SampleRate(Mp3SampleRate), bgm.volume)
}

func (bgm *Bgm) Pause() {
	speaker.Lock()
	if bgm.ctrl != nil {
		bgm.ctrl.Paused = true
	}
	speaker.Unlock()
}

func (bgm *Bgm) UpdateVolume() {
	if bgm.volume == nil {
		return
	}
	speaker.Lock()
	bgm.volume.Volume = -5 + float64(sys.bgmVolume)*0.06*(float64(sys.masterVolume)/100)*(float64(bgm.bgmVolume)/100)
	speaker.Unlock()
}

// ------------------------------------------------------------------
// Wave

type Wave struct {
	Buffer *beep.Buffer
}

func ReadWave(f *os.File, ofs int64) (*Wave, error) {
	s, fmt, err := wav.Decode(f)
	if err != nil {
		return nil, err
	}
	w := newWave(fmt.SampleRate)
	w.Buffer.Append(s)
	return w, nil
}

// ------------------------------------------------------------------
// Snd

type Snd struct {
	table     map[[2]int32]*Wave
	ver, ver2 uint16
}

func newSnd() *Snd {
	return &Snd{table: make(map[[2]int32]*Wave)}
}

func LoadSnd(filename string) (*Snd, error) {
	return LoadSndFiltered(filename, func(gn [2]int32) bool { return gn[0] >= 0 && gn[1] >= 0 }, 0)
}

// Parse a .snd file and return an Snd structure with its contents
// The "keepItem" function allows to filter out unwanted waves.
// If max > 0, the function returns immediately when a matching entry is found. It also gives up after "max" non-matching entries.
func LoadSndFiltered(filename string, keepItem func([2]int32) bool, max uint32) (*Snd, error) {
	s := newSnd()
	f, err := os.Open(filename)
	if err != nil {
		return nil, err
	}
	defer func() { chk(f.Close()) }()
	buf := make([]byte, 12)
	var n int
	if n, err = f.Read(buf); err != nil {
		return nil, err
	}
	if string(buf[:n]) != "ElecbyteSnd\x00" {
		return nil, Error("Unrecognized SND file, invalid header")
	}
	read := func(x interface{}) error {
		return binary.Read(f, binary.LittleEndian, x)
	}
	if err := read(&s.ver); err != nil {
		return nil, err
	}
	if err := read(&s.ver2); err != nil {
		return nil, err
	}
	var numberOfSounds uint32
	if err := read(&numberOfSounds); err != nil {
		return nil, err
	}
	var subHeaderOffset uint32
	if err := read(&subHeaderOffset); err != nil {
		return nil, err
	}
	loops := numberOfSounds
	if max > 0 && max < numberOfSounds {
		loops = max
	}
	for i := uint32(0); i < loops; i++ {
		f.Seek(int64(subHeaderOffset), 0)
		var nextSubHeaderOffset uint32
		if err := read(&nextSubHeaderOffset); err != nil {
			return nil, err
		}
		var subFileLenght uint32
		if err := read(&subFileLenght); err != nil {
			return nil, err
		}
		var num [2]int32
		if err := read(&num); err != nil {
			return nil, err
		}
		if keepItem(num) {
			_, ok := s.table[num]
			if !ok {
				tmp, err := ReadWave(f, int64(subHeaderOffset))
				if err != nil {
					sys.errLog.Printf("%v sound can't be read: %v,%v\n", filename, num[0], num[1])
					if max > 0 {
						return nil, err
					}
				} else {
					s.table[num] = tmp
					if max > 0 {
						break
					}
				}
			}
		}
		subHeaderOffset = nextSubHeaderOffset
	}
	return s, nil
}
func (s *Snd) Get(gn [2]int32) *Wave {
	return s.table[gn]
}
func (s *Snd) play(gn [2]int32, volumescale int32, pan float32) bool {
	c := sys.sounds.reserveChannel()
	if c == nil {
		return false
	}
	w := s.Get(gn)
	c.Play(w, false, 1.0)
	c.SetVolume(float32(volumescale * 64 / 25))
	c.SetPan(pan, 0, nil)
	return w != nil
}
func (s *Snd) stop(gn [2]int32) {
	sys.sounds.stop(s.Get(gn))
}

func newWave(sampleRate beep.SampleRate) *Wave {
	return &Wave{beep.NewBuffer(beep.Format{SampleRate: sampleRate, NumChannels: 2, Precision: audioPrecision})}
}
func loadFromSnd(filename string, g, s int32, max uint32) (*Wave, error) {
	// Load the snd file
	snd, err := LoadSndFiltered(filename, func(gn [2]int32) bool { return gn[0] == g && gn[1] == s }, max)
	if err != nil {
		return nil, err
	}
	tmp, ok := snd.table[[2]int32{g, s}]
	if !ok {
		return newWave(11025), nil
	}
	return tmp, nil
}
func (w *Wave) play() bool {
	c := sys.sounds.reserveChannel()
	if c == nil {
		return false
	}
	c.Play(w, false, 1.0)
	return w != nil
}
func (w *Wave) getDuration() float32 {
	return float32(w.Buffer.Format().SampleRate.D(w.Buffer.Len()))
}

// ------------------------------------------------------------------
// Sound (sound channel)

type Sound struct {
	sound   *Wave
	volume  float32
	loop    bool
	freqmul float32
	fidx    float64
	ls, p   float32
	x       *float32
}

func (s *Sound) mix() {
	// TODO: Test mugen panning in relation to PanningWidth and zoom settings
	lv, rv := s.volume, s.volume
	if sys.stereoEffects && (s.x != nil || s.p != 0) {
		var r float32
		if s.x != nil { // pan
			r = ((sys.xmax - s.ls**s.x) - s.p) / (sys.xmax - sys.xmin)
		} else { // abspan
			r = ((sys.xmax-sys.xmin)/2 - s.p) / (sys.xmax - sys.xmin)
		}
		sc := sys.panningRange / 100
		of := (100 - sys.panningRange) / 200
		lv = s.volume * 2 * (r*sc + of)
		rv = s.volume * 2 * ((1-r)*sc + of)
		if lv > 512 {
			lv = 512
		} else if lv < 0 {
			lv = 0
		}
		if rv > 512 {
			rv = 512
		} else if rv < 0 {
			rv = 0
		}
	}
	s.fidx = sys.mixer.Mix(s.sound.Buffer, s.fidx, float64(s.freqmul), s.loop, lv/256, rv/256)
	if int(s.fidx) >= s.sound.Buffer.Len() {
		s.Stop()
	}
}
func (s *Sound) Play(w *Wave, loop bool, freqmul float32) {
	s.sound = w
	s.loop, s.volume, s.freqmul, s.fidx = loop, 256, freqmul, 0
}
func (s *Sound) IsPlaying() bool {
	return s.sound != nil
}
func (s *Sound) Stop() {
	s.sound = nil
}
func (s *Sound) SetVolume(vol float32) {
	if vol < 0 {
		s.volume = 0
	} else if vol > 512 {
		s.volume = 512
	} else {
		s.volume = vol
	}
}
func (s *Sound) SetPan(p, ls float32, x *float32) {
	s.ls = ls
	s.x = x
	if p != 0 {
		s.p = p * ls
	} else {
		s.p = 0
	}
}

// ------------------------------------------------------------------
// Sounds (collection of prioritised sound channels)

type Sounds struct {
	channels []Sound
}

func newSounds(size int32) *Sounds {
	s := &Sounds{}
	s.setSize(size)
	return s
}
func (s *Sounds) setSize(size int32)  {
	if size > s.numChannels() {
		c := make([]Sound, size - s.numChannels())
		s.channels = append(s.channels, c...)
	} else if size < s.numChannels() {
		s.channels = s.channels[:size]
	}
}
func (s *Sounds) newChannel(ch int32, lowpriority bool) *Sound {
        ch = Min(255, ch)
        if ch >= 0 {
                if lowpriority {
                        if s.numChannels() > ch && s.channels[ch].IsPlaying() {
                                return nil
                        }
                }
                if s.numChannels() < ch+1 {
			s.setSize(ch+1)
                }
		s.channels[ch].Stop()
                return &s.channels[ch]
        }
        if s.numChannels() < 256 {
		s.setSize(256)
        }
        for i := 255; i >= 0; i-- {
                if !s.channels[i].IsPlaying() {
                        return &s.channels[i]
                }
        }
        return nil
}
func (s *Sounds) numChannels() int32 {
	return int32(len(s.channels))
}
func (s *Sounds) reserveChannel() *Sound {
	for i := range s.channels {
		if !s.channels[i].IsPlaying() {
			return &s.channels[i]
		}
	}
	return nil
}
func (s *Sounds) getChannel(ch int32) *Sound {
	if ch >= 0 && ch < s.numChannels() {
		return &s.channels[ch]
	}
	return nil
}
func (s *Sounds) IsPlaying(w *Wave) bool {
	for _, v := range s.channels {
		if v.sound != nil && v.sound == w {
			return true
		}
	}
	return false
}
func (s *Sounds) stop(w *Wave) {
	for k, v := range s.channels {
		if v.sound != nil && v.sound == w {
			s.channels[k].Stop()
		}
	}
}
func (s *Sounds) mixSounds() {
	for i := range s.channels {
		if s.channels[i].IsPlaying() {
			s.channels[i].mix()
		}
	}
}<|MERGE_RESOLUTION|>--- conflicted
+++ resolved
@@ -16,12 +16,8 @@
 
 const (
 	audioOutLen    = 2048
-<<<<<<< HEAD
 	audioFrequency = 44100
-=======
-	audioFrequency = 48000
 	audioPrecision = 4
->>>>>>> cd446eb1
 )
 
 // ------------------------------------------------------------------
