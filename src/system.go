package main

import (
	"arena"
	"bufio"
	"fmt"
	"image"
	"io"
	"log"
	"math"
	"os"
	"path"
	"path/filepath"
	"runtime"
	"sort"
	"strconv"
	"strings"
	"sync"
	"time"

	"github.com/gopxl/beep/v2"
	"github.com/gopxl/beep/v2/speaker"
	"github.com/ikemen-engine/glfont"
	lua "github.com/yuin/gopher-lua"
)

const (
	MaxSimul        = 4
	MaxAttachedChar = 1
)

// sys
// The only instance of a System struct.
// Do not create more than 1.
var sys = System{
	randseed:          int32(time.Now().UnixNano()),
	scrrect:           [...]int32{0, 0, 320, 240},
	gameWidth:         320,
	gameHeight:        240,
	widthScale:        1,
	heightScale:       1,
	brightness:        256,
	roundTime:         -1,
	turnsRecoveryRate: 1.0 / 300,
	soundMixer:        &beep.Mixer{},
	bgm:               *newBgm(),
	soundChannels:     newSoundChannels(16),
	allPalFX:          *newPalFX(),
	bgPalFX:           *newPalFX(),
	ffx:               make(map[string]*FightFx),
	ffxRegexp:         "^(f)|^(s)|^(go)",
	sel:               *newSelect(),
	keyState:          make(map[Key]bool),
	match:             1,
	loader:            *newLoader(),
	numSimul:          [...]int32{2, 2}, numTurns: [...]int32{2, 2},
	ignoreMostErrors: true,
	superpmap:        *newPalFX(),
	stageList:        make(map[int32]*Stage),
	wincnt:           wincntMap(make(map[string][]int32)),
	wincntFileName:   "save/autolevel.save",
	oldNextAddTime:   1,
	commandLine:      make(chan string),
	cam:              *newCamera(),
	statusDraw:       true,
	mainThreadTask:   make(chan func(), 65536),
	workpal:          make([]uint32, 256),
	errLog:           log.New(NewLogWriter(), "", log.LstdFlags),
	keyInput:         KeyUnknown,
	//FLAC_FrameWait:          -1,
	luaSpriteScale:       1,
	luaPortraitScale:     1,
	lifebarScale:         1,
	lifebarPortraitScale: 1,
<<<<<<< HEAD
	vRetrace:             1,
	consoleRows:          15,
	clipboardRows:        2,
	pngFilter:            false,
	clsnDarken:           true,
	maxBgmVolume:         100,
	stereoEffects:        true,
	panningRange:         30,
	windowCentered:       true,
	saveState:            NewGameState(),
	statePool:            NewGameStatePool(),
	savePool:             NewGameStatePool(),
	loadPool:             NewGameStatePool(),
	luaStringVars:        make(map[string]string),
	luaNumVars:           make(map[string]float32),
	luaTables:            make([]*lua.LTable, 0),
	commandLists:         make([]*CommandList, 0),
	arenaSaveMap:         make(map[int]*arena.Arena),
	arenaLoadMap:         make(map[int]*arena.Arena),
=======
>>>>>>> 835814b6
}

type TeamMode int32

const (
	TM_Single TeamMode = iota
	TM_Simul
	TM_Turns
	TM_Tag
	TM_LAST = TM_Tag
)

// System struct, holds most of the data that is accessed globally through the program.
type System struct {
	randseed                int32
	scrrect                 [4]int32
	gameWidth, gameHeight   int32
	widthScale, heightScale float32
	window                  *Window
	gameEnd, frameSkip      bool
	redrawWait              struct{ nextTime, lastDraw time.Time }
	brightness              int32
	roundTime               int32
	turnsRecoveryRate       float32
	debugFont               *TextSprite
	debugDraw               bool
	debugRef                [2]int // player number, helper index
	soundMixer              *beep.Mixer
	bgm                     Bgm
	soundChannels           *SoundChannels
	allPalFX, bgPalFX       PalFX
	lifebar                 Lifebar
	cfg                     Config
	ffx                     map[string]*FightFx
	ffxRegexp               string
	sel                     Select
	keyState                map[Key]bool
	netInput                *NetInput
	fileInput               *FileInput
	aiInput                 [MaxSimul*2 + MaxAttachedChar]AiInput
	keyConfig               []KeyConfig
	joystickConfig          []KeyConfig
	com                     [MaxSimul*2 + MaxAttachedChar]float32
	autolevel               bool
	home                    int
	gameTime                int32
	match                   int32
	inputRemap              [MaxSimul*2 + MaxAttachedChar]int
	round                   int32
	intro                   int32
	time                    int32
	lastHitter              [2]int
	winTeam                 int
	winType                 [2]WinType
	winTrigger              [2]WinType
	matchWins, wins         [2]int32
	roundsExisted           [2]int32
	draws                   int32
	loader                  Loader
	chars                   [MaxSimul*2 + MaxAttachedChar][]*Char
	charList                CharList
	cgi                     [MaxSimul*2 + MaxAttachedChar]CharGlobalInfo
	tmode                   [2]TeamMode
	numSimul, numTurns      [2]int32
	esc                     bool
	loadMutex               sync.Mutex
	ignoreMostErrors        bool
	stringPool              [MaxSimul*2 + MaxAttachedChar]StringPool
	bcStack, bcVarStack     BytecodeStack
	bcVar                   []BytecodeValue
	workingChar             *Char
	workingState            *StateBytecode
	specialFlag             GlobalSpecialFlag
	envShake                EnvShake
	pausetime               int32
	pausetimebuffer         int32
	pausebg                 bool
	pauseendcmdbuftime      int32
	pauseplayer             int
	supertime               int32
	supertimebuffer         int32
	superpausebg            bool
	superendcmdbuftime      int32
	superplayerno           int
	superdarken             bool
	superanim               *Animation
	superpmap               PalFX
	superpos                [2]float32
	superscale              [2]float32
	superp2defmul           float32
	envcol                  [3]int32
	envcol_time             int32
	envcol_under            bool
	stage                   *Stage
	stageList               map[int32]*Stage
	stageLoop               bool
	stageLoopNo             int
	wireframeDraw           bool
	nextCharId              int32
	wincnt                  wincntMap
	wincntFileName          string
	tickCount               int
	oldTickCount            int
	tickCountF              float32
	lastTick                float32
	nextAddTime             float32
	oldNextAddTime          float32
	screenleft              float32
	screenright             float32
	xmin, xmax              float32
	zmin, zmax              float32
	winskipped              bool
	paused, step            bool
	roundResetFlg           bool
	reloadFlg               bool
	reloadStageFlg          bool
	reloadLifebarFlg        bool
	reloadCharSlot          [MaxSimul*2 + MaxAttachedChar]bool
	shortcutScripts         map[ShortcutKey]*ShortcutScript
	turbo                   float32
	commandLine             chan string
	drawScale               float32
	zoomlag                 float32
	zoomScale               float32
	zoomPosXLag             float32
	zoomPosYLag             float32
	enableZoomtime          int32
	zoomCameraBound         bool
	zoomStageBound          bool
	zoomPos                 [2]float32
	debugWC                 *Char
	cam                     Camera
	finishType              FinishType
	waitdown                int32
	slowtime                int32
	slowtimeTrigger         int32
	shuttertime             int32
	fadeintime              int32
	fadeouttime             int32
	wintime                 int32
	projs                   [MaxSimul*2 + MaxAttachedChar][]Projectile
	explods                 [MaxSimul*2 + MaxAttachedChar][]Explod
	explodsLayerN1          [MaxSimul*2 + MaxAttachedChar][]int
	explodsLayer0           [MaxSimul*2 + MaxAttachedChar][]int
	explodsLayer1           [MaxSimul*2 + MaxAttachedChar][]int
	changeStateNest         int32
	spritesLayerN1          DrawList
	spritesLayerU           DrawList
	spritesLayer0           DrawList
	spritesLayer1           DrawList
	shadows                 ShadowList
	debugc1hit              ClsnRect
	debugc1rev              ClsnRect
	debugc1not              ClsnRect
	debugc2                 ClsnRect
	debugc2hb               ClsnRect
	debugc2mtk              ClsnRect
	debugc2grd              ClsnRect
	debugc2stb              ClsnRect
	debugcsize              ClsnRect
	debugch                 ClsnRect
	accel                   float32
	clsnSpr                 Sprite
	clsnDraw                bool
	statusDraw              bool
	mainThreadTask          chan func()
	workpal                 []uint32
	errLog                  *log.Logger
	nomusic                 bool
	workBe                  []BytecodeExp
	keyInput                Key
	keyString               string
	timerCount              []int32
	cmdFlags                map[string]string
	//FLAC_FrameWait          int

<<<<<<< HEAD
	// Common Files
	commonAir    []string
	commonCmd    []string
	commonConst  []string
	commonFx     []string
	commonLua    []string
	commonStates []string

	// Resolution variables
	fullscreen            bool
	fullscreenRefreshRate int32
	fullscreenWidth       int32
	fullscreenHeight      int32

	// Input variables
	inputButtonAssistWindow    int32
	inputSOCDresolution        int32

	controllerStickSensitivity float32
	xinputTriggerSensitivity   float32

=======
>>>>>>> 835814b6
	// Localcoord sceenpack
	luaLocalcoord    [2]int32
	luaSpriteScale   float32
	luaPortraitScale float32
	luaSpriteOffsetX float32

	// Localcoord lifebar
	lifebarScale         float32
	lifebarOffsetX       float32
	lifebarPortraitScale float32
	lifebarLocalcoord    [2]int32

	msaa              int32
	externalShaders   [][]string
	windowMainIcon    []image.Image
	gameMode          string
	frameCounter      int32
	preFightTime      int32
	motifDir          string
	captureNum        int
	decisiveRound     [2]bool
	timerStart        int32
	timerRounds       []int32
	scoreStart        [2]float32
	scoreRounds       [][2]float32
	matchData         *lua.LTable
	consecutiveWins   [2]int32
	consecutiveRounds bool
	firstAttack       [3]int
	teamLeader        [2]int
	gameSpeed         float32
	maxPowerMode      bool
	clsnText          []ClsnText
	consoleText       []string
	luaLState         *lua.LState
	statusLFunc       *lua.LFunction
	listLFunc         []*lua.LFunction
	introSkipped      bool
	endMatch          bool
	continueFlg       bool
	dialogueFlg       bool
	dialogueForce     int
	dialogueBarsFlg   bool
	noSoundFlg        bool
	postMatchFlg      bool
	continueScreenFlg bool
	victoryScreenFlg  bool
	winScreenFlg      bool
	playBgmFlg        bool
	brightnessOld     int32
	loopBreak         bool
	loopContinue      bool
<<<<<<< HEAD
	statePool         GameStatePool
	luaStringVars     map[string]string
	luaNumVars        map[string]float32
	luaTables         []*lua.LTable
	commandLists      []*CommandList
	arenaSaveMap      map[int]*arena.Arena
	arenaLoadMap      map[int]*arena.Arena
	rollbackStateID   int
	savePool          GameStatePool
	loadPool          GameStatePool
	rollback          RollbackSystem
	rollbackConfig    RollbackConfig
	saveState         *GameState
	stateAlloc        *StateAllocator
	saveStateFlag     bool
	loadStateFlag     bool
=======

	// for avg. FPS calculations
	gameFPS       float32
	prevTimestamp float64
	absTickCountF float32

	// screenshot deferral
	isTakingScreenshot bool
}

// Check if the application is running inside a macOS app bundle
func isRunningInsideAppBundle(exePath string) bool {
	// Check if we're on Darwin and the executable path contains .app (macOS application bundle)
	return runtime.GOOS == "darwin" && strings.Contains(exePath, ".app")
>>>>>>> 835814b6
}

// Initialize stuff, this is called after the config int at main.go
func (s *System) init(w, h int32) *lua.LState {
	s.setWindowSize(w, h)
	var err error
	// Create a system window.
	s.window, err = s.newWindow(int(s.scrrect[2]), int(s.scrrect[3]))
	chk(err)

	// Correct the joystick mappings (macOS)
	if runtime.GOOS == "darwin" {
		for i := 0; i < len(sys.joystickConfig); i++ {
			jc := &sys.joystickConfig[i]
			joyS := jc.Joy

			if input.IsJoystickPresent(joyS) {
				guid := input.GetJoystickGUID(joyS)

				// Correct the inner config
				if sys.joystickConfig[joyS].GUID != guid && !sys.joystickConfig[i].isInitialized {

					// Swap those that don't match
					joyIndices := input.GetJoystickIndices(guid)
					if len(joyIndices) == 1 {
						for j := 0; j < len(sys.joystickConfig); j++ {
							if sys.joystickConfig[j].GUID == guid {
								sys.joystickConfig[i].swap(&sys.joystickConfig[j])
								break
							}
						}
					}
				}
			}
		}
	}

	// Loading of external shader data.
	// We need to do this before the render initialization at "gfx.Init()"
	if len(s.cfg.Video.ExternalShaders) > 0 {
		// First we initialize arrays.
		s.externalShaders = make([][]string, 2)
		s.externalShaders[0] = make([]string, len(s.cfg.Video.ExternalShaders))
		s.externalShaders[1] = make([]string, len(s.cfg.Video.ExternalShaders))

		// Then we load.
		for i, shaderLocation := range s.cfg.Video.ExternalShaders {
			// Create names.
			shaderLocation = strings.Replace(shaderLocation, "\\", "/", -1)

			// Load vert shaders.
			content, err := os.ReadFile(shaderLocation + ".vert")
			if err != nil {
				chk(err)
			}
			s.externalShaders[0][i] = string(content) + "\x00"

			// Load frag shaders.
			content, err = os.ReadFile(shaderLocation + ".frag")
			if err != nil {
				chk(err)
			}
			s.externalShaders[1][i] = string(content) + "\x00"
		}
	}
	// PS: The "\x00" is what is know as Null Terminator.

	// Now we proceed to init the render.
	if s.cfg.Video.RenderMode == "OpenGL 2.1" {
		gfx = &Renderer_GL21{}
		gfxFont = &glfont.FontRenderer_GL21{}
	} else {
		gfx = &Renderer_GL32{}
		gfxFont = &glfont.FontRenderer_GL32{}
	}
	gfx.Init()
	gfx.BeginFrame(false)
	// And the audio.
	speaker.Init(beep.SampleRate(sys.cfg.Sound.SampleRate), audioOutLen)
	speaker.Play(NewNormalizer(s.soundMixer))
	l := lua.NewState()
	l.Options.IncludeGoStackTrace = true
	l.OpenLibs()
	for i := range s.inputRemap {
		s.inputRemap[i] = i
	}
	for i := range s.stringPool {
		s.stringPool[i] = *NewStringPool()
	}
	s.clsnSpr = *newSprite()
	s.clsnSpr.Size, s.clsnSpr.Pal = [...]uint16{1, 1}, make([]uint32, 256)
	s.clsnSpr.SetPxl([]byte{0})
	systemScriptInit(l)
	s.shortcutScripts = make(map[ShortcutKey]*ShortcutScript)
	// So now that we have a window we add a icon.
	if len(s.cfg.Config.WindowIcon) > 0 {
		// First we initialize arrays.
		var f = make([]io.ReadCloser, len(s.cfg.Config.WindowIcon))
		s.windowMainIcon = make([]image.Image, len(s.cfg.Config.WindowIcon))
		// And then we load them.
		for i, iconLocation := range s.cfg.Config.WindowIcon {
			exePath, err := os.Executable()
			if err != nil {
				fmt.Println("Error getting executable path:", err)
			} else {
				// Change the context for Darwin if we're in an app bundle
				if isRunningInsideAppBundle(exePath) {
					os.Chdir(path.Dir(exePath))
					os.Chdir("../../../")
				}
			}
			f[i], err = os.Open(iconLocation)
			if err != nil {
				var dErr = "Icon file can not be found.\nPanic: " + err.Error()
				ShowErrorDialog(dErr)
				panic(Error(dErr))
			}
			s.windowMainIcon[i], _, err = image.Decode(f[i])
		}
		s.window.SetIcon(s.windowMainIcon)
		chk(err)
	}
	// [Icon add end]

	// Error print?
	go func() {
		stdin := bufio.NewScanner(os.Stdin)
		for stdin.Scan() {
			if err := stdin.Err(); err != nil {
				s.errLog.Println(err.Error())
				return
			}
			s.commandLine <- stdin.Text()
		}
	}()
	return l
}
func (s *System) shutdown() {
	if !sys.gameEnd {
		sys.gameEnd = true
	}
	if sys.rollback.session != nil && sys.rollback.session.rep != nil {
		sys.rollback.session.SaveReplay()
	}
	gfx.Close()
	s.window.Close()
	speaker.Close()
}
func (s *System) setWindowSize(w, h int32) {
	s.scrrect[2], s.scrrect[3] = w, h
	if s.scrrect[2]*3 > s.scrrect[3]*4 {
		s.gameWidth, s.gameHeight = s.scrrect[2]*3*320/(s.scrrect[3]*4), 240
	} else {
		s.gameWidth, s.gameHeight = 320, s.scrrect[3]*4*240/(s.scrrect[2]*3)
	}
	s.widthScale = float32(s.scrrect[2]) / float32(s.gameWidth)
	s.heightScale = float32(s.scrrect[3]) / float32(s.gameHeight)
}
func (s *System) eventUpdate() bool {
	s.esc = false
	for _, v := range s.shortcutScripts {
		v.Activate = false
	}
	s.window.pollEvents()
	s.gameEnd = s.window.shouldClose()
	return !s.gameEnd
}
func (s *System) runMainThreadTask() {
	for {
		select {
		case f := <-s.mainThreadTask:
			f()
		default:
			return
		}
	}
}

func (s *System) await(fps int) bool {
	if !s.frameSkip {
		// Render the finished frame
		gfx.EndFrame()
		s.window.SwapBuffers()
		if s.isTakingScreenshot {
			defer captureScreen()
			s.isTakingScreenshot = false
		}
		// Begin the next frame after events have been processed. Do not clear
		// the screen if network input is present.
		defer gfx.BeginFrame(sys.netInput == nil)
	}
	s.runMainThreadTask()
	now := time.Now()
	diff := s.redrawWait.nextTime.Sub(now)
	wait := time.Second / time.Duration(fps)
	s.redrawWait.nextTime = s.redrawWait.nextTime.Add(wait)
	switch {
	case diff >= 0 && diff < wait+2*time.Millisecond:
		time.Sleep(diff)
		fallthrough
	case now.Sub(s.redrawWait.lastDraw) > 250*time.Millisecond:
		fallthrough
	case diff >= -17*time.Millisecond:
		s.redrawWait.lastDraw = now
		s.frameSkip = false
	default:
		if diff < -150*time.Millisecond {
			s.redrawWait.nextTime = now.Add(wait)
		}
		s.frameSkip = true
	}
	s.eventUpdate()

	return !s.gameEnd
}

func (s *System) update() bool {
	s.frameCounter++
	if s.gameTime == 0 {
		s.preFightTime = s.frameCounter
	}
	if s.fileInput != nil {
		if s.anyHardButton() {
			s.await(s.cfg.Config.Framerate * 4)
		} else {
			s.await(s.cfg.Config.Framerate)
		}
		return s.fileInput.Update()
	}
	if s.netInput != nil {
		s.await(s.cfg.Config.Framerate)
		return s.netInput.Update()
	}
	return s.await(s.cfg.Config.Framerate)
}
func (s *System) tickSound() {
	s.soundChannels.Tick()
	if !s.noSoundFlg {
		for _, ch := range s.chars {
			for _, c := range ch {
				c.soundChannels.Tick()
			}
		}
	}

	// Always pause if noMusic flag set or pause master volume is 0.
	s.bgm.SetPaused(s.nomusic || (s.paused && s.cfg.Sound.PauseMasterVolume == 0))

	// Set BGM volume if paused
	if s.paused && s.bgm.volRestore == 0 {
		s.bgm.volRestore = s.bgm.bgmVolume
		s.bgm.bgmVolume = int(s.cfg.Sound.PauseMasterVolume * s.bgm.bgmVolume / 100.0)
		s.bgm.UpdateVolume()
		s.softenAllSound()
	} else if !s.paused && s.bgm.volRestore > 0 {
		// Restore all volume
		s.bgm.bgmVolume = s.bgm.volRestore
		s.bgm.volRestore = 0
		s.bgm.UpdateVolume()
		s.restoreAllVolume()
	}
}
func (s *System) resetRemapInput() {
	for i := range s.inputRemap {
		s.inputRemap[i] = i
	}
}
func (s *System) loaderReset() {
	s.round, s.wins, s.roundsExisted, s.decisiveRound = 1, [2]int32{}, [2]int32{}, [2]bool{}
	s.loader.reset()
}
func (s *System) loadStart() {
	s.loaderReset()
	s.loader.runTread()
}
func (s *System) synchronize() error {
	if s.fileInput != nil {
		s.fileInput.Synchronize()
	} else if s.netInput != nil {
		return s.netInput.Synchronize()
	}
	return nil
}
func (s *System) anyHardButton() bool {
	for _, kc := range s.keyConfig {
		if kc.a() || kc.b() || kc.c() || kc.x() || kc.y() || kc.z() {
			return true
		}
	}
	for _, kc := range s.joystickConfig {
		if kc.a() || kc.b() || kc.c() || kc.x() || kc.y() || kc.z() {
			return true
		}
	}
	return false
}
func (s *System) anyButton() bool {
	if s.fileInput != nil {
		return s.fileInput.AnyButton()
	}
	if s.netInput != nil {
		return s.netInput.AnyButton()
	}
	return s.anyHardButton()
}
func (s *System) playerID(id int32) *Char {
	return s.charList.get(id)
}
func (s *System) playerIndex(id int32) *Char {
	return s.charList.getIndex(id)
}

// We must check if wins are greater than 0 because modes like Training may have "0 rounds to win"
func (s *System) matchOver() bool {
	return s.wins[0] > 0 && s.wins[0] >= s.matchWins[0] ||
		s.wins[1] > 0 && s.wins[1] >= s.matchWins[1]
}

func (s *System) playerIDExist(id BytecodeValue) BytecodeValue {
	if id.IsSF() {
		return BytecodeSF()
	}
	return BytecodeBool(s.playerID(id.ToI()) != nil)
}

func (s *System) playerIndexExist(idx BytecodeValue) BytecodeValue {
	if idx.IsSF() {
		return BytecodeSF()
	}
	return BytecodeBool(s.playerIndex(idx.ToI()) != nil)
}

func (s *System) playerNoExist(no BytecodeValue) BytecodeValue {
	if no.IsSF() {
		return BytecodeSF()
	}
	exist := false
	number := int(no.ToI() - 1)
	if number >= 0 && number < len(sys.chars) {
		exist = len(sys.chars[number]) > 0
	}
	return BytecodeBool(exist)
}

func (s *System) playercount() int32 {
	return int32(len(s.charList.runOrder))
}
func (s *System) palfxvar(x int32, y int32) int32 {
	n := int32(0)
	if x >= 4 {
		n = 256
	}
	pfx := s.bgPalFX
	if y == 2 {
		pfx = s.allPalFX
	}
	if pfx.enable {
		switch x {
		case -2:
			n = pfx.eInvertblend
		case -1:
			n = Btoi(pfx.eInvertall)
		case 0:
			n = pfx.time
		case 1:
			n = pfx.eAdd[0]
		case 2:
			n = pfx.eAdd[1]
		case 3:
			n = pfx.eAdd[2]
		case 4:
			n = pfx.eMul[0]
		case 5:
			n = pfx.eMul[1]
		case 6:
			n = pfx.eMul[2]
		default:
			n = 0
		}
	}
	return n
}
func (s *System) palfxvar2(x int32, y int32) float32 {
	n := float32(1)
	if x > 1 {
		n = 0
	}
	pfx := s.bgPalFX
	if y == 2 {
		pfx = s.allPalFX
	}
	if pfx.enable {
		switch x {
		case 1:
			n = pfx.eColor
		case 2:
			n = pfx.eHue
		default:
			n = 0
		}
	}
	return n * 256
}
func (s *System) screenHeight() float32 {
	return 240
}
func (s *System) screenWidth() float32 {
	return float32(s.gameWidth)
}
func (s *System) roundEnd() bool {
	return s.intro < -s.lifebar.ro.over_hittime
}

// Characters cannot hurt each other between lifebar timers over.hittime and over.waittime
func (s *System) roundNoDamage() bool {
	return sys.intro < 0 && sys.intro <= -sys.lifebar.ro.over_hittime && sys.intro >= -sys.lifebar.ro.over_waittime
}
func (s *System) roundState() int32 {
	switch {
	case sys.intro > sys.lifebar.ro.ctrl_time+1 || sys.postMatchFlg:
		return 0
	case sys.lifebar.ro.current == 0:
		return 1
	case sys.intro >= 0 || sys.finishType == FT_NotYet:
		return 2
	case sys.intro < -sys.lifebar.ro.over_waittime:
		return 4
	default:
		return 3
	}
}
func (s *System) introState() int32 {
	switch {
	case s.intro > s.lifebar.ro.ctrl_time+1:
		// Pre-intro [RoundState = 0]
		return 1
	case (s.dialogueFlg && s.dialogueForce == 0) || s.intro == s.lifebar.ro.ctrl_time+1:
		// Player intros [RoundState = 1]
		return 2
	case s.intro == s.lifebar.ro.ctrl_time:
		// Dialogue detection (s.dialogueFlg is detectable 1 frame later)
		if s.dialogueForce == 0 {
			for _, p := range sys.chars {
				if len(p) > 0 && len(p[0].dialogue) > 0 {
					return 2
				}
			}
		}
		// Round announcement
		return 3
	case s.lifebar.ro.waitTimer[1] == -1 || (s.intro > 0 && s.intro < s.lifebar.ro.ctrl_time):
		// Fight called
		return 4
	default:
		// Not applicable
		return 0
	}
}
func (s *System) outroState() int32 {
	switch {
	case s.intro >= 0:
		// Not applicable
		return 0
	case s.roundOver():
		// Round over
		return 5
	case s.roundWinStates():
		// Player win states
		return 4
	case sys.intro < -sys.lifebar.ro.over_waittime || sys.lifebar.ro.over_waittime == 1:
		// Players lose control, but the round has not yet entered win states
		return 3
	case s.intro < -s.lifebar.ro.over_hittime || sys.lifebar.ro.over_hittime == 1:
		// Players still have control, but the match outcome can no longer be changed
		return 2
	case s.intro < 0:
		// Payers can still act, allowing a possible double KO
		return 1
	default:
		// Fallback case, shouldn't be reached
		return 0
	}
}
func (s *System) roundWinStates() bool {
	return s.waitdown <= 0 || s.roundWinTime()
}
func (s *System) roundWinTime() bool {
	return s.wintime < 0
}
func (s *System) roundOver() bool {
	return s.intro < -(s.lifebar.ro.over_waittime + s.lifebar.ro.over_time)
}
func (s *System) gsf(gsf GlobalSpecialFlag) bool {
	return s.specialFlag&gsf != 0
}
func (s *System) setGSF(gsf GlobalSpecialFlag) {
	s.specialFlag |= gsf
}
func (s *System) unsetGSF(gsf GlobalSpecialFlag) {
	s.specialFlag &^= gsf
}
func (s *System) appendToConsole(str string) {
	s.consoleText = append(s.consoleText, str)
	if len(s.consoleText) > s.cfg.Debug.ConsoleRows {
		s.consoleText = s.consoleText[len(s.consoleText)-s.cfg.Debug.ConsoleRows:]
	}
}
func (s *System) printToConsole(pn, sn int, a ...interface{}) {
	spl := s.stringPool[pn].List
	if sn >= 0 && sn < len(spl) {
		for _, str := range strings.Split(OldSprintf(spl[sn], a...), "\n") {
			fmt.Printf("%s\n", str)
			s.appendToConsole(str)
		}
	}
}
func (s *System) loadTime(start time.Time, str string, shell, console bool) {
	elapsed := time.Since(start)
	str = fmt.Sprintf("%v; Load time: %v", str, elapsed)
	if shell {
		fmt.Printf("%s\n", str)
	}
	if console {
		s.appendToConsole(str)
	}
}

// Update Z scale
// TODO: See if this still works correctly with Winmugen stages that scaled chars with Z
func (s *System) updateZScale(pos, localscale float32) float32 {
	topz := sys.stage.stageCamera.topz / localscale
	botz := sys.stage.stageCamera.botz / localscale
	scale := float32(1)
	if topz != botz {
		ztopscale, zbotscale := sys.stage.stageCamera.ztopscale, sys.stage.stageCamera.zbotscale
		d := (pos - topz) / (botz - topz)
		scale = ztopscale + d*(zbotscale-ztopscale)
		if scale <= 0 {
			scale = 0
		}
	}
	return scale
}

func (s *System) zEnabled() bool {
	return s.zmin != s.zmax
}

// Convert X and Y drawing position to Z perspective
func (s *System) drawposXYfromZ(inpos [2]float32, localscl, zpos, zscale float32) (outpos [2]float32) {
	outpos[0] = (inpos[0]-s.cam.Pos[0])*zscale + s.cam.Pos[0]
	outpos[1] = inpos[1] * zscale
	outpos[1] += s.posZtoYoffset(zpos, localscl) // "Z" position
	return
}

// Convert Z logic position to Y drawing offset
// This is separate from the above because shadows only need this part
func (s *System) posZtoYoffset(zpos, localscl float32) float32 {
	return zpos * localscl * s.stage.stageCamera.depthtoscreen
}

// Z axis check
// Changed to no longer check z enable constant, depends on stage now
func (s *System) zAxisOverlap(posz1, front1, back1, localscl1, posz2, front2, back2, localscl2 float32) bool {
	if s.zEnabled() {
		if (posz1+front1)*localscl1 < (posz2-back2)*localscl2 ||
			(posz1-back1)*localscl1 > (posz2+front2)*localscl2 {
			return false
		}
	}
	return true
}

func (s *System) clsnOverlap(clsn1 []float32, scl1, pos1 [2]float32, facing1 float32, angle1 float32,
	clsn2 []float32, scl2, pos2 [2]float32, facing2 float32, angle2 float32) bool {

	// Skip function if any boxes are missing
	if clsn1 == nil || clsn2 == nil {
		return false
	}
	anface1 := facing1
	anface2 := facing2

	// Flip boxes if scale < 0
	if scl1[0] < 0 {
		facing1 *= -1
		scl1[0] *= -1
	}
	if scl2[0] < 0 {
		facing2 *= -1
		scl2[0] *= -1
	}
	// Loop through first set of boxes
	for i := 0; i+3 < len(clsn1); i += 4 {
		// Calculate positions
		l1 := clsn1[i]
		r1 := clsn1[i+2]
		if facing1 < 0 {
			l1, r1 = -r1, -l1
		}
		left1 := l1 * scl1[0]
		right1 := r1 * scl1[0]
		top1 := clsn1[i+1] * scl1[1]
		bottom1 := clsn1[i+3] * scl1[1]

		// Loop through second set of boxes
		for j := 0; j+3 < len(clsn2); j += 4 {
			// Calculate positions
			l2 := clsn2[j]
			r2 := clsn2[j+2]
			if facing2 < 0 {
				l2, r2 = -r2, -l2
			}
			left2 := l2 * scl2[0]
			right2 := r2 * scl2[0]
			top2 := clsn2[j+1] * scl2[1]
			bottom2 := clsn2[j+3] * scl2[1]

			// Check for overlap
			if angle1 != 0 || angle2 != 0 {
				if RectIntersect(left1+pos1[0], top1+pos1[1], right1-left1, bottom1-top1,
					left2+pos2[0], top2+pos2[1], right2-left2, bottom2-top2, pos1[0], pos1[1], pos2[0], pos2[1],
					-Rad(angle1*anface1), -Rad(angle2*anface2)) {
					return true
				}
			} else {
				if left1+pos1[0] <= right2+pos2[0] &&
					left2+pos2[0] <= right1+pos1[0] &&
					top1+pos1[1] <= bottom2+pos2[1] &&
					top2+pos2[1] <= bottom1+pos1[1] {
					return true
				}
			}

		}
	}
	return false
}

func (s *System) newCharId() int32 {
	// Check if the next ID is already being used by a helper with "preserve"
	// We specifically check for preserved helpers because otherwise this also detects the players from the previous match that are being replaced
	newid := s.nextCharId
	taken := true
	for taken {
		taken = false
		for _, p := range s.chars {
			for _, c := range p {
				if c.id == newid && c.preserve != 0 && !c.csf(CSF_destroy) {
					taken = true
					newid++
					break
				}
			}
			if taken {
				break // Skip outer loop
			}
		}
	}
	s.nextCharId = newid + 1
	return newid
}

func (s *System) resetGblEffect() {
	s.allPalFX.clear()
	s.bgPalFX.clear()
	s.envShake.clear()
	s.pausetime, s.pausetimebuffer = 0, 0
	s.supertime, s.supertimebuffer = 0, 0
	s.superanim = nil
	s.envcol_time = 0
	s.specialFlag = 0
}
func (s *System) stopAllSound() {
	for _, p := range s.chars {
		for _, c := range p {
			c.soundChannels.SetSize(0)
		}
	}
}
func (s *System) softenAllSound() {
	for _, p := range s.chars {
		for _, c := range p {
			for i := 0; i < int(c.soundChannels.count()); i++ {
				// Temporarily store the volume so it can be recalled later.
				if c.soundChannels.channels[i].sfx != nil && c.soundChannels.channels[i].ctrl != nil {
					c.soundChannels.volResume[i] = c.soundChannels.channels[i].sfx.volume
					c.soundChannels.channels[i].SetVolume(float32(c.gi().data.volume * int32(s.cfg.Sound.PauseMasterVolume) / 100))

					// Pause if pause master volume is 0
					if s.cfg.Sound.PauseMasterVolume == 0 {
						c.soundChannels.channels[i].SetPaused(true)
					}
				}
			}
		}
	}
	// Don't pause motif sounds
}
func (s *System) restoreAllVolume() {
	for _, p := range s.chars {
		for _, c := range p {
			for i := 0; i < int(c.soundChannels.count()); i++ {
				// Restore the volume we had.
				if c.soundChannels.channels[i].sfx != nil && c.soundChannels.channels[i].ctrl != nil {
					c.soundChannels.channels[i].SetVolume(c.soundChannels.volResume[i])

					// Unpause
					if c.soundChannels.channels[i].ctrl.Paused {
						c.soundChannels.channels[i].SetPaused(false)
					}
				}
			}
		}
	}
}
func (s *System) clearAllSound() {
	s.soundChannels.StopAll()
	s.stopAllSound()
}

// Remove the player's explods, projectiles and (optionally) helpers as well as stopping their sounds
func (s *System) clearPlayerAssets(pn int, destroy bool) {
	if len(s.chars[pn]) > 0 {
		p := s.chars[pn][0]
		for _, h := range s.chars[pn][1:] {
			if destroy || h.preserve == 0 || (s.roundResetFlg && h.preserve == s.round) {
				h.destroy()
			}
			h.soundChannels.SetSize(0)
		}
		if destroy {
			p.children = p.children[:0]
		} else {
			for i, ch := range p.children {
				if ch != nil {
					if ch.preserve == 0 || (s.roundResetFlg && ch.preserve == s.round) {
						p.children[i] = nil
					}
				}
			}
		}
		p.targets = p.targets[:0]
		p.soundChannels.SetSize(0)
	}
	s.projs[pn] = s.projs[pn][:0]
	s.explods[pn] = s.explods[pn][:0]
	s.explodsLayerN1[pn] = s.explodsLayerN1[pn][:0]
	s.explodsLayer0[pn] = s.explodsLayer0[pn][:0]
	s.explodsLayer1[pn] = s.explodsLayer1[pn][:0]
}

func (s *System) nextRound() {
	s.resetGblEffect()
	s.lifebar.reset()
	s.saveStateFlag = false
	s.loadStateFlag = false
	s.firstAttack = [3]int{-1, -1, 0}
	s.finishType = FT_NotYet
	s.winTeam = -1
	s.winType = [...]WinType{WT_Normal, WT_Normal}
	s.winTrigger = [...]WinType{WT_Normal, WT_Normal}
	s.lastHitter = [2]int{-1, -1}
	s.waitdown = s.lifebar.ro.over_waittime + 900
	s.slowtime = s.lifebar.ro.slow_time
	s.shuttertime = 0
	s.fadeintime = s.lifebar.ro.fadein_time
	s.fadeouttime = s.lifebar.ro.fadeout_time
	s.wintime = s.lifebar.ro.over_wintime
	s.winskipped = false
	s.intro = s.lifebar.ro.start_waittime + s.lifebar.ro.ctrl_time + 1
	s.time = s.roundTime
	s.nextCharId = s.cfg.Config.HelperMax
	if (s.tmode[0] == TM_Turns && s.wins[1] >= s.numTurns[0]-1) ||
		(s.tmode[0] != TM_Turns && s.wins[1] >= s.lifebar.ro.match_wins[0]-1) {
		s.decisiveRound[0] = true
	}
	if (s.tmode[1] == TM_Turns && s.wins[0] >= s.numTurns[1]-1) ||
		(s.tmode[1] != TM_Turns && s.wins[0] >= s.lifebar.ro.match_wins[1]-1) {
		s.decisiveRound[1] = true
	}
	var roundRef int32
	if s.round == 1 {
		s.stageLoopNo = 0
	} else {
		roundRef = s.round
	}
	if s.stageLoop && !s.roundResetFlg {
		var keys []int
		for k := range s.stageList {
			keys = append(keys, int(k))
		}
		sort.Ints(keys)
		roundRef = int32(keys[s.stageLoopNo])
		s.stageLoopNo++
		if s.stageLoopNo >= len(s.stageList) {
			s.stageLoopNo = 0
		}
	}
	var swap bool
	if _, ok := s.stageList[roundRef]; ok {
		s.stage = s.stageList[roundRef]
		if s.round > 1 && !s.roundResetFlg {
			swap = true
		}
		if s.stage.model != nil {
			sys.mainThreadTask <- func() {
				gfx.SetStageVertexData(s.stage.model.vertexBuffer)
				gfx.SetStageIndexData(s.stage.model.elementBuffer...)
			}
		}
	}
	s.cam.stageCamera = s.stage.stageCamera
	s.cam.Init()
	s.screenleft = float32(s.stage.screenleft) * s.stage.localscl
	s.screenright = float32(s.stage.screenright) * s.stage.localscl
	if s.stage.resetbg || swap {
		s.stage.reset()
	}
	s.cam.ResetZoomdelay()
	for i, p := range s.chars {
		if len(p) > 0 {
			s.nextCharId = Max(s.nextCharId, p[0].id+1) // nextCharId can't be this char's ID
			s.clearPlayerAssets(i, false)
			p[0].posReset()
			p[0].setCtrl(false)
			p[0].clearState()
			p[0].clearNextRound()
			p[0].varRangeSet(0, s.cgi[i].data.intpersistindex-1, 0)
			p[0].fvarRangeSet(0, s.cgi[i].data.floatpersistindex-1, 0)
			for j := range p[0].cmd {
				p[0].cmd[j].BufReset()
			}
			if s.roundsExisted[i&1] == 0 {
				s.cgi[i].palettedata.palList.ResetRemap()
				if s.cgi[i].sff.header.Ver0 == 1 {
					p[0].remapPal(p[0].getPalfx(),
						[...]int32{1, 1}, [...]int32{1, s.cgi[i].palno})
				}
			}
			s.cgi[i].clearPCTime()
		}
	}
	for _, p := range s.chars {
		if len(p) > 0 {
			zeroDeclared := p[0].gi().anim[0] != nil

			if zeroDeclared {
				p[0].selfState(5900, 0, -1, 0, "")
			} else {
				// Default to first anim in .AIR
				var firstAnim int32
				for k := range p[0].gi().anim {
					firstAnim = k
					break
				}
				p[0].selfState(5900, firstAnim, -1, 0, "")
			}
		}
	}
}
func (s *System) debugPaused() bool {
	return s.paused && !s.step && s.oldTickCount < s.tickCount
}

// "Tick frames" are the frames where most of the game logic happens
func (s *System) tickFrame() bool {
	return (!s.paused || s.step) && s.oldTickCount < s.tickCount
}

// "Tick next frame" is right after the "tick frame"
// Where for instance the collision detections happen
func (s *System) tickNextFrame() bool {
	return int(s.tickCountF+s.nextAddTime) > s.tickCount &&
		(!s.paused || s.step || s.oldTickCount >= s.tickCount)
}

// This divides a frame into fractions for the purpose of drawing position interpolation
func (s *System) tickInterpolation() float32 {
	if s.tickNextFrame() {
		return 1
	} else {
		return s.tickCountF - s.lastTick + s.nextAddTime
	}
}

func (s *System) addFrameTime(t float32) bool {
	if s.debugPaused() {
		s.oldNextAddTime = 0
		return true
	}
	s.oldTickCount = s.tickCount
	if int(s.tickCountF) > s.tickCount {
		s.tickCount++
		return false
	}
	s.tickCountF += s.nextAddTime
	if int(s.tickCountF) > s.tickCount {
		s.tickCount++
		s.lastTick = s.tickCountF
	}
	s.oldNextAddTime = s.nextAddTime
	s.nextAddTime = t
	return true
}
func (s *System) resetFrameTime() {
	s.tickCount, s.oldTickCount, s.tickCountF, s.lastTick, s.absTickCountF = 0, -1, 0, 0, 0
	s.nextAddTime, s.oldNextAddTime = 1, 1
}

func (s *System) charUpdate() {
	s.charList.update()
	// Because sys.projs has actual elements rather than pointers like sys.chars does, it's important to not copy its contents with range
	// https://github.com/ikemen-engine/Ikemen-GO/discussions/1707
	// for i, pr := range s.projs {
	for i := range s.projs {
		for j := range s.projs[i] {
			if s.projs[i][j].id >= 0 {
				s.projs[i][j].playerno = i // Safeguard
				s.projs[i][j].update()
			}
		}
	}
	// Set global First Attack flag if either team got it
	if s.firstAttack[0] >= 0 || s.firstAttack[1] >= 0 {
		s.firstAttack[2] = 1
	}
}

// Run collision detection for chars and projectiles
func (s *System) globalCollision() {
	for i := range s.projs {
		for j := range s.projs[i] {
			if s.projs[i][j].id >= 0 {
				s.projs[i][j].tradeDetection(i, j)
			}
		}
	}
	s.charList.collisionDetection()
	for i := range s.projs {
		for j := range s.projs[i] {
			if s.projs[i][j].id != IErr {
				s.projs[i][j].tick()
			}
		}
	}
}

func (s *System) posReset() {
	for _, p := range s.chars {
		if len(p) > 0 {
			p[0].posReset()
		}
	}
}
func (s *System) action() {
	// Clear sprite data
	s.spritesLayerN1 = s.spritesLayerN1[:0]
	s.spritesLayerU = s.spritesLayerU[:0]
	s.spritesLayer0 = s.spritesLayer0[:0]
	s.spritesLayer1 = s.spritesLayer1[:0]
	s.shadows = s.shadows[:0]
	s.debugc1hit = s.debugc1hit[:0]
	s.debugc1rev = s.debugc1rev[:0]
	s.debugc1not = s.debugc1not[:0]
	s.debugc2 = s.debugc2[:0]
	s.debugc2hb = s.debugc2hb[:0]
	s.debugc2mtk = s.debugc2mtk[:0]
	s.debugc2grd = s.debugc2grd[:0]
	s.debugc2stb = s.debugc2stb[:0]
	s.debugcsize = s.debugcsize[:0]
	s.debugch = s.debugch[:0]
	s.clsnText = nil

	var x, y, scl float32 = s.cam.Pos[0], s.cam.Pos[1], s.cam.Scale / s.cam.BaseScale()
	s.cam.ResetTracking()

	// Run fight screen
	if s.lifebar.ro.act() {
		if s.intro > s.lifebar.ro.ctrl_time {
			s.intro--
			if s.gsf(GSF_intro) && s.intro <= s.lifebar.ro.ctrl_time {
				s.intro = s.lifebar.ro.ctrl_time + 1
			}
		} else if s.intro > 0 {
			if s.intro == s.lifebar.ro.ctrl_time {
				for _, p := range s.chars {
					if len(p) > 0 {
						if !p[0].asf(ASF_nointroreset) {
							p[0].posReset()
						}
					}
				}
			}
			s.intro--
			if s.intro == 0 {
				for _, p := range s.chars {
					if len(p) > 0 {
						if p[0].alive() {
							p[0].unsetSCF(SCF_over_alive)
							if !p[0].scf(SCF_standby) || p[0].teamside == -1 {
								p[0].setCtrl(true)
								if p[0].ss.no != 0 && !p[0].asf(ASF_nointroreset) {
									p[0].selfState(0, -1, -1, 1, "")
								}
							}
						}
					}
				}
			}
		}
		if s.intro == 0 && s.time > 0 && !s.gsf(GSF_timerfreeze) &&
			(s.supertime <= 0 || !s.superpausebg) && (s.pausetime <= 0 || !s.pausebg) {
			s.time--
		}

		// Check if round ended by KO or time over and set win types
		fin := func() bool {
			checkPerfect := func(team int) bool {
				for i := team; i < MaxSimul*2; i += 2 {
					if len(s.chars[i]) > 0 &&
						s.chars[i][0].life < s.chars[i][0].lifeMax {
						return false
					}
				}
				return true
			}
			if s.intro > 0 {
				return false
			}
			// KO
			ko := [...]bool{true, true}
			for loser := range ko {
				// Check if all players or leader on one side are KO
				for i := loser; i < MaxSimul*2; i += 2 {
					if len(s.chars[i]) > 0 && s.chars[i][0].teamside != -1 {
						if s.chars[i][0].alive() {
							ko[loser] = false
						} else if (s.tmode[i&1] == TM_Simul && s.cfg.Options.Simul.LoseOnKO && s.com[i] == 0) ||
							(s.tmode[i&1] == TM_Tag && s.cfg.Options.Tag.LoseOnKO) {
							ko[loser] = true
							break
						}
					}
				}
				if ko[loser] {
					if checkPerfect(loser ^ 1) {
						s.winType[loser^1].SetPerfect()
					}
				}
			}
			// Time over
			ft := s.finishType
			if s.time == 0 {
				s.winType[0], s.winType[1] = WT_Time, WT_Time
				l := [2]float32{}
				for i := 0; i < 2; i++ { // Check life percentage of each team
					for j := i; j < MaxSimul*2; j += 2 {
						if len(s.chars[j]) > 0 {
							if s.tmode[i] == TM_Simul || s.tmode[i] == TM_Tag {
								l[i] += (float32(s.chars[j][0].life) / float32(s.numSimul[i])) / float32(s.chars[j][0].lifeMax)
							} else {
								l[i] += float32(s.chars[j][0].life) / float32(s.chars[j][0].lifeMax)
							}
						}
					}
				}
				// Some other methods were considered to make the winner decision more fair, like a minimum % difference
				// But ultimately a direct comparison seems to be the fairest method
				if math.Round(float64(l[0]*1000)) != math.Round(float64(l[1]*1000)) || // Convert back to 1000 life points scale then round it to reduce calculation errors
					((l[0] >= float32(1.0)) != (l[1] >= float32(1.0))) { // But make sure the rounding doesn't turn a perfect into a draw game
					winner := 0
					if l[0] < l[1] {
						winner = 1
					}
					if checkPerfect(winner) {
						s.winType[winner].SetPerfect()
					}
					s.finishType = FT_TO
					s.winTeam = winner
				} else { // Draw game
					s.finishType = FT_TODraw
					s.winTeam = -1
				}
			}
			if s.intro >= -1 && (ko[0] || ko[1]) {
				if ko[0] && ko[1] {
					s.finishType = FT_DKO
					s.winTeam = -1
				} else {
					s.finishType = FT_KO
					s.winTeam = int(Btoi(ko[0]))
				}
			}
			// Update win triggers if finish type was changed
			if ft != s.finishType {
				for i, p := range s.chars {
					if len(p) > 0 && ko[^i&1] {
						for _, h := range p {
							for _, tid := range h.targets {
								if t := s.playerID(tid); t != nil {
									if t.ghv.attr&int32(AT_AH) != 0 {
										s.winTrigger[i&1] = WT_Hyper
									} else if t.ghv.attr&int32(AT_AS) != 0 && s.winTrigger[i&1] == WT_Normal {
										s.winTrigger[i&1] = WT_Special
									}
								}
							}
						}
					}
				}
			}
			return ko[0] || ko[1] || s.time == 0
		}

		// Post round
		if s.roundEnd() || fin() {
			rs4t := -s.lifebar.ro.over_waittime
			s.intro--
			if s.intro == -s.lifebar.ro.over_hittime && s.finishType != FT_NotYet {
				// Consecutive wins counter
				winner := [...]bool{!s.chars[1][0].win(), !s.chars[0][0].win()}
				if !winner[0] || !winner[1] ||
					s.tmode[0] == TM_Turns || s.tmode[1] == TM_Turns ||
					s.draws >= s.lifebar.ro.match_maxdrawgames[0] ||
					s.draws >= s.lifebar.ro.match_maxdrawgames[1] {
					for i, win := range winner {
						if win {
							s.wins[i]++
							if s.matchOver() && s.wins[^i&1] == 0 {
								s.consecutiveWins[i]++
							}
							s.consecutiveWins[^i&1] = 0
						}
					}
				}
			}
			// Check if player skipped win pose time
			if s.roundWinTime() && (s.anyButton() && !s.gsf(GSF_roundnotskip)) {
				s.intro = Min(s.intro, rs4t-2-s.lifebar.ro.over_time+s.lifebar.ro.fadeout_time)
				s.winskipped = true
			}
			if s.winskipped || !s.roundWinTime() {
				// Check if game can proceed into roundstate 4
				if s.waitdown > 0 {
					if s.intro == rs4t-1 {
						for _, p := range s.chars {
							if len(p) > 0 {
								// Check if this player is ready to proceed to roundstate 4
								// TODO: The game should normally only wait for players that are active in the fight // || p[0].teamside == -1 || p[0].scf(SCF_standby)
								// TODO: This could be manageable from the char's side with an AssertSpecial or such
								if p[0].scf(SCF_over_alive) || p[0].scf(SCF_over_ko) ||
									(p[0].scf(SCF_ctrl) && p[0].ss.moveType == MT_I && p[0].ss.stateType != ST_A && p[0].ss.stateType != ST_L) {
									continue
								}
								// Freeze timer if any player is not ready to proceed yet
								s.intro = rs4t
								break
							}
						}
					}
				}
				// Disable ctrl (once) at the first frame of roundstate 4
				if s.intro == rs4t-1 {
					for _, p := range s.chars {
						if len(p) > 0 {
							p[0].setCtrl(false)
						}
					}
				}
				// Start running wintime counter only after getting into roundstate 4
				if s.intro < rs4t && !s.roundWinTime() {
					s.wintime--
				}
				// Set characters into win/lose poses, update win counters
				if s.roundWinStates() {
					if s.waitdown >= 0 {
						winner := [...]bool{!s.chars[1][0].win(), !s.chars[0][0].win()}
						if !winner[0] || !winner[1] ||
							s.tmode[0] == TM_Turns || s.tmode[1] == TM_Turns ||
							s.draws >= s.lifebar.ro.match_maxdrawgames[0] ||
							s.draws >= s.lifebar.ro.match_maxdrawgames[1] {
							for i, win := range winner {
								if win {
									s.lifebar.wi[i].add(s.winType[i])
									if s.matchOver() {
										// In a draw game both players go back to 0 wins
										if winner[0] == winner[1] { // sys.winTeam < 0
											s.lifebar.wc[0].wins = 0
											s.lifebar.wc[1].wins = 0
										} else {
											if s.wins[i] >= s.matchWins[i] {
												s.lifebar.wc[i].wins += 1
											}
										}
									}
								}
							}
						} else {
							s.draws++
						}
					}
					for _, p := range s.chars {
						if len(p) > 0 {
							// Default life recovery. Used only if externalized Lua implementation is disabled
							if len(sys.cfg.Common.Lua) == 0 && s.waitdown >= 0 && s.time > 0 && p[0].win() &&
								p[0].alive() && !s.matchOver() &&
								(s.tmode[0] == TM_Turns || s.tmode[1] == TM_Turns) {
								p[0].life += int32((float32(p[0].lifeMax) *
									float32(s.time) / 60) * s.turnsRecoveryRate)
								if p[0].life > p[0].lifeMax {
									p[0].life = p[0].lifeMax
								}
							}
							// TODO: These changestates ought to be unhardcoded
							if !p[0].scf(SCF_over_alive) && !p[0].hitPause() && p[0].alive() && p[0].animNo != 5 {
								p[0].setSCF(SCF_over_alive)
								if p[0].win() {
									p[0].selfState(180, -1, -1, -1, "")
								} else if p[0].lose() {
									p[0].selfState(170, -1, -1, -1, "")
								} else {
									p[0].selfState(175, -1, -1, -1, "")
								}
							}
						}
					}
					s.waitdown = 0
				}
				s.waitdown--
			}
			// If the game can't proceed to the fadeout screen, we turn back the counter 1 tick
			if !s.winskipped && s.gsf(GSF_roundnotover) &&
				s.intro == rs4t-2-s.lifebar.ro.over_time+s.lifebar.ro.fadeout_time {
				s.intro++
			}
		} else if s.intro < 0 {
			s.intro = 0
		}
	}

	// Run "tick frame"
	if s.tickFrame() {
		// X axis player limits
		s.xmin = s.cam.ScreenPos[0] + s.cam.Offset[0] + s.screenleft
		s.xmax = s.cam.ScreenPos[0] + s.cam.Offset[0] + float32(s.gameWidth)/s.cam.Scale - s.screenright
		if s.xmin > s.xmax {
			s.xmin = (s.xmin + s.xmax) / 2
			s.xmax = s.xmin
		}
		if AbsF(s.cam.maxRight-s.xmax) < 0.0001 {
			s.xmax = s.cam.maxRight
		}
		if AbsF(s.cam.minLeft-s.xmin) < 0.0001 {
			s.xmin = s.cam.minLeft
		}
		// Z axis player limits
		s.zmin = s.stage.topbound * s.stage.localscl
		s.zmax = s.stage.botbound * s.stage.localscl
		s.allPalFX.step()
		//s.bgPalFX.step()
		s.envShake.next()
		if s.envcol_time > 0 {
			s.envcol_time--
		}
		if s.enableZoomtime > 0 {
			s.enableZoomtime--
		} else {
			s.zoomCameraBound = true
			s.zoomStageBound = true
		}
		if s.supertime > 0 {
			s.supertime--
		} else if s.pausetime > 0 {
			s.pausetime--
		}
		if s.supertimebuffer < 0 {
			s.supertimebuffer = ^s.supertimebuffer
			s.supertime = s.supertimebuffer
		}
		if s.pausetimebuffer < 0 {
			s.pausetimebuffer = ^s.pausetimebuffer
			s.pausetime = s.pausetimebuffer
		}
		// In Mugen 1.1, few global AssertSpecial flags persist during pauses. Seemingly only TimerFreeze
		if s.supertime <= 0 && s.pausetime <= 0 {
			s.specialFlag = 0
		} else {
			// These flags persist even during pauses
			// "Intro" seems to have been deliberately added. Does not persist in Mugen 1.1
			// "NoKOSlow" added to facilitate custom slowdown. In Mugen that flag only needs to be asserted in first frame of KO slowdown
			s.specialFlag = (s.specialFlag&GSF_intro | s.specialFlag&GSF_nokoslow | s.specialFlag&GSF_timerfreeze)
		}
		if s.superanim != nil {
			s.superanim.Action()
		}
		s.charList.action()
		s.nomusic = s.gsf(GSF_nomusic) && !sys.postMatchFlg
	}

	// This function runs every tick
	// It should be placed between "tick frame" and "tick next frame"
	s.charUpdate()

	// Update lifebars
	// This must happen before hit detection for accurate display
	// Allows a combo to still end if a character is hit in the same frame where it exits movetype H
	s.lifebar.step()
	if s.tickNextFrame() {
		s.globalCollision() // This could perhaps happen during "tick frame" instead? Would need more testing
		s.charList.tick()
	}

	// Run camera
	x, y, scl = s.cam.action(x, y, scl, s.supertime > 0 || s.pausetime > 0)

	// Skip character intros on button press and play the shutter effect
	if s.tickNextFrame() {
		if s.lifebar.ro.current < 1 && !s.introSkipped {
			if s.shuttertime > 0 ||
				// Checking the intro flag prevents skipping intros when they don't exist
				s.anyButton() && s.gsf(GSF_intro) && !s.gsf(GSF_roundnotskip) && s.intro > s.lifebar.ro.ctrl_time {
				s.shuttertime++
				// Do the actual skipping in the frame when the "shutter" effect is closed
				if s.shuttertime == s.lifebar.ro.shutter_time {
					// SkipRoundDisplay and SkipFightDisplay flags must be preserved during intro skip frame
					skipround := (s.specialFlag&GSF_skiprounddisplay | s.specialFlag&GSF_skipfightdisplay)
					s.resetGblEffect()
					s.specialFlag = skipround
					s.fadeintime = 0
					s.intro = s.lifebar.ro.ctrl_time
					for i, p := range s.chars {
						if len(p) > 0 {
							s.clearPlayerAssets(i, false)
							p[0].posReset()
							p[0].selfState(0, -1, -1, 0, "")
						}
					}
					s.introSkipped = true
				}
			}
		} else {
			if s.shuttertime > 0 {
				s.shuttertime--
			}
		}
	}

	if !s.cam.ZoomEnable {
		// Lower the precision to prevent errors in Pos X.
		x = float32(math.Ceil(float64(x)*4-0.5) / 4)
	}
	s.cam.Update(scl, x, y)
	s.xmin = s.cam.ScreenPos[0] + s.cam.Offset[0] + s.screenleft
	s.xmax = s.cam.ScreenPos[0] + s.cam.Offset[0] +
		float32(s.gameWidth)/s.cam.Scale - s.screenright
	if s.xmin > s.xmax {
		s.xmin = (s.xmin + s.xmax) / 2
		s.xmax = s.xmin
	}
	if AbsF(s.cam.maxRight-s.xmax) < 0.0001 {
		s.xmax = s.cam.maxRight
	}
	if AbsF(s.cam.minLeft-s.xmin) < 0.0001 {
		s.xmin = s.cam.minLeft
	}
	s.charList.xScreenBound()
	// Superpause effect
	if s.superanim != nil {
		s.spritesLayer1.add(&SprData{
			anim:         s.superanim,
			fx:           &s.superpmap,
			pos:          s.superpos,
			scl:          s.superscale,
			alpha:        [2]int32{-1},
			priority:     5,
			rot:          Rotation{},
			ascl:         [2]float32{},
			screen:       false,
			undarken:     true,
			oldVer:       s.cgi[s.superplayerno].mugenver[0] != 1,
			facing:       1,
			airOffsetFix: [2]float32{1, 1},
			projection:   0,
			fLength:      0,
			window:       [4]float32{0, 0, 0, 0},
		})
		if s.superanim.loopend {
			s.superanim = nil // Not allowed to loop
		}
	}
	for i := range s.projs {
		for j := range s.projs[i] {
			if s.projs[i][j].id >= 0 {
				s.projs[i][j].cueDraw(s.cgi[i].mugenver[0] != 1)
			}
		}
	}
	s.charList.cueDraw()
	explUpdate := func(edl *[len(s.chars)][]int, drop bool) {
		for i, el := range *edl {
			for j := len(el) - 1; j >= 0; j-- {
				if el[j] >= 0 {
					s.explods[i][el[j]].update(s.cgi[i].mugenver[0] != 1, i)
					if s.explods[i][el[j]].id == IErr {
						if drop {
							el = append(el[:j], el[j+1:]...)
							(*edl)[i] = el
						} else {
							el[j] = -1
						}
					}
				}
			}
		}
	}
	explUpdate(&s.explodsLayerN1, true)
	explUpdate(&s.explodsLayer0, true)
	explUpdate(&s.explodsLayer1, false)
	// Adjust game speed
	if s.tickNextFrame() {
		spd := (60 + s.cfg.Options.GameSpeed*5) / float32(s.cfg.Config.Framerate) * s.accel
		// KO slowdown
		s.slowtimeTrigger = 0
		if s.intro < 0 && s.time != 0 && s.slowtime > 0 {
			if !s.gsf(GSF_nokoslow) {
				spd *= s.lifebar.ro.slow_speed
				if s.slowtime < s.lifebar.ro.slow_fadetime {
					spd += (float32(1) - s.lifebar.ro.slow_speed) * float32(s.lifebar.ro.slow_fadetime-s.slowtime) / float32(s.lifebar.ro.slow_fadetime)
				}
			}
			s.slowtimeTrigger = s.slowtime
			s.slowtime--
		}
		// Outside match or while frame stepping
		if s.postMatchFlg || s.step {
			spd = 1
		}
		s.turbo = spd
	}
	s.tickSound()
	return
}

func (s *System) draw(x, y, scl float32) {
	ecol := uint32(s.envcol[2]&0xff | s.envcol[1]&0xff<<8 |
		s.envcol[0]&0xff<<16)
	s.brightnessOld = s.brightness
	s.brightness = 0x100 >> uint(Btoi(s.supertime > 0 && s.superdarken))
	bgx, bgy := x/s.stage.localscl, y/s.stage.localscl
	//fade := func(rect [4]int32, color uint32, alpha int32) {
	//	FillRect(rect, color, alpha>>uint(Btoi(s.clsnDraw))+Btoi(s.clsnDraw)*128)
	//}
	if s.envcol_time == 0 {
		c := uint32(0)

		// Draw stage background fill if stage is disabled
		if s.gsf(GSF_nobg) {
			if s.allPalFX.enable {
				var rgb [3]int32
				if s.allPalFX.eInvertall {
					rgb = [...]int32{0xff, 0xff, 0xff}
				}
				for i, v := range rgb {
					rgb[i] = Clamp((v+s.allPalFX.eAdd[i])*s.allPalFX.eMul[i]>>8, 0, 0xff)
				}
				c = uint32(rgb[2] | rgb[1]<<8 | rgb[0]<<16)
			}
			FillRect(s.scrrect, c, 0xff)
		}

		// Draw normal stage background fill and elements with layerNo == -1
		if !s.gsf(GSF_nobg) {
			if s.stage.debugbg {
				FillRect(s.scrrect, 0xff00ff, 0xff)
			} else {
				c = uint32(s.stage.bgclearcolor[2]&0xff | s.stage.bgclearcolor[1]&0xff<<8 | s.stage.bgclearcolor[0]&0xff<<16)
				FillRect(s.scrrect, c, 0xff)
			}
			if s.stage.ikemenver[0] != 0 || s.stage.ikemenver[1] != 0 { // This layer did not render in Mugen
				s.stage.draw(-1, bgx, bgy, scl)
			}
		}

		// Draw reflections on layer -1
		if !s.gsf(GSF_globalnoshadow) {
			if s.stage.reflection.intensity > 0 && s.stage.reflectionlayerno < 0 {
				s.shadows.drawReflection(x, y, scl*s.cam.BaseScale())
			}
		}

		// Draw character sprites with layerNo == -1
		s.spritesLayerN1.draw(x, y, scl*s.cam.BaseScale())

		// Draw stage elements with layerNo == 0
		if !s.gsf(GSF_nobg) {
			s.stage.draw(0, bgx, bgy, scl)
		}

		// Draw character sprites with special under flag
		s.spritesLayerU.draw(x, y, scl*s.cam.BaseScale())

		// Draw shadows
		// Draw reflections on layer 0
		// TODO: Make shadows render in same layers as their sources?
		if !s.gsf(GSF_globalnoshadow) {
			if s.stage.reflection.intensity > 0 && s.stage.reflectionlayerno >= 0 {
				s.shadows.drawReflection(x, y, scl*s.cam.BaseScale())
			}
			s.shadows.draw(x, y, scl*s.cam.BaseScale())
		}

		//off := s.envShake.getOffset()
		//yofs, yofs2 := float32(s.gameHeight), float32(0)
		//if scl > 1 && s.cam.verticalfollow > 0 {
		//	yofs = s.cam.screenZoff + float32(s.gameHeight-240)
		//	yofs2 = (240 - s.cam.screenZoff) * (1 - 1/scl)
		//}
		//yofs *= 1/scl - 1
		//rect := s.scrrect
		//if off < (yofs-y+s.cam.boundH)*scl {
		//	rect[3] = (int32(math.Ceil(float64(((yofs-y+s.cam.boundH)*scl-off)*
		//		float32(s.scrrect[3])))) + s.gameHeight - 1) / s.gameHeight
		//	fade(rect, 0, 255)
		//}
		//if off > (-y+yofs2)*scl {
		//	rect[3] = (int32(math.Ceil(float64(((y-yofs2)*scl+off)*
		//		float32(s.scrrect[3])))) + s.gameHeight - 1) / s.gameHeight
		//	rect[1] = s.scrrect[3] - rect[3]
		//	fade(rect, 0, 255)
		//}
		//bl, br := MinF(x, s.cam.boundL), MaxF(x, s.cam.boundR)
		//xofs := float32(s.gameWidth) * (1/scl - 1) / 2
		//rect = s.scrrect
		//if x-xofs < bl {
		//	rect[2] = (int32(math.Ceil(float64((bl-(x-xofs))*scl*
		//		float32(s.scrrect[2])))) + s.gameWidth - 1) / s.gameWidth
		//	fade(rect, 0, 255)
		//}
		//if x+xofs > br {
		//	rect[2] = (int32(math.Ceil(float64(((x+xofs)-br)*scl*
		//		float32(s.scrrect[2])))) + s.gameWidth - 1) / s.gameWidth
		//	rect[0] = s.scrrect[2] - rect[2]
		//	fade(rect, 0, 255)
		//}

		// Draw lifebar layers -1 and 0
		s.lifebar.draw(-1)
		s.lifebar.draw(0)
	}
	// Draw EnvColor effect
	if s.envcol_time != 0 {
		FillRect(s.scrrect, ecol, 255)
	}

	// Draw character sprites in layer 0
	if s.envcol_time == 0 || s.envcol_under {
		s.spritesLayer0.draw(x, y, scl*s.cam.BaseScale())
		if s.envcol_time == 0 && !s.gsf(GSF_nofg) {
			s.stage.draw(1, bgx, bgy, scl)
		}
	}

	// Draw lifebar layer 1
	s.lifebar.draw(1)

	// Draw character sprites in layer 1 (old "ontop")
	s.spritesLayer1.draw(x, y, scl*s.cam.BaseScale())

	// Draw lifebar layer 2
	s.lifebar.draw(2)
}

func (s *System) drawTop() {
	BlendReset()
	fade := func(rect [4]int32, color uint32, alpha int32) {
		FillRect(rect, color, alpha>>uint(Btoi(s.clsnDraw))+Btoi(s.clsnDraw)*128)
	}
	fadeout := s.intro + s.lifebar.ro.over_waittime + s.lifebar.ro.over_time
	if fadeout == s.lifebar.ro.fadeout_time-1 && len(s.cfg.Common.Lua) > 0 && s.matchOver() && !s.dialogueFlg {
		for _, p := range s.chars {
			if len(p) > 0 && len(p[0].dialogue) > 0 {
				s.lifebar.ro.current = 3
				s.dialogueFlg = true
				break
			}
		}
	}
	if s.fadeintime > 0 {
		fade(s.scrrect, s.lifebar.ro.fadein_col, 256*s.fadeintime/s.lifebar.ro.fadein_time)
		if s.tickFrame() {
			s.fadeintime--
		}
	} else if s.fadeouttime > 0 && fadeout < s.lifebar.ro.fadeout_time-1 && !s.dialogueFlg {
		fade(s.scrrect, s.lifebar.ro.fadeout_col, 256*(s.lifebar.ro.fadeout_time-s.fadeouttime)/s.lifebar.ro.fadeout_time)
		if s.tickFrame() {
			s.fadeouttime--
		}
	} else if s.clsnDraw && s.cfg.Debug.ClsnDarken {
		fade(s.scrrect, 0, 0)
	}
	if s.shuttertime > 0 {
		rect := s.scrrect
		rect[3] = s.shuttertime * ((s.scrrect[3] + 1) >> 1) / s.lifebar.ro.shutter_time
		fade(rect, s.lifebar.ro.shutter_col, 255)
		rect[1] = s.scrrect[3] - rect[3]
		fade(rect, s.lifebar.ro.shutter_col, 255)
	}
	s.brightness = s.brightnessOld
	// Draw Clsn boxes
	if s.clsnDraw {
		s.clsnSpr.Pal[0] = 0xff0000ff
		s.debugc1hit.draw(0x3feff)
		s.clsnSpr.Pal[0] = 0xff0040c0
		s.debugc1rev.draw(0x3feff)
		s.clsnSpr.Pal[0] = 0xff000080
		s.debugc1not.draw(0x3feff)
		s.clsnSpr.Pal[0] = 0xffff0000
		s.debugc2.draw(0x3feff)
		s.clsnSpr.Pal[0] = 0xff808000
		s.debugc2hb.draw(0x3feff)
		s.clsnSpr.Pal[0] = 0xff004000
		s.debugc2mtk.draw(0x3feff)
		s.clsnSpr.Pal[0] = 0xffc00040
		s.debugc2grd.draw(0x3feff)
		s.clsnSpr.Pal[0] = 0xff404040
		s.debugc2stb.draw(0x3feff)
		s.clsnSpr.Pal[0] = 0xff303030
		s.debugcsize.draw(0x3feff)
		s.clsnSpr.Pal[0] = 0xffffffff
		s.debugch.draw(0x3feff)
	}
}
func (s *System) drawDebugText() {
	put := func(x, y *float32, txt string) {
		for txt != "" {
			w, drawTxt := int32(0), ""
			for i, r := range txt {
				w += s.debugFont.fnt.CharWidth(r, 0) + s.debugFont.fnt.Spacing[0]
				if w > s.scrrect[2] {
					drawTxt, txt = txt[:i], txt[i:]
					break
				}
			}
			if drawTxt == "" {
				drawTxt, txt = txt, ""
			}
			*y += float32(s.debugFont.fnt.Size[1]) * s.debugFont.yscl / s.heightScale
			s.debugFont.fnt.Print(drawTxt, *x, *y, s.debugFont.xscl/s.widthScale,
				s.debugFont.yscl/s.heightScale, 0, 1, &s.scrrect,
				s.debugFont.palfx, s.debugFont.frgba)
		}
	}
	if s.debugDraw {
		// Player Info on top of screen
		x := (320-float32(s.gameWidth))/2 + 1
		y := 240 - float32(s.gameHeight)
		if s.statusLFunc != nil {
			s.debugFont.SetColor(255, 255, 255)
			for i, p := range s.chars {
				if len(p) > 0 {
					top := s.luaLState.GetTop()
					if s.luaLState.CallByParam(lua.P{Fn: s.statusLFunc, NRet: 1,
						Protect: true}, lua.LNumber(i+1)) == nil {
						l, ok := s.luaLState.Get(-1).(lua.LString)
						if ok && len(l) > 0 {
							put(&x, &y, string(l))
						}
					}
					s.luaLState.SetTop(top)
				}
			}
		}
		// Console
		y = MaxF(y, 48+240-float32(s.gameHeight))
		s.debugFont.SetColor(255, 255, 255)
		for _, s := range s.consoleText {
			put(&x, &y, s)
		}
		// Data
		y = float32(s.gameHeight) - float32(s.debugFont.fnt.Size[1])*sys.debugFont.yscl/s.heightScale*
			(float32(len(s.listLFunc))+float32(s.cfg.Debug.ClipboardRows)) - 1*s.heightScale
		pn := s.debugRef[0]
		hn := s.debugRef[1]
		if pn >= len(s.chars) || hn >= len(s.chars[pn]) {
			s.debugRef[0] = 0
			s.debugRef[1] = 0
		}
		s.debugWC = s.chars[s.debugRef[0]][s.debugRef[1]]
		for i, f := range s.listLFunc {
			if f != nil {
				if i == 1 {
					s.debugFont.SetColor(199, 199, 219)
				} else if (i == 2 && s.debugWC.animPN != s.debugWC.playerNo) ||
					(i == 3 && s.debugWC.ss.sb.playerNo != s.debugWC.playerNo) {
					s.debugFont.SetColor(255, 255, 127)
				} else {
					s.debugFont.SetColor(255, 255, 255)
				}
				top := s.luaLState.GetTop()
				if s.luaLState.CallByParam(lua.P{Fn: f, NRet: 1,
					Protect: true}) == nil {
					s, ok := s.luaLState.Get(-1).(lua.LString)
					if ok && len(s) > 0 {
						if i == 1 && (sys.debugWC == nil || sys.debugWC.csf(CSF_destroy)) {
							put(&x, &y, string(s)+" disabled")
							break
						}
						put(&x, &y, string(s))
					}
				}
				s.luaLState.SetTop(top)
			}
		}
		// Clipboard
		s.debugFont.SetColor(255, 255, 255)
		for _, s := range s.debugWC.clipboardText {
			put(&x, &y, s)
		}
	}
	// Draw Clsn text
	// Unlike Mugen, this is drawn separately from the Clsn boxes themselves, making debug more flexible
	//if s.clsnDraw {
	for _, t := range s.clsnText {
		s.debugFont.SetColor(t.r, t.g, t.b)
		s.debugFont.fnt.Print(t.text, t.x, t.y, s.debugFont.xscl/s.widthScale,
			s.debugFont.yscl/s.heightScale, 0, 0, &s.scrrect,
			s.debugFont.palfx, s.debugFont.frgba)
	}
	//}
}

// Starts and runs gameplay
// Called to start each match, on hard reset with shift+F4, and
// at the start of any round where a new character tags in for turns mode
func (s *System) fight() (reload bool) {
	if s.rollback.session != nil || s.rollbackConfig.DesyncTestFrames > 0 {
		return s.rollback.fight(s)
	}

	// Reset variables
	s.gameTime, s.paused, s.accel = 0, false, 1
	s.aiInput = [len(s.aiInput)]AiInput{}
	if sys.netInput != nil {
		s.clsnDraw = false
		s.debugDraw = false
		s.statusDraw = false
	}
	// Defer resetting variables on return
	defer func() {
		s.oldNextAddTime = 1
		s.nomusic = false
		s.allPalFX.clear()
		s.allPalFX.enable = false
		for i, p := range s.chars {
			if len(p) > 0 {
				s.clearPlayerAssets(i, s.matchOver() || (s.tmode[i&1] == TM_Turns && p[0].life <= 0))
			}
		}
		s.wincnt.update()
	}()
	var oldStageVars Stage
	oldStageVars.copyStageVars(s.stage) // NOTE: This save and restore of stage variables makes ModifyStageVar not persist. Maybe that should not be the case?
	var life, lifeMax, power, powerMax [len(s.chars)]int32
	var guardPoints, guardPointsMax, dizzyPoints, dizzyPointsMax, redLife [len(s.chars)]int32
	var teamside [len(s.chars)]int
	var ivar [len(s.chars)][]int32
	var fvar [len(s.chars)][]float32
	var dialogue [len(s.chars)][]string
	var mapArray [len(s.chars)]map[string]float32
	var remapSpr [len(s.chars)]RemapPreset
	// Anonymous function to assign initial character values
	// ModifyChar parameters should ideally also be reset here
	copyVar := func(pn int) {
		life[pn] = s.chars[pn][0].life
		lifeMax[pn] = s.chars[pn][0].lifeMax
		power[pn] = s.chars[pn][0].power
		powerMax[pn] = s.chars[pn][0].powerMax
		guardPoints[pn] = s.chars[pn][0].guardPoints
		guardPointsMax[pn] = s.chars[pn][0].guardPointsMax
		dizzyPoints[pn] = s.chars[pn][0].dizzyPoints
		dizzyPointsMax[pn] = s.chars[pn][0].dizzyPointsMax
		redLife[pn] = s.chars[pn][0].redLife
		teamside[pn] = s.chars[pn][0].teamside
		if len(ivar[pn]) < len(s.chars[pn][0].ivar) {
			ivar[pn] = make([]int32, len(s.chars[pn][0].ivar))
		}
		copy(ivar[pn], s.chars[pn][0].ivar[:])
		if len(fvar[pn]) < len(s.chars[pn][0].fvar) {
			fvar[pn] = make([]float32, len(s.chars[pn][0].fvar))
		}
		copy(fvar[pn], s.chars[pn][0].fvar[:])
		copy(dialogue[pn], s.chars[pn][0].dialogue[:])
		mapArray[pn] = make(map[string]float32)
		for k, v := range s.chars[pn][0].mapArray {
			mapArray[pn][k] = v
		}
		remapSpr[pn] = make(RemapPreset)
		for k, v := range s.chars[pn][0].remapSpr {
			remapSpr[pn][k] = v
		}
	}

	s.debugWC = sys.chars[0][0]
	debugInput := func() {
		select {
		case cl := <-s.commandLine:
			if err := s.luaLState.DoString(cl); err != nil {
				s.errLog.Println(err.Error())
			}
		default:
		}
	}

	// Synchronize with external inputs (netplay, replays, etc)
	if err := s.synchronize(); err != nil {
		s.errLog.Println(err.Error())
		s.esc = true
	}
	if s.netInput != nil {
		defer s.netInput.Stop()
	}
	s.wincnt.init()

	// Initialize super meter values, and max power for teams sharing meter
	var level [len(s.chars)]int32
	for i, p := range s.chars {
		if len(p) > 0 && p[0].teamside != -1 {
			p[0].clearNextRound()
			level[i] = s.wincnt.getLevel(i)
			if s.cfg.Options.Team.PowerShare {
				pmax := Max(s.cgi[i&1].data.power, s.cgi[i].data.power)
				for j := i & 1; j < MaxSimul*2; j += 2 {
					if len(s.chars[j]) > 0 {
						s.chars[j][0].powerMax = pmax
					}
				}
			}
		}
	}
	minlv, maxlv := level[0], level[0]
	for i, lv := range level[1:] {
		if len(s.chars[i+1]) > 0 {
			minlv = Min(minlv, lv)
			maxlv = Max(maxlv, lv)
		}
	}
	if minlv > 0 {
		for i := range level {
			level[i] -= minlv
		}
	} else if maxlv < 0 {
		for i := range level {
			level[i] -= maxlv
		}
	}

	// Initialize each character
	lvmul := math.Pow(2, 1.0/12)
	for i, p := range s.chars {
		if len(p) > 0 {
			// Get max life, and adjust based on team mode
			var lm float32
			if p[0].ocd().lifeMax != -1 {
				lm = float32(p[0].ocd().lifeMax) * p[0].ocd().lifeRatio * s.cfg.Options.Life / 100
			} else {
				lm = float32(p[0].gi().data.life) * p[0].ocd().lifeRatio * s.cfg.Options.Life / 100
			}
			if p[0].teamside != -1 {
				switch s.tmode[i&1] {
				case TM_Single:
					switch s.tmode[(i+1)&1] {
					case TM_Simul, TM_Tag:
						lm *= s.cfg.Options.Team.SingleVsTeamLife / 100
					case TM_Turns:
						if s.numTurns[(i+1)&1] < s.matchWins[(i+1)&1] && s.cfg.Options.Team.LifeShare {
							lm = lm * float32(s.numTurns[(i+1)&1]) /
								float32(s.matchWins[(i+1)&1])
						}
					}
				case TM_Simul, TM_Tag:
					switch s.tmode[(i+1)&1] {
					case TM_Simul, TM_Tag:
						if s.numSimul[(i+1)&1] < s.numSimul[i&1] && s.cfg.Options.Team.LifeShare {
							lm = lm * float32(s.numSimul[(i+1)&1]) / float32(s.numSimul[i&1])
						}
					case TM_Turns:
						if s.numTurns[(i+1)&1] < s.numSimul[i&1]*s.matchWins[(i+1)&1] && s.cfg.Options.Team.LifeShare {
							lm = lm * float32(s.numTurns[(i+1)&1]) /
								float32(s.numSimul[i&1]*s.matchWins[(i+1)&1])
						}
					default:
						if s.cfg.Options.Team.LifeShare {
							lm /= float32(s.numSimul[i&1])
						}
					}
				case TM_Turns:
					switch s.tmode[(i+1)&1] {
					case TM_Single:
						if s.matchWins[i&1] < s.numTurns[i&1] && s.cfg.Options.Team.LifeShare {
							lm = lm * float32(s.matchWins[i&1]) / float32(s.numTurns[i&1])
						}
					case TM_Simul, TM_Tag:
						if s.numSimul[(i+1)&1]*s.matchWins[i&1] < s.numTurns[i&1] && s.cfg.Options.Team.LifeShare {
							lm = lm * s.cfg.Options.Team.SingleVsTeamLife / 100 *
								float32(s.numSimul[(i+1)&1]*s.matchWins[i&1]) /
								float32(s.numTurns[i&1])
						}
					case TM_Turns:
						if s.numTurns[(i+1)&1] < s.numTurns[i&1] && s.cfg.Options.Team.LifeShare {
							lm = lm * float32(s.numTurns[(i+1)&1]) / float32(s.numTurns[i&1])
						}
					}
				}
			}
			foo := math.Pow(lvmul, float64(-level[i]))
			p[0].lifeMax = Max(1, int32(math.Floor(foo*float64(lm))))

			if p[0].roundsExisted() > 0 {
				// If character already existed for a round, presumably because of turns mode, just update life
				p[0].life = Min(p[0].lifeMax, int32(math.Ceil(foo*float64(p[0].life))))
			} else if s.round == 1 || s.tmode[i&1] == TM_Turns {
				// If round 1 or a new character in turns mode, initialize values
				if p[0].ocd().life != -1 {
					p[0].life = Clamp(p[0].ocd().life, 0, p[0].lifeMax)
					p[0].redLife = p[0].life
				} else {
					p[0].life = p[0].lifeMax
					p[0].redLife = p[0].lifeMax
				}
				if s.round == 1 {
					if s.maxPowerMode {
						p[0].power = p[0].powerMax
					} else if p[0].ocd().power != -1 {
						p[0].power = Clamp(p[0].ocd().power, 0, p[0].powerMax)
					} else if !sys.consecutiveRounds || sys.consecutiveWins[0] == 0 {
						p[0].power = 0
					}
				}
				p[0].power = Clamp(p[0].power, 0, p[0].powerMax) // Because of previous partner in Turns mode
				p[0].dialogue = []string{}
				p[0].mapArray = make(map[string]float32)
				for k, v := range p[0].mapDefault {
					p[0].mapArray[k] = v
				}
				p[0].remapSpr = make(RemapPreset)
			}

			if p[0].ocd().guardPoints != -1 {
				p[0].guardPoints = Clamp(p[0].ocd().guardPoints, 0, p[0].guardPointsMax)
			} else {
				p[0].guardPoints = p[0].guardPointsMax
			}
			if p[0].ocd().dizzyPoints != -1 {
				p[0].dizzyPoints = Clamp(p[0].ocd().dizzyPoints, 0, p[0].dizzyPointsMax)
			} else {
				p[0].dizzyPoints = p[0].dizzyPointsMax
			}
			copyVar(i)
		}
	}

	oldWins, oldDraws := s.wins, s.draws
	oldTeamLeader := s.teamLeader
	// Anonymous function to reset values, called at the start of each round
	reset := func() {
		s.wins, s.draws = oldWins, oldDraws
		s.teamLeader = oldTeamLeader
		for i, p := range s.chars {
			if len(p) > 0 {
				p[0].life = life[i]
				p[0].lifeMax = lifeMax[i]
				p[0].power = power[i]
				p[0].powerMax = powerMax[i]
				p[0].guardPoints = guardPoints[i]
				p[0].guardPointsMax = guardPointsMax[i]
				p[0].dizzyPoints = dizzyPoints[i]
				p[0].dizzyPointsMax = dizzyPointsMax[i]
				p[0].redLife = redLife[i]
				p[0].teamside = teamside[i]
				copy(p[0].ivar[:], ivar[i])
				copy(p[0].fvar[:], fvar[i])
				copy(p[0].dialogue[:], dialogue[i])
				p[0].mapArray = make(map[string]float32)
				for k, v := range mapArray[i] {
					p[0].mapArray[k] = v
				}
				p[0].remapSpr = make(RemapPreset)
				for k, v := range remapSpr[i] {
					p[0].remapSpr[k] = v
				}
			}
		}
		s.stage.copyStageVars(&oldStageVars)
		s.resetFrameTime()
		s.nextRound()
		s.roundResetFlg, s.introSkipped = false, false
		s.reloadFlg, s.reloadStageFlg, s.reloadLifebarFlg = false, false, false
		s.runMainThreadTask()
		gfx.Await()
	}
	reset()

	// Loop until end of match
	fin := false
	didTryLoadBGM := false
	for !s.endMatch {
		// default bgm playback, used only in Quick VS or if externalized Lua implementaion is disabled
		if s.round == 1 && (s.gameMode == "" || len(sys.cfg.Common.Lua) == 0) && sys.stage.stageTime > 0 && !didTryLoadBGM {
			// Need to search first
			LoadFile(&s.stage.bgmusic, []string{s.stage.def, "", "sound/"}, func(path string) error {
				s.bgm.Open(path, 1, int(s.stage.bgmvolume), int(s.stage.bgmloopstart), int(s.stage.bgmloopend), int(s.stage.bgmstartposition), s.stage.bgmfreqmul, -1)
				didTryLoadBGM = true
				return nil
			})
		}
		s.step = false
		for _, v := range s.shortcutScripts {
			if v.Activate {
				if err := s.luaLState.DoString(v.Script); err != nil {
					s.errLog.Println(err.Error())
				}
			}
		}

		// Save/load state
		if s.saveStateFlag {
			s.saveState.SaveState(0)
		} else if s.loadStateFlag {
			s.saveState.LoadState(0)
		}
		s.saveStateFlag = false
		s.loadStateFlag = false

		// If next round
		if s.roundOver() && !fin {
			s.round++
			for i := range s.roundsExisted {
				s.roundsExisted[i]++
			}
			s.clearAllSound()
			tbl_roundNo := s.luaLState.NewTable()
			for _, p := range s.chars {
				if len(p) > 0 && p[0].teamside != -1 {
					tmp := s.luaLState.NewTable()
					tmp.RawSetString("name", lua.LString(p[0].name))
					tmp.RawSetString("id", lua.LNumber(p[0].id))
					tmp.RawSetString("memberNo", lua.LNumber(p[0].memberNo))
					tmp.RawSetString("selectNo", lua.LNumber(p[0].selectNo))
					tmp.RawSetString("teamside", lua.LNumber(p[0].teamside))
					tmp.RawSetString("life", lua.LNumber(p[0].life))
					tmp.RawSetString("lifeMax", lua.LNumber(p[0].lifeMax))
					tmp.RawSetString("winquote", lua.LNumber(p[0].winquote))
					tmp.RawSetString("aiLevel", lua.LNumber(p[0].aiLevel()))
					tmp.RawSetString("palno", lua.LNumber(p[0].gi().palno))
					tmp.RawSetString("ratiolevel", lua.LNumber(p[0].ocd().ratioLevel))
					tmp.RawSetString("win", lua.LBool(p[0].win()))
					tmp.RawSetString("winKO", lua.LBool(p[0].winKO()))
					tmp.RawSetString("winTime", lua.LBool(p[0].winTime()))
					tmp.RawSetString("winPerfect", lua.LBool(p[0].winPerfect()))
					tmp.RawSetString("winSpecial", lua.LBool(p[0].winType(WT_Special)))
					tmp.RawSetString("winHyper", lua.LBool(p[0].winType(WT_Hyper)))
					tmp.RawSetString("drawgame", lua.LBool(p[0].drawgame()))
					tmp.RawSetString("ko", lua.LBool(p[0].scf(SCF_ko)))
					tmp.RawSetString("over_ko", lua.LBool(p[0].scf(SCF_over_ko)))
					tbl_roundNo.RawSetInt(p[0].playerNo+1, tmp)
				}
			}
			s.matchData.RawSetInt(int(s.round-1), tbl_roundNo)
			s.scoreRounds = append(s.scoreRounds, [2]float32{s.lifebar.sc[0].scorePoints, s.lifebar.sc[1].scorePoints})
			oldTeamLeader = s.teamLeader

			if !s.matchOver() && (s.tmode[0] != TM_Turns || s.chars[0][0].win()) &&
				(s.tmode[1] != TM_Turns || s.chars[1][0].win()) {
				/* Prepare for the next round */
				for i, p := range s.chars {
					if len(p) > 0 {
						if s.tmode[i&1] != TM_Turns || !p[0].win() {
							p[0].life = p[0].lifeMax
						} else if p[0].life <= 0 {
							p[0].life = 1
						}
						p[0].redLife = 0
						copyVar(i)
					}
				}
				oldWins, oldDraws = s.wins, s.draws
				oldStageVars.copyStageVars(s.stage)
				reset()
			} else {
				/* End match, or prepare for a new character in turns mode */
				for i, tm := range s.tmode {
					if s.chars[i][0].win() || !s.chars[i][0].lose() && tm != TM_Turns {
						for j := i; j < len(s.chars); j += 2 {
							if len(s.chars[j]) > 0 {
								if s.chars[j][0].win() {
									s.chars[j][0].life = Max(1, int32(math.Ceil(math.Pow(lvmul,
										float64(level[i]))*float64(s.chars[j][0].life))))
								} else {
									s.chars[j][0].life = Max(1, s.cgi[j].data.life)
								}
							}
						}
						//} else {
						//	s.chars[i][0].life = 0
					}
				}
				// If match isn't over, presumably this is turns mode,
				// so break to restart fight for the next character
				if !s.matchOver() {
					break
				}

				// Otherwise match is over
				s.postMatchFlg = true
				fin = true
			}
		}

		s.bgPalFX.step()
		s.stage.action()

		// Update game state
		s.action()

		debugInput()
		if !s.addFrameTime(s.turbo) {
			if !s.eventUpdate() {
				return false
			}
			continue
		}

		// F4 pressed to restart round
		if s.roundResetFlg && !s.postMatchFlg {
			sys.paused = false
			reset()
		}
		// Shift+F4 pressed to restart match
		if s.reloadFlg {
			return true
		}

		// Render frame
		if !s.frameSkip {
			x, y, scl := s.cam.Pos[0], s.cam.Pos[1], s.cam.Scale/s.cam.BaseScale()
			dx, dy, dscl := x, y, scl
			if s.enableZoomtime > 0 {
				if !s.debugPaused() {
					s.zoomPosXLag += ((s.zoomPos[0] - s.zoomPosXLag) * (1 - s.zoomlag))
					s.zoomPosYLag += ((s.zoomPos[1] - s.zoomPosYLag) * (1 - s.zoomlag))
					s.drawScale = s.drawScale / (s.drawScale + (s.zoomScale*scl-s.drawScale)*s.zoomlag) * s.zoomScale * scl
				}
				if s.zoomStageBound {
					dscl = MaxF(s.cam.MinScale, s.drawScale/s.cam.BaseScale())
					if s.zoomCameraBound {
						dx = x + ClampF(s.zoomPosXLag/scl, -s.cam.halfWidth/scl*2*(1-1/s.zoomScale), s.cam.halfWidth/scl*2*(1-1/s.zoomScale))
					} else {
						dx = x + s.zoomPosXLag/scl
					}
					dx = s.cam.XBound(dscl, dx)
				} else {
					dscl = s.drawScale / s.cam.BaseScale()
					dx = x + s.zoomPosXLag/scl
				}
				dy = y + s.zoomPosYLag/scl
			} else {
				s.zoomlag = 0
				s.zoomPosXLag = 0
				s.zoomPosYLag = 0
				s.zoomScale = 1
				s.zoomPos = [2]float32{0, 0}
				s.drawScale = s.cam.Scale
			}
			s.draw(dx, dy, dscl)
		}
		// Render top elements such as fade effects
		if !s.frameSkip {
			s.drawTop()
		}
		// Lua code is executed after drawing the fade effects, so that the menus are on top of them
		for _, key := range SortedKeys(sys.cfg.Common.Lua) {
			for _, v := range sys.cfg.Common.Lua[key] {
				if err := s.luaLState.DoString(v); err != nil {
					s.luaLState.RaiseError(err.Error())
				}
			}
		}
		// Render debug elements
		if !s.frameSkip && s.debugDraw {
			s.drawDebugText()
		}
		// Break if finished
		if fin && (!s.postMatchFlg || len(sys.cfg.Common.Lua) == 0) {
			break
		}

		// Update system; break if update returns false (game ended)
		if !s.update() {
			break
		}

		// If end match selected from menu/end of attract mode match/etc
		if s.endMatch {
			s.esc = true
		} else if s.esc {
			s.endMatch = s.netInput != nil || len(sys.cfg.Common.Lua) == 0
		}
	}

	return false
}

// Code responsible for updating the 'autolevel.save' file.
// This file stores win/loss data for each character per palette, which is used by 'randomtest.lua'.
// The 'randomtest.lua' script reads this data to generate AI ranks and adjust the difficulty of opponents in random battles.

type wincntMap map[string][]int32 // Map of character definitions to their win counts per palette

// Initializes the win count map by reading from 'autolevel.save' file
func (wm *wincntMap) init() {
	if sys.autolevel {
		b, err := os.ReadFile(sys.wincntFileName) // Read the autolevel.save file
		if err != nil {
			return
		}
		str := string(b)
		if len(str) < 3 {
			return
		}
		if str[:3] == "\ufeff" { // Remove Byte Order Mark if present
			str = str[3:]
		}
		// Converts array of strings to array of int32
		toint := func(strAry []string) (intAry []int32) {
			for _, s := range strAry {
				i, _ := strconv.ParseInt(s, 10, 32)
				intAry = append(intAry, int32(i))
			}
			return
		}
		// Parse each line in the autolevel.save file
		for _, l := range strings.Split(str, "\n") {
			tmp := strings.Split(l, ",")
			if len(tmp) >= 2 {
				item := toint(strings.Split(strings.TrimSpace(tmp[1]), " ")) // Get win counts per palette
				if len(item) < MaxPalNo {
					item = append(item, make([]int32, MaxPalNo-len(item))...) // Ensure item has MaxPalNo elements
				}
				(*wm)[tmp[0]] = item // Map character definition to win counts
			}
		}
	}
}

// Updates the win count map after a match and writes to 'autolevel.save' file
func (wm *wincntMap) update() {
	// Calculates win points based on team modes and number of simul characters
	winPoint := func(i int) int32 {
		if sys.tmode[(i+1)&1] == TM_Simul || sys.tmode[(i+1)&1] == TM_Tag {
			if sys.tmode[i&1] != TM_Simul && sys.tmode[i&1] != TM_Tag {
				return sys.numSimul[(i+1)&1]
			} else if sys.numSimul[(i+1)&1] > sys.numSimul[i&1] {
				return sys.numSimul[(i+1)&1] / sys.numSimul[i&1]
			}
		}
		return 1
	}
	// Updates win counts for winning characters
	win := func(i int) {
		item := wm.getItem(sys.cgi[i].def)
		item[sys.cgi[i].palno-1] += winPoint(i)
		wm.setItem(i, item)
	}
	// Updates win counts for losing characters
	lose := func(i int) {
		item := wm.getItem(sys.cgi[i].def)
		item[sys.cgi[i].palno-1] -= winPoint(i)
		wm.setItem(i, item)
	}
	if sys.autolevel && sys.matchOver() {
		// Iterate over all characters in the match
		for i, p := range sys.chars {
			if len(p) > 0 {
				if p[0].win() {
					win(i) // Update win counts for winners
				} else if p[0].lose() {
					lose(i) // Update win counts for losers
				}
			}
		}
		// Write updated win counts back to 'autolevel.save' file
		var str string
		for k, v := range *wm {
			str += k + ","
			for _, w := range v {
				str += fmt.Sprintf(" %v", w)
			}
			str += "\r\n"
		}
		f, err := os.Create(sys.wincntFileName)
		if err == nil {
			f.Write([]byte(str))
			chk(f.Close())
		}
	}
}

// Retrieves win counts for a character, ensuring the slice has MaxPalNo elements
func (wm wincntMap) getItem(def string) []int32 {
	lv := wm[def]
	if len(lv) < MaxPalNo {
		lv = append(lv, make([]int32, MaxPalNo-len(lv))...)
	}
	return lv
}

// Sets win counts for a character, averaging values for non-selectable palettes
func (wm wincntMap) setItem(pn int, item []int32) {
	var ave, palcnt int32 = 0, 0
	for i, v := range item {
		if sys.cgi[pn].palSelectable[i] {
			ave += v
			palcnt++
		}
	}
	if palcnt > 0 {
		ave /= palcnt
	}
	for i := range item {
		if !sys.cgi[pn].palSelectable[i] {
			item[i] = ave // Set non-selectable palettes to average value
		}
	}
	wm[sys.cgi[pn].def] = item
}

// Gets the win count (level) for a character's specific palette
func (wm wincntMap) getLevel(p int) int32 {
	return wm.getItem(sys.cgi[p].def)[sys.cgi[p].palno-1]
}

type SelectChar struct {
	def            string
	name           string
	lifebarname    string
	author         string
	sound          string
	intro          string
	ending         string
	arcadepath     string
	ratiopath      string
	movelist       string
	pal            []int32
	pal_defaults   []int32
	pal_keymap     []int32
	localcoord     int32
	portrait_scale float32
	cns_scale      [2]float32
	anims          PreloadedAnims
	sff            *Sff
	fnt            [10]*Fnt
}

func newSelectChar() *SelectChar {
	return &SelectChar{
		localcoord:     320,
		portrait_scale: 1,
		cns_scale:      [...]float32{1, 1},
		anims:          NewPreloadedAnims(),
	}
}

type SelectStage struct {
	def             string
	name            string
	attachedchardef string
	stagebgm        IniSection
	portrait_scale  float32
	anims           PreloadedAnims
	sff             *Sff
}

func newSelectStage() *SelectStage {
	return &SelectStage{portrait_scale: 1, anims: NewPreloadedAnims()}
}

type OverrideCharData struct {
	life        int32
	lifeMax     int32
	power       int32
	dizzyPoints int32
	guardPoints int32
	ratioLevel  int32
	lifeRatio   float32
	attackRatio float32
	existed     bool
}

func newOverrideCharData() *OverrideCharData {
	return &OverrideCharData{life: -1, lifeMax: -1, power: -1, dizzyPoints: -1,
		guardPoints: -1, ratioLevel: 0, lifeRatio: 1, attackRatio: 1}
}

type Select struct {
	charlist           []SelectChar
	stagelist          []SelectStage
	selected           [2][][2]int
	selectedStageNo    int
	charAnimPreload    []int32
	stageAnimPreload   []int32
	charSpritePreload  map[[2]int16]bool
	stageSpritePreload map[[2]int16]bool
	cdefOverwrite      map[int]string
	sdefOverwrite      string
	ocd                [3][]OverrideCharData
}

func newSelect() *Select {
	return &Select{selectedStageNo: -1,
		charSpritePreload: map[[2]int16]bool{[...]int16{9000, 0}: true,
			[...]int16{9000, 1}: true}, stageSpritePreload: make(map[[2]int16]bool),
		cdefOverwrite: make(map[int]string)}
}
func (s *Select) GetCharNo(i int) int {
	n := i
	if len(s.charlist) > 0 {
		n %= len(s.charlist)
		if n < 0 {
			n += len(s.charlist)
		}
	}
	return n
}
func (s *Select) GetChar(i int) *SelectChar {
	if len(s.charlist) == 0 {
		return nil
	}
	n := s.GetCharNo(i)
	return &s.charlist[n]
}
func (s *Select) SelectStage(n int) { s.selectedStageNo = n }
func (s *Select) GetStage(n int) *SelectStage {
	if len(s.stagelist) == 0 {
		return nil
	}
	n %= len(s.stagelist) + 1
	if n < 0 {
		n += len(s.stagelist) + 1
	}
	return &s.stagelist[n-1]
}
func (s *Select) addChar(def string) {
	var tstr string
	tnow := time.Now()
	defer func() {
		sys.loadTime(tnow, tstr, false, false)
	}()
	s.charlist = append(s.charlist, *newSelectChar())
	sc := &s.charlist[len(s.charlist)-1]
	def = strings.Replace(strings.TrimSpace(strings.Split(def, ",")[0]),
		"\\", "/", -1)
	tstr = fmt.Sprintf("Char added: %v", def)
	if strings.ToLower(def) == "dummyslot" {
		sc.name = "dummyslot"
		return
	}
	if strings.ToLower(def) == "randomselect" {
		sc.def, sc.name = "randomselect", "Random"
		return
	}
	idx := strings.Index(def, "/")
	if len(def) >= 4 && strings.ToLower(def[len(def)-4:]) == ".def" {
		if idx < 0 {
			sc.name = "dummyslot"
			return
		}
	} else if idx < 0 {
		def += "/" + def + ".def"
	} else {
		def += ".def"
	}
	if chk := FileExist(def); len(chk) != 0 {
		def = chk
	} else {
		if strings.ToLower(def[0:6]) != "chars/" && strings.ToLower(def[1:3]) != ":/" && (def[0] != '/' || idx > 0 && !strings.Contains(def[:idx], ":")) {
			def = "chars/" + def
		}
		if def = FileExist(def); len(def) == 0 {
			sc.name = "dummyslot"
			return
		}
	}
	str, err := LoadText(def)
	if err != nil {
		sc.name = "dummyslot"
		return
	}
	sc.def = def
	lines, i, info, files, keymap, arcade, lanInfo, lanFiles, lanKeymap, lanArcade := SplitAndTrim(str, "\n"), 0, true, true, true, true, true, true, true, true
	var cns, sprite, anim, movelist string
	var fnt [10][2]string
	for i < len(lines) {
		is, name, subname := ReadIniSection(lines, &i)
		switch name {
		case "info":
			if info {
				info = false
				var ok bool
				if sc.name, ok, _ = is.getText("displayname"); !ok {
					sc.name, _, _ = is.getText("name")
				}
				if sc.lifebarname, ok, _ = is.getText("lifebarname"); !ok {
					sc.lifebarname = sc.name
				}
				sc.author, _, _ = is.getText("author")
				sc.pal_defaults = is.readI32CsvForStage("pal.defaults")
				is.ReadI32("localcoord", &sc.localcoord)
				if ok = is.ReadF32("portraitscale", &sc.portrait_scale); !ok {
					sc.portrait_scale = 320 / float32(sc.localcoord)
				}
			}
		case fmt.Sprintf("%v.info", sys.cfg.Config.Language):
			if lanInfo {
				info = false
				lanInfo = false
				var ok bool
				if sc.name, ok, _ = is.getText("displayname"); !ok {
					sc.name, _, _ = is.getText("name")
				}
				if sc.lifebarname, ok, _ = is.getText("lifebarname"); !ok {
					sc.lifebarname = sc.name
				}
				sc.author, _, _ = is.getText("author")
				sc.pal_defaults = is.readI32CsvForStage("pal.defaults")
				is.ReadI32("localcoord", &sc.localcoord)
				if ok = is.ReadF32("portraitscale", &sc.portrait_scale); !ok {
					sc.portrait_scale = 320 / float32(sc.localcoord)
				}
			}
		case "files":
			if files {
				files = false
				cns = is["cns"]
				sprite = is["sprite"]
				anim = is["anim"]
				sc.sound = is["sound"]
				for i := 1; i <= MaxPalNo; i++ {
					if is[fmt.Sprintf("pal%v", i)] != "" {
						sc.pal = append(sc.pal, int32(i))
					}
				}
				movelist = is["movelist"]
				for i := range fnt {
					fnt[i][0] = is[fmt.Sprintf("font%v", i)]
					fnt[i][1] = is[fmt.Sprintf("fnt_height%v", i)]
				}
			}
		case fmt.Sprintf("%v.files", sys.cfg.Config.Language):
			if lanFiles {
				files = false
				lanFiles = false
				cns = is["cns"]
				sprite = is["sprite"]
				anim = is["anim"]
				sc.sound = is["sound"]
				for i := 1; i <= MaxPalNo; i++ {
					if is[fmt.Sprintf("pal%v", i)] != "" {
						sc.pal = append(sc.pal, int32(i))
					}
				}
				movelist = is["movelist"]
				for i := range fnt {
					fnt[i][0] = is[fmt.Sprintf("font%v", i)]
					fnt[i][1] = is[fmt.Sprintf("fnt_height%v", i)]
				}
			}
		case "palette ":
			if keymap &&
				len(subname) >= 6 && strings.ToLower(subname[:6]) == "keymap" {
				keymap = false
				for _, v := range [12]string{"a", "b", "c", "x", "y", "z",
					"a2", "b2", "c2", "x2", "y2", "z2"} {
					var i32 int32
					if is.ReadI32(v, &i32) {
						sc.pal_keymap = append(sc.pal_keymap, i32)
					}
				}
			}
		case fmt.Sprintf("%v.palette ", sys.cfg.Config.Language):
			if lanKeymap &&
				len(subname) >= 6 && strings.ToLower(subname[:6]) == "keymap" {
				keymap = false
				for _, v := range [12]string{"a", "b", "c", "x", "y", "z",
					"a2", "b2", "c2", "x2", "y2", "z2"} {
					var i32 int32
					if is.ReadI32(v, &i32) {
						sc.pal_keymap = append(sc.pal_keymap, i32)
					}
				}
			}
		case "arcade":
			if arcade {
				arcade = false
				sc.intro, _, _ = is.getText("intro.storyboard")
				sc.ending, _, _ = is.getText("ending.storyboard")
				sc.arcadepath, _, _ = is.getText("arcadepath")
				sc.ratiopath, _, _ = is.getText("ratiopath")
			}
		case fmt.Sprintf("%v.arcade", sys.cfg.Config.Language):
			if lanArcade {
				arcade = false
				lanArcade = false
				sc.intro, _, _ = is.getText("intro.storyboard")
				sc.ending, _, _ = is.getText("ending.storyboard")
				sc.arcadepath, _, _ = is.getText("arcadepath")
				sc.ratiopath, _, _ = is.getText("ratiopath")
			}
		}
	}
	listSpr := make(map[[2]int16]bool)
	for k := range s.charSpritePreload {
		listSpr[[...]int16{k[0], k[1]}] = true
	}
	sff := newSff()
	// read size values
	LoadFile(&cns, []string{def, "", "data/"}, func(filename string) error {
		str, err := LoadText(filename)
		if err != nil {
			return err
		}
		lines, i := SplitAndTrim(str, "\n"), 0
		for i < len(lines) {
			is, name, _ := ReadIniSection(lines, &i)
			switch name {
			case "size":
				if ok := is.ReadF32("xscale", &sc.cns_scale[0]); !ok {
					sc.cns_scale[0] = 320 / float32(sc.localcoord)
				}
				if ok := is.ReadF32("yscale", &sc.cns_scale[1]); !ok {
					sc.cns_scale[1] = 320 / float32(sc.localcoord)
				}
				return nil
			}
		}
		return nil
	})
	// preload animations
	LoadFile(&anim, []string{def, "", "data/"}, func(filename string) error {
		str, err := LoadText(filename)
		if err != nil {
			return err
		}
		lines, i := SplitAndTrim(str, "\n"), 0
		at := ReadAnimationTable(sff, &sff.palList, lines, &i)
		for _, v := range s.charAnimPreload {
			if anim := at.get(v); anim != nil {
				sc.anims.addAnim(anim, v)
				for _, fr := range anim.frames {
					listSpr[[...]int16{fr.Group, fr.Number}] = true
				}
			}
		}
		return nil
	})
	// preload portion of sff file
	fp := fmt.Sprintf("%v_preload.sff", strings.TrimSuffix(def, filepath.Ext(def)))
	if fp = FileExist(fp); len(fp) == 0 {
		fp = sprite
	}
	if len(fp) > 0 {
		LoadFile(&fp, []string{def, "", "data/"}, func(file string) error {
			var selPal []int32
			var err error
			sc.sff, selPal, err = preloadSff(file, true, listSpr)
			if err != nil {
				panic(fmt.Errorf("failed to load %v: %v\nerror preloading %v", file, err, def))
			}
			sc.anims.updateSff(sc.sff)
			for k := range s.charSpritePreload {
				sc.anims.addSprite(sc.sff, k[0], k[1])
			}
			if len(sc.pal) == 0 {
				sc.pal = selPal
			}
			return nil
		})
	} else {
		sc.sff = newSff()
		sc.anims.updateSff(sc.sff)
		for k := range s.charSpritePreload {
			sc.anims.addSprite(sc.sff, k[0], k[1])
		}
	}
	// read movelist
	if len(movelist) > 0 {
		LoadFile(&movelist, []string{def, "", "data/"}, func(file string) error {
			sc.movelist, _ = LoadText(file)
			return nil
		})
	}
	// preload fonts
	for i, f := range fnt {
		if len(f[0]) > 0 {
			LoadFile(&f[0], []string{def, sys.motifDir, "", "data/", "font/"}, func(filename string) error {
				var err error
				var height int32 = -1
				if len(f[1]) > 0 {
					height = Atoi(f[1])
				}
				if sc.fnt[i], err = loadFnt(filename, height); err != nil {
					sys.errLog.Printf("failed to load %v (char font): %v", filename, err)
				}
				return nil
			})
		}
	}
}
func (s *Select) AddStage(def string) error {
	var tstr string
	tnow := time.Now()
	defer func() {
		sys.loadTime(tnow, tstr, false, false)
	}()
	var lines []string
	if err := LoadFile(&def, []string{"", "data/"}, func(file string) error {
		str, err := LoadText(file)
		if err != nil {
			return err
		}
		lines = SplitAndTrim(str, "\n")
		return nil
	}); err != nil {
		sys.errLog.Printf("Failed to add stage, file not found: %v\n", def)
		return err
	}
	tstr = fmt.Sprintf("Stage added: %v", def)
	i, info, music, bgdef, stageinfo, lanInfo, lanMusic, lanBgdef, lanStageinfo := 0, true, true, true, true, true, true, true, true
	var spr string
	s.stagelist = append(s.stagelist, *newSelectStage())
	ss := &s.stagelist[len(s.stagelist)-1]
	ss.def = def
	for i < len(lines) {
		is, name, _ := ReadIniSection(lines, &i)
		switch name {
		case "info":
			if info {
				info = false
				var ok bool
				if ss.name, ok, _ = is.getText("displayname"); !ok {
					if ss.name, ok, _ = is.getText("name"); !ok {
						ss.name = def
					}
				}
				if err := is.LoadFile("attachedchar", []string{def, "", sys.motifDir, "data/"}, func(filename string) error {
					ss.attachedchardef = filename
					return nil
				}); err != nil {
					return nil
				}
			}
		case fmt.Sprintf("%v.info", sys.cfg.Config.Language):
			if lanInfo {
				info = false
				lanInfo = false
				var ok bool
				if ss.name, ok, _ = is.getText("displayname"); !ok {
					if ss.name, ok, _ = is.getText("name"); !ok {
						ss.name = def
					}
				}
				if err := is.LoadFile("attachedchar", []string{def, "", sys.motifDir, "data/"}, func(filename string) error {
					ss.attachedchardef = filename
					return nil
				}); err != nil {
					return nil
				}
			}
		case "music":
			if music {
				music = false
				ss.stagebgm = is
			}
		case fmt.Sprintf("%v.music", sys.cfg.Config.Language):
			if lanMusic {
				music = false
				lanMusic = false
				ss.stagebgm = is
			}
		case "bgdef":
			if bgdef {
				bgdef = false
				spr = is["spr"]
			}
		case fmt.Sprintf("%v.bgdef", sys.cfg.Config.Language):
			if lanBgdef {
				bgdef = false
				lanBgdef = false
				spr = is["spr"]
			}
		case "stageinfo":
			if stageinfo {
				stageinfo = false
				if ok := is.ReadF32("portraitscale", &ss.portrait_scale); !ok {
					localcoord := float32(320)
					is.ReadF32("localcoord", &localcoord)
					ss.portrait_scale = 320 / localcoord
				}
			}
		case fmt.Sprintf("%v.stageinfo", sys.cfg.Config.Language):
			if lanStageinfo {
				stageinfo = false
				lanStageinfo = false
				if ok := is.ReadF32("portraitscale", &ss.portrait_scale); !ok {
					localcoord := float32(320)
					is.ReadF32("localcoord", &localcoord)
					ss.portrait_scale = 320 / localcoord
				}
			}
		}
	}
	if len(s.stageSpritePreload) > 0 || len(s.stageAnimPreload) > 0 {
		listSpr := make(map[[2]int16]bool)
		for k := range s.stageSpritePreload {
			listSpr[[...]int16{k[0], k[1]}] = true
		}
		sff := newSff()
		// preload animations
		i = 0
		at := ReadAnimationTable(sff, &sff.palList, lines, &i)
		for _, v := range s.stageAnimPreload {
			if anim := at.get(v); anim != nil {
				ss.anims.addAnim(anim, v)
				for _, fr := range anim.frames {
					listSpr[[...]int16{fr.Group, fr.Number}] = true
				}
			}
		}
		// preload portion of sff file
		LoadFile(&spr, []string{def, "", "data/"}, func(file string) error {
			var err error
			ss.sff, _, err = preloadSff(file, false, listSpr)
			if err != nil {
				panic(fmt.Errorf("failed to load %v: %v\nerror preloading %v", file, err, def))
			}
			ss.anims.updateSff(ss.sff)
			for k := range s.stageSpritePreload {
				ss.anims.addSprite(ss.sff, k[0], k[1])
			}
			return nil
		})
	}
	return nil
}
func (s *Select) AddSelectedChar(tn, cn, pl int) bool {
	m, n := 0, s.GetCharNo(cn)
	if len(s.charlist) == 0 || len(s.charlist[n].def) == 0 {
		return false
	}
	for s.charlist[n].def == "randomselect" || len(s.charlist[n].def) == 0 {
		m++
		if m > 100000 {
			return false
		}
		n = int(Rand(0, int32(len(s.charlist))-1))
		pl = int(Rand(1, MaxPalNo))
	}
	sys.loadMutex.Lock()
	s.selected[tn] = append(s.selected[tn], [...]int{n, pl})
	s.ocd[tn] = append(s.ocd[tn], *newOverrideCharData())
	sys.loadMutex.Unlock()
	return true
}
func (s *Select) ClearSelected() {
	sys.loadMutex.Lock()
	s.selected = [2][][2]int{}
	s.ocd = [3][]OverrideCharData{}
	sys.loadMutex.Unlock()
	s.selectedStageNo = -1
}

type LoaderState int32

const (
	LS_NotYet LoaderState = iota
	LS_Loading
	LS_Complete
	LS_Error
	LS_Cancel
)

type Loader struct {
	state    LoaderState
	loadExit chan LoaderState
	err      error
}

func newLoader() *Loader {
	return &Loader{state: LS_NotYet, loadExit: make(chan LoaderState, 1)}
}

func (l *Loader) loadChar(pn int) int {
	if sys.roundsExisted[pn&1] > 0 {
		return 1
	}
	sys.loadMutex.Lock()
	result := -1

	// Get number of selected characters in team
	nsel := len(sys.sel.selected[pn&1])

	// Check if player number is acceptable for Simul and Tag
	if sys.tmode[pn&1] == TM_Simul || sys.tmode[pn&1] == TM_Tag {
		if pn>>1 >= int(sys.numSimul[pn&1]) {
			sys.cgi[pn].states = nil
			sys.chars[pn] = nil
			result = 1
		}
	} else if pn >= 2 {
		result = 0
	}

	// Check if player number is acceptable for Turns
	if sys.tmode[pn&1] == TM_Turns && nsel < int(sys.numTurns[pn&1]) {
		result = 0
	}
	memberNo := pn >> 1
	if sys.tmode[pn&1] == TM_Turns {
		memberNo = int(sys.wins[^pn&1])
	}
	if result < 0 && nsel <= memberNo {
		result = 0
	}
	if result >= 0 {
		sys.loadMutex.Unlock()
		return result
	}

	idx := make([]int, nsel)
	for i := range idx {
		idx[i] = sys.sel.selected[pn&1][i][0]
	}

	sys.loadMutex.Unlock()

	// Prepare loading time clipboard message
	var tstr string
	tnow := time.Now()
	defer func() {
		sys.loadTime(tnow, tstr, false, true)
		// Mugen compatibility mode indicator
		if sys.cgi[pn].ikemenver[0] == 0 && sys.cgi[pn].ikemenver[1] == 0 {
			if sys.cgi[pn].mugenver[0] == 1 && sys.cgi[pn].mugenver[1] == 1 {
				sys.appendToConsole("Using Mugen 1.1 compatibility mode.")
			} else if sys.cgi[pn].mugenver[0] == 1 && sys.cgi[pn].mugenver[1] == 0 {
				sys.appendToConsole("Using Mugen 1.0 compatibility mode.")
			} else if sys.cgi[pn].mugenver[0] != 1 {
				sys.appendToConsole("Using WinMugen compatibility mode.")
			} else {
				sys.appendToConsole("Character with unknown engine version.")
			}
		}
	}()

	var cdef string
	var cdefOWnumber int

	if sys.tmode[pn&1] == TM_Turns {
		cdefOWnumber = memberNo*2 + pn&1
	} else {
		cdefOWnumber = pn
	}
	if sys.sel.cdefOverwrite[cdefOWnumber] != "" {
		cdef = sys.sel.cdefOverwrite[cdefOWnumber]
	} else {
		cdef = sys.sel.charlist[idx[memberNo]].def
	}

	// Reuse character or create a new one
	var p *Char
	if len(sys.chars[pn]) > 0 && cdef == sys.cgi[pn].def {
		p = sys.chars[pn][0]
		p.controller = pn
		if sys.com[pn] != 0 {
			p.controller ^= -1
		}
		p.clearCachedData()
	} else {
		p = newChar(pn, 0)
		if sys.cgi[pn].sff != nil {
			sys.cgi[pn].sff.sprites = nil
		}
		sys.cgi[pn].sff = nil
		sys.cgi[pn].palettedata = nil
		if len(sys.chars[pn]) > 0 {
			p.power = sys.chars[pn][0].power
			p.guardPoints = sys.chars[pn][0].guardPoints
			p.dizzyPoints = sys.chars[pn][0].dizzyPoints
		}
	}

	// Set new character parameters
	p.memberNo = memberNo
	p.selectNo = sys.sel.selected[pn&1][memberNo][0]
	p.teamside = p.playerNo & 1
	if !p.ocd().existed {
		p.varRangeSet(0, int32(NumVar)-1, 0)
		p.fvarRangeSet(0, int32(NumFvar)-1, 0)
		p.ocd().existed = true
	}
	sys.chars[pn] = make([]*Char, 1)
	sys.chars[pn][0] = p

	// Load new SFF if previous one was not cached
	if sys.cgi[pn].sff == nil {
		if l.err = p.load(cdef); l.err != nil {
			sys.chars[pn] = nil
			tstr = fmt.Sprintf("WARNING: Failed to load new char: %v", cdef)
			return -1
		}
		if sys.cgi[pn].states, l.err =
			newCompiler().Compile(p.playerNo, cdef, p.gi().constants); l.err != nil {
			sys.chars[pn] = nil
			tstr = fmt.Sprintf("WARNING: Failed to compile new char states: %v", cdef)
			return -1
		}
		tstr = fmt.Sprintf("New char loaded: %v", cdef)
	} else {
		tstr = fmt.Sprintf("Cached char loaded: %v", cdef)
	}

	// Get palette number from select screen choice
	sys.cgi[pn].palno = int32(sys.sel.selected[pn&1][memberNo][1])

	// Get portraits for Turns mode
	if pn < len(sys.lifebar.fa[sys.tmode[pn&1]]) &&
		sys.tmode[pn&1] == TM_Turns && sys.round == 1 {
		fa := sys.lifebar.fa[sys.tmode[pn&1]][pn]
		fa.numko, fa.teammate_face, fa.teammate_scale = 0, make([]*Sprite, nsel), make([]float32, nsel)
		sys.lifebar.nm[sys.tmode[pn&1]][pn].numko = 0
		for i, ci := range idx {
			fa.teammate_scale[i] = sys.sel.charlist[ci].portrait_scale
			fa.teammate_face[i] = sys.sel.charlist[ci].sff.GetSprite(int16(fa.teammate_face_spr[0]),
				int16(fa.teammate_face_spr[1]))
		}
	}

	return 1
}

func (l *Loader) loadAttachedChar(pn int) int {
	if sys.round != 1 {
		return 1
	}
	atcpn := pn - MaxSimul*2
	var tstr string
	tnow := time.Now()
	defer func() {
		sys.loadTime(tnow, tstr, false, true)
	}()
	sys.sel.ocd[2] = append(sys.sel.ocd[2], *newOverrideCharData())
	cdef := sys.stageList[0].attachedchardef[atcpn]
	var p *Char
	if len(sys.chars[pn]) > 0 && cdef == sys.cgi[pn].def {
		p = sys.chars[pn][0]
		//p.controller = -pn
		p.clearCachedData()
	} else {
		p = newChar(pn, 0)
		sys.cgi[pn].sff = nil
		sys.cgi[pn].palettedata = nil
		if len(sys.chars[pn]) > 0 {
			p.power = sys.chars[pn][0].power
			p.guardPoints = sys.chars[pn][0].guardPoints
			p.dizzyPoints = sys.chars[pn][0].dizzyPoints
		}
	}
	p.memberNo = -atcpn
	p.selectNo = -atcpn
	p.teamside = -1
	if !p.ocd().existed {
		p.varRangeSet(0, int32(NumVar)-1, 0)
		p.fvarRangeSet(0, int32(NumFvar)-1, 0)
		p.ocd().existed = true
	}
	sys.com[pn] = 8
	sys.chars[pn] = make([]*Char, 1)
	sys.chars[pn][0] = p
	if sys.cgi[pn].sff == nil {
		if l.err = p.load(cdef); l.err != nil {
			sys.chars[pn] = nil
			tstr = fmt.Sprintf("WARNING: Failed to load new attached char: %v", cdef)
			return -1
		}
		if sys.cgi[pn].states, l.err =
			newCompiler().Compile(p.playerNo, cdef, p.gi().constants); l.err != nil {
			sys.chars[pn] = nil
			tstr = fmt.Sprintf("WARNING: Failed to compile new attached char states: %v", cdef)
			return -1
		}
		tstr = fmt.Sprintf("New attached char loaded: %v", cdef)
	} else {
		tstr = fmt.Sprintf("Cached attached char loaded: %v", cdef)
	}
	sys.cgi[pn].palno = 1
	return 1
}

func (l *Loader) loadStage() bool {
	if sys.round == 1 {
		var tstr string
		tnow := time.Now()
		defer func() {
			if sys.stage != nil {
				sys.loadTime(tnow, tstr, false, true)
				// Mugen compatibility mode indicator
				if sys.stage.ikemenver[0] == 0 && sys.stage.ikemenver[1] == 0 {
					if sys.stage.mugenver[0] == 1 && sys.stage.mugenver[1] == 1 {
						sys.appendToConsole("Using Mugen 1.1 compatibility mode.")
					} else if sys.stage.mugenver[0] == 1 && sys.stage.mugenver[1] == 0 {
						sys.appendToConsole("Using Mugen 1.0 compatibility mode.")
					} else if sys.stage.mugenver[0] != 1 {
						sys.appendToConsole("Using WinMugen compatibility mode.")
					} else {
						sys.appendToConsole("Stage with unknown engine version.")
					}
				}
				// Warn when camera boundaries are smaller than player boundaries
				if int32(sys.stage.leftbound) > sys.stage.stageCamera.boundleft || int32(sys.stage.rightbound) < sys.stage.stageCamera.boundright {
					sys.appendToConsole("Warning: Stage player boundaries defined incorrectly")
				}
			}
		}()
		var def string
		if sys.sel.selectedStageNo == 0 {
			randomstageno := Rand(0, int32(len(sys.sel.stagelist))-1)
			def = sys.sel.stagelist[randomstageno].def
		} else {
			def = sys.sel.stagelist[sys.sel.selectedStageNo-1].def
		}
		if sys.sel.sdefOverwrite != "" {
			def = sys.sel.sdefOverwrite
		}
		if sys.stage != nil && sys.stage.def == def && sys.stage.mainstage && !sys.stage.reload {
			tstr = fmt.Sprintf("Cached stage loaded: %v", def)
			return true
		}
		sys.stageList = make(map[int32]*Stage)
		sys.stageLoop = false
		sys.stageList[0], l.err = loadStage(def, true)
		sys.stage = sys.stageList[0]
		tstr = fmt.Sprintf("New stage loaded: %v", def)
	}
	return l.err == nil
}
func (l *Loader) load() {
	defer func() { l.loadExit <- l.state }()
	charDone, stageDone := make([]bool, len(sys.chars)), false
	allCharDone := func() bool {
		for _, b := range charDone {
			if !b {
				return false
			}
		}
		return true
	}
	for !stageDone || !allCharDone() {
		if !stageDone && sys.sel.selectedStageNo >= 0 {
			if !l.loadStage() {
				l.state = LS_Error
				return
			}
			stageDone = true
		}
		for i, b := range charDone {
			if !b {
				result := -1
				if i < len(sys.chars)-MaxAttachedChar ||
					len(sys.stageList[0].attachedchardef) <= i-MaxSimul*2 {
					result = l.loadChar(i)
				} else {
					result = l.loadAttachedChar(i)
				}
				if result > 0 {
					charDone[i] = true
				} else if result < 0 {
					l.state = LS_Error
					return
				}
			}
		}
		for i := 0; i < 2; i++ {
			if !charDone[i+2] && len(sys.sel.selected[i]) > 0 &&
				sys.tmode[i] != TM_Simul && sys.tmode[i] != TM_Tag {
				for j := i + 2; j < len(sys.chars); j += 2 {
					if !charDone[j] {
						sys.chars[j], sys.cgi[j].states, charDone[j] = nil, nil, true
						sys.cgi[j].hitPauseToggleFlagCount = 0
					}
				}
			}
		}
		time.Sleep(10 * time.Millisecond)
		if sys.gameEnd {
			l.state = LS_Cancel
		}
		if l.state == LS_Cancel {
			return
		}
	}
	l.state = LS_Complete
}

func (l *Loader) reset() {
	if l.state != LS_NotYet {
		l.state = LS_Cancel
		<-l.loadExit
		l.state = LS_NotYet
	}
	l.err = nil
	for i := range sys.cgi {
		if sys.roundsExisted[i&1] == 0 {
			sys.cgi[i].palno = -1
		}
	}
}

func (l *Loader) runTread() bool {
	if l.state != LS_NotYet {
		return false
	}
	l.state = LS_Loading
	go l.load()
	return true
}

type EnvShake struct {
	time  int32
	freq  float32
	ampl  float32
	phase float32
	mul   float32
}

func (es *EnvShake) clear() {
	*es = EnvShake{freq: float32(math.Pi / 3), ampl: -4.0,
		phase: float32(math.NaN()), mul: 1.0}
}

func (es *EnvShake) setDefaultPhase() {
	if math.IsNaN(float64(es.phase)) {
		if es.freq >= math.Pi/2 {
			es.phase = math.Pi / 2
		} else {
			es.phase = 0
		}
	}
}

func (es *EnvShake) next() {
	if es.time > 0 {
		es.time--
		es.phase += es.freq
		if es.phase > math.Pi*2 {
			es.ampl *= es.mul
			es.phase -= math.Pi * 2
		}
	} else {
		es.ampl = 0
	}
}

func (es *EnvShake) getOffset() float32 {
	if es.time > 0 {
		return es.ampl * float32(math.Sin(float64(es.phase)))
	}
	return 0
}<|MERGE_RESOLUTION|>--- conflicted
+++ resolved
@@ -72,16 +72,6 @@
 	luaPortraitScale:     1,
 	lifebarScale:         1,
 	lifebarPortraitScale: 1,
-<<<<<<< HEAD
-	vRetrace:             1,
-	consoleRows:          15,
-	clipboardRows:        2,
-	pngFilter:            false,
-	clsnDarken:           true,
-	maxBgmVolume:         100,
-	stereoEffects:        true,
-	panningRange:         30,
-	windowCentered:       true,
 	saveState:            NewGameState(),
 	statePool:            NewGameStatePool(),
 	savePool:             NewGameStatePool(),
@@ -92,8 +82,6 @@
 	commandLists:         make([]*CommandList, 0),
 	arenaSaveMap:         make(map[int]*arena.Arena),
 	arenaLoadMap:         make(map[int]*arena.Arena),
-=======
->>>>>>> 835814b6
 }
 
 type TeamMode int32
@@ -269,31 +257,6 @@
 	timerCount              []int32
 	cmdFlags                map[string]string
 	//FLAC_FrameWait          int
-
-<<<<<<< HEAD
-	// Common Files
-	commonAir    []string
-	commonCmd    []string
-	commonConst  []string
-	commonFx     []string
-	commonLua    []string
-	commonStates []string
-
-	// Resolution variables
-	fullscreen            bool
-	fullscreenRefreshRate int32
-	fullscreenWidth       int32
-	fullscreenHeight      int32
-
-	// Input variables
-	inputButtonAssistWindow    int32
-	inputSOCDresolution        int32
-
-	controllerStickSensitivity float32
-	xinputTriggerSensitivity   float32
-
-=======
->>>>>>> 835814b6
 	// Localcoord sceenpack
 	luaLocalcoord    [2]int32
 	luaSpriteScale   float32
@@ -346,7 +309,7 @@
 	brightnessOld     int32
 	loopBreak         bool
 	loopContinue      bool
-<<<<<<< HEAD
+
 	statePool         GameStatePool
 	luaStringVars     map[string]string
 	luaNumVars        map[string]float32
@@ -363,7 +326,6 @@
 	stateAlloc        *StateAllocator
 	saveStateFlag     bool
 	loadStateFlag     bool
-=======
 
 	// for avg. FPS calculations
 	gameFPS       float32
@@ -378,7 +340,6 @@
 func isRunningInsideAppBundle(exePath string) bool {
 	// Check if we're on Darwin and the executable path contains .app (macOS application bundle)
 	return runtime.GOOS == "darwin" && strings.Contains(exePath, ".app")
->>>>>>> 835814b6
 }
 
 // Initialize stuff, this is called after the config int at main.go
