package main

import (
	"runtime"
	"io"
	"image"
	"bufio"
	"fmt"
	"io/ioutil"
	"log"
	"math"
	"os"
	"strconv"
	"strings"
	"sync"
	"time"

	"github.com/faiface/beep"
	"github.com/faiface/beep/speaker"
	"github.com/go-gl/gl/v2.1/gl"
	"github.com/go-gl/glfw/v3.3/glfw"
	"github.com/timshannon/go-openal/openal"
	lua "github.com/yuin/gopher-lua"
)

const (
	MaxSimul        = 32
	MaxAttachedChar = 2
	FPS             = 60
	P1P3Dist        = 25
	Mp3SampleRate   = 44100
)

// System vars are accessed globally through the program
var sys = System {
	randseed: int32(time.Now().UnixNano()),
	scrrect: [...]int32{0, 0, 320, 240},
	gameWidth: 320, gameHeight: 240,
	widthScale: 1, heightScale: 1,
	brightness: 256,
	roundTime: -1,
	lifeMul: 1,
	singleVsTeamLife: 1,
	turnsRecoveryBase: 0.125,
	turnsRecoveryBonus: 0.275,
	mixer:             *newMixer(),
	bgm:               *newBgm(),
	sounds:            newSounds(16),
	allPalFX:          *newPalFX(),
	bgPalFX:           *newPalFX(),
	sel:               *newSelect(),
	keySatate:         make(map[glfw.Key]bool),
	match:             1,
	listenPort:        "7500",
	loader:            *newLoader(),
	numSimul:          [...]int32{2, 2}, numTurns: [...]int32{2, 2},
	ignoreMostErrors:      true,
	superpmap:             *newPalFX(),
	wincnt:                wincntMap(make(map[string][]int32)),
	wincntFileName:        "save/autolevel.save",
	powerShare:            [...]bool{true, true},
	oldNextAddTime:        1,
	commandLine:           make(chan string),
	cam:                   *newCamera(),
	statusDraw:            true,
	mainThreadTask:        make(chan func(), 65536),
	workpal:               make([]uint32, 256),
	errLog:                log.New(os.Stderr, "", 0),
	audioClose:            make(chan bool, 1),
	keyInput:              glfw.KeyUnknown,
	keyString:             "",
	comboExtraFrameWindow: 1,
	//FLAC_FrameWait:       -1,
	// Localcoord sceenpack
	luaSpriteScale:        1,
	luaSmallPortraitScale: 1,
	luaBigPortraitScale:   1,
	luaSpriteOffsetX:      0,
	lifebarScale:          1,
	lifebarOffsetX:        0,
	lifebarPortraitScale:  1,
	//Shader vars
	MultisampleAntialiasing: false,
	PostProcessingShader:    0,
	allowbgm:                true,
	borderless:              false,
	vRetrace:                1,
<<<<<<< HEAD
	screenshotFolder:        "",
=======
>>>>>>> dab9d1e7
}

type TeamMode int32

const (
	TM_Single TeamMode = iota
	TM_Simul
	TM_Turns
	TM_Tag
	TM_LAST = TM_Tag
)

type System struct {
	randseed                int32
	scrrect                 [4]int32
	gameWidth, gameHeight   int32
	widthScale, heightScale float32
	window                  *glfw.Window
	gameEnd, frameSkip      bool
	redrawWait              struct{ nextTime, lastDraw time.Time }
	brightness              int32
	roundTime               int32
	lifeMul                 float32
	singleVsTeamLife        float32
	turnsRecoveryBase       float32
	turnsRecoveryBonus      float32
	lifebarFontScale        float32
	debugFont               *Fnt
	debugScript             string
	debugDraw               bool
	mixer                   Mixer
	bgm                     Bgm
	audioContext            *openal.Context
	nullSndBuf              [audioOutLen * 2]int16
	sounds                  Sounds
	allPalFX, bgPalFX       PalFX
	lifebar                 Lifebar
	sel                     Select
	keySatate               map[glfw.Key]bool
	netInput                *NetInput
	fileInput               *FileInput
	aiInput                 [MaxSimul*2 + MaxAttachedChar]AiInput
	keyConfig               []KeyConfig
	joystickConfig          []KeyConfig
	com                     [MaxSimul*2 + MaxAttachedChar]float32
	autolevel               bool
	home                    int
	gameTime                int32
	match                   int32
	inputRemap              [MaxSimul*2 + MaxAttachedChar]int
	listenPort              string
	round                   int32
	intro                   int32
	time                    int32
	winTeam                 int
	winType                 [2]WinType
	matchWins, wins         [2]int32
	roundsExisted           [2]int32
	draws                   int32
	loader                  Loader
	chars                   [MaxSimul*2 + MaxAttachedChar][]*Char
	charList                CharList
	cgi                     [MaxSimul*2 + MaxAttachedChar]CharGlobalInfo
	tmode                   [2]TeamMode
	numSimul, numTurns      [2]int32
	esc                     bool
	loadMutex               sync.Mutex
	ignoreMostErrors        bool
	stringPool              [MaxSimul*2 + MaxAttachedChar]StringPool
	bcStack, bcVarStack     BytecodeStack
	bcVar                   []BytecodeValue
	workingChar             *Char
	workingState            *StateBytecode
	specialFlag             GlobalSpecialFlag
	afterImageMax           int32
	comboExtraFrameWindow   int32
	envShake                EnvShake
	pause                   int32
	pausetime               int32
	pausebg                 bool
	pauseendcmdbuftime      int32
	pauseplayer             int
	super                   int32
	supertime               int32
	superpausebg            bool
	superendcmdbuftime      int32
	superplayer             int
	superdarken             bool
	superanim               *Animation
	superpmap               PalFX
	superpos                [2]float32
	superfacing             float32
	superp2defmul           float32
	envcol                  [3]int32
	envcol_time             int32
	envcol_under            bool
	clipboardText           [MaxSimul*2 + MaxAttachedChar][]string
	stage                   *Stage
	helperMax               int32
	nextCharId              int32
	wincnt                  wincntMap
	wincntFileName          string
	powerShare              [2]bool
	tickCount               int
	oldTickCount            int
	tickCountF              float32
	lastTick                float32
	nextAddTime             float32
	oldNextAddTime          float32
	screenleft              float32
	screenright             float32
	xmin, xmax              float32
	winskipped              bool
	paused, step            bool
	roundResetFlg           bool
	reloadFlg               bool
	reloadCharSlot          [MaxSimul*2 + MaxAttachedChar]bool
	shortcutScripts         map[ShortcutKey]*ShortcutScript
	turbo                   float32
	commandLine             chan string
	drawScale               float32
	zoomlag                 float32
	zoomScale               float32
	zoomPosXLag             float32
	zoomPosYLag             float32
	enableZoomstate         bool
	zoomPos                 [2]float32
	debugWC                 *Char
	cam                     Camera
	finish                  FinishType
	waitdown                int32
	shuttertime             int32
	projs                   [MaxSimul*2 + MaxAttachedChar][]Projectile
	explods                 [MaxSimul*2 + MaxAttachedChar][]Explod
	explDrawlist            [MaxSimul*2 + MaxAttachedChar][]int
	topexplDrawlist         [MaxSimul*2 + MaxAttachedChar][]int
	changeStateNest         int32
	sprites                 DrawList
	topSprites              DrawList
	shadows                 ShadowList
	drawc1                  ClsnRect
	drawc2                  ClsnRect
	drawc2sp                ClsnRect
	drawc2mtk               ClsnRect
	drawwh                  ClsnRect
	autoguard               [MaxSimul*2 + MaxAttachedChar]bool
	clsnDraw                bool
	accel                   float32
	statusDraw              bool
	clsnSpr                 Sprite
	mainThreadTask          chan func()
	explodMax               int
	workpal                 []uint32
	playerProjectileMax     int
	errLog                  *log.Logger
	audioClose              chan bool
	nomusic                 bool
	workBe                  []BytecodeExp
	lifeAdjustment          bool
	simulLoseKO             bool
	tagLoseKO               bool
	fullscreen              bool
	allowDebugKeys          bool
	commonAir               string
	commonCmd               string
	keyInput                glfw.Key
	keyString               string
	timerCount              []int32
	cmdFlags                map[string]string
	masterVolume            int
	wavVolume               int
	bgmVolume               int
	audioDucking            bool
	windowTitle             string
	screenshotFolder        string
	//FLAC_FrameWait          int

	controllerStickSensitivity float32
	xinputTriggerSensitivity   float32

	// Localcoord sceenpack
	luaLocalcoord         [2]int32
	luaSpriteScale        float64
	luaSmallPortraitScale float32
	luaBigPortraitScale   float32
	luaSpriteOffsetX      float64

	lifebarScale          float32
	lifebarOffsetX        float32
	lifebarPortraitScale  float32
	lifebarLocalcoord     [2]int32
	LocalcoordScalingType int32

	//Shader Vars
	PostProcessingShader    int32
	MultisampleAntialiasing bool

	// External Shader Vars
	externalShaderList  []string
	externalShaderNames []string
	externalShaders     [][]string

	// Icon :D
	windowMainIcon			[]image.Image
	windowMainIconLocation	[]string

	// Rendering
	borderless              bool
	vRetrace                int

	gameMode                string
	demoTime                int32
	frameCounter            int32
	motifDir                string
	captureNum              int
	challenger              int
	roundType               [2]RoundType
	ocd                     [MaxSimul*2 + MaxAttachedChar]OverrideCharData
	allowbgm                bool
	ratioLevel              [MaxSimul*2 + MaxAttachedChar]int32
	timerStart              int32
	timerRounds             []int32
	scoreStart              [2]float32
	scoreRounds             [][2]float32
	matchData               *lua.LTable
	matchPos                [8]float32
	matchClearance          [2]MatchClearance
	consecutiveWins         [2]int32
	commonConst             string
	commonRules             string
	commonScore             string
	commonTag               string
	gameSpeed               float32
	maxPowerMode            bool
	postMatch               bool
	preloading              Preloading
}

type OverrideCharData struct {
	power        int32
	guardPoints  int32
	dizzyPoints  int32
	life         int32
	lifeMax      int32
	lifeRatio    float32
	attackRatio  float32
}
func (s *System) resetOverrideCharData() {
	for i := range s.ocd {
		s.ocd[i] = OverrideCharData{power: 0, guardPoints:0, dizzyPoints: 0,
		life: 0, lifeMax: 0, lifeRatio: 1.0, attackRatio: 1.0}
	}
	return
}
type MatchClearance struct {
	helpers     bool
	sound       bool
	projectiles bool
	explodes    bool
	fading      bool
	updated     bool
}
type Preloading struct {
	small  bool
	big    bool
	versus bool
	stage  bool
}

// Initialize stuff, this is called after the config int at main.go
func (s *System) init(w, h int32) *lua.LState {
	// Create a GLWF window.
	glfw.WindowHint(glfw.Resizable, glfw.False)
	glfw.WindowHint(glfw.ContextVersionMajor, 2)
	glfw.WindowHint(glfw.ContextVersionMinor, 1)
	s.setWindowSize(w, h)
	var err error
	if s.fullscreen {
		if runtime.GOOS == "windows" && s.borderless {
			s.window, err = glfw.CreateWindow(int(s.scrrect[2]), int(s.scrrect[3]), s.windowTitle, nil, nil)
			s.window.SetAttrib(glfw.Decorated, 0)
			s.window.SetPos(0, 0)
			s.window.SetSize(int(s.scrrect[2]), int(s.scrrect[3]))
		} else {
			s.window, err = glfw.CreateWindow(int(s.scrrect[2]), int(s.scrrect[3]), s.windowTitle, glfw.GetPrimaryMonitor(), nil)
		}
	} else {
		s.window, err = glfw.CreateWindow(int(s.scrrect[2]), int(s.scrrect[3]), s.windowTitle, nil, nil)
	}
	chk(err)
	s.window.MakeContextCurrent()
	s.window.SetKeyCallback(keyCallback)
	s.window.SetCharModsCallback(charCallback)
	// V-Sync
	glfw.SwapInterval(s.vRetrace)
	// Intializate OpenGL.
	chk(gl.Init())
	
	// Check if the shader selected is currently avalible.
	if s.PostProcessingShader < int32(len(s.externalShaderList))+3 {
		s.PostProcessingShader = 0
	}

	// Loading of external shader data.
	// We need to do this before the render initialization at "RenderInit()"
	// TODO: We need to find a way to load the shader name (Apart from the filename) [Golang code]
	// TODO: Add the ability to load the custom shaders in the options menu. [This would be on the lua code side]
	if len(s.externalShaderList) > 0 {
		// First we initialize arrays.
		s.externalShaders = make([][]string, 2)
		s.externalShaderNames = make([]string, len(s.externalShaderList))
		s.externalShaders[0] = make([]string, len(s.externalShaderList))
		s.externalShaders[1] = make([]string, len(s.externalShaderList))
		
		// Then we load.
		for i, shaderLocation := range s.externalShaderList {
			// Create names.
			shaderLocation = strings.Replace(shaderLocation, "\\", "/", -1)
			splitDir := strings.Split(shaderLocation, "/")
			s.externalShaderNames[i] = splitDir[len(splitDir)-1]

			// Load vert shaders.
			content, err := ioutil.ReadFile(shaderLocation + ".vert") 
			if err != nil {
				chk(err)
			}
			s.externalShaders[0][i] = string(content) + "\x00";

			// Load frag shaders.
			content, err = ioutil.ReadFile(shaderLocation + ".frag") 
			if err != nil {
				chk(err)
			}
			s.externalShaders[1][i] = string(content) + "\x00";
		}
	}
	// PS: The "\x00" is what is know as Null Terminator.

	// Now we proced to int the render.
	RenderInit()
	// And the audio.
	s.audioOpen()
	sr := beep.SampleRate(Mp3SampleRate)
	speaker.Init(sr, sr.N(time.Second/10))
	l := lua.NewState()
	l.Options.IncludeGoStackTrace = true
	l.OpenLibs()
	for i := range s.inputRemap {
		s.inputRemap[i] = i
	}
	for i := range s.stringPool {
		s.stringPool[i] = *NewStringPool()
	}
	s.clsnSpr = *newSprite()
	s.clsnSpr.Size, s.clsnSpr.Pal = [...]uint16{1, 1}, make([]uint32, 256)
	s.clsnSpr.SetPxl([]byte{0})
	s.resetOverrideCharData()
	systemScriptInit(l)
	// So now that we have a windo we add a icon.
	if len(s.windowMainIconLocation) > 0 {
		// First we initialize arrays.
		f := make([]io.ReadCloser, len(s.windowMainIconLocation) )
		s.windowMainIcon = make([]image.Image, len(s.windowMainIconLocation))
		// And then we load them.
		for i, iconLocation := range s.windowMainIconLocation {
			f[i], _ = os.Open(iconLocation)
			s.windowMainIcon[i], _, err = image.Decode(f[i])
		}
		s.window.SetIcon(s.windowMainIcon)
		chk(err)
	}
	// [Icon add end]

	// Error print?
	go func() {
		stdin := bufio.NewScanner(os.Stdin)
		for stdin.Scan() {
			if err := stdin.Err(); err != nil {
				s.errLog.Println(err.Error())
				return
			}
			s.commandLine <- stdin.Text()
		}
	}()
	return l
}
func (s *System) setWindowSize(w, h int32) {
	s.scrrect[2], s.scrrect[3] = w, h
	if s.scrrect[2]*3 > s.scrrect[3]*4 {
		s.gameWidth, s.gameHeight = s.scrrect[2]*3*320/(s.scrrect[3]*4), 240
	} else {
		s.gameWidth, s.gameHeight = 320, s.scrrect[3]*4*240/(s.scrrect[2]*3)
	}
	s.widthScale = float32(s.scrrect[2]) / float32(s.gameWidth)
	s.heightScale = float32(s.scrrect[3]) / float32(s.gameHeight)
}
func (s *System) eventUpdate() bool {
	s.esc = false
	for _, v := range s.shortcutScripts {
		v.Activate = false
	}
	glfw.PollEvents()
	s.gameEnd = s.window.ShouldClose()
	return !s.gameEnd
}
func (s *System) runMainThreadTask() {
	for {
		select {
		case f := <-s.mainThreadTask:
			f()
		default:
			return
		}
	}
}
func (s *System) await(fps int) bool {
	if !s.frameSkip {
		// Render the finished frame
		unbindFB()
		s.window.SwapBuffers()
		// Begin the next frame
		bindFB()
	}
	s.runMainThreadTask()
	now := time.Now()
	diff := s.redrawWait.nextTime.Sub(now)
	wait := time.Second / time.Duration(fps)
	s.redrawWait.nextTime = s.redrawWait.nextTime.Add(wait)
	switch {
	case diff >= 0 && diff < wait+2*time.Millisecond:
		time.Sleep(diff)
		fallthrough
	case now.Sub(s.redrawWait.lastDraw) > 250*time.Millisecond:
		fallthrough
	case diff >= -17*time.Millisecond:
		s.redrawWait.lastDraw = now
		s.frameSkip = false
	default:
		if diff < -150*time.Millisecond {
			s.redrawWait.nextTime = now.Add(wait)
		}
		s.frameSkip = true
	}
	s.eventUpdate()
	if !s.frameSkip {
		gl.Viewport(0, 0, int32(s.scrrect[2]), int32(s.scrrect[3]))
		if s.netInput == nil {
			gl.Clear(gl.COLOR_BUFFER_BIT)
		}
	}
	return !s.gameEnd
}
func (s *System) update() bool {
	s.frameCounter = s.frameCounter + 1
	if s.fileInput != nil {
		if s.anyHardButton() {
			s.await(FPS * 4)
		} else {
			s.await(FPS)
		}
		return s.fileInput.Update()
	}
	if s.netInput != nil {
		s.await(FPS)
		return s.netInput.Update()
	}
	return s.await(FPS)
}
func (s *System) audioOpen() {
	if s.audioContext == nil {
		device := openal.OpenDevice("")
		if device == nil {
			chk(openal.Err())
		}
		s.audioContext = device.CreateContext()
		if err := device.Err(); err != nil {
			s.errLog.Println(err.Error())
		}
		s.audioContext.Activate()
		go s.soundWrite()
	}
}
func (s *System) soundWrite() {
	defer func() { s.audioClose <- true }()
	src := NewAudioSource()
	processed := false
	for !s.gameEnd {
		if src.Src.State() != openal.Playing {
			src.Src.Play()
		}
		if !processed {
			time.Sleep(10 * time.Millisecond)
		}
		processed = false
		if src.Src.BuffersProcessed() > 0 {
			var out []int16
			select {
			case out = <-s.mixer.out:
			default:
				out = s.nullSndBuf[:]
			}
			buf := src.Src.UnqueueBuffer()
			buf.SetDataInt16(openal.FormatStereo16, out, audioFrequency)
			src.Src.QueueBuffer(buf)
			if err := openal.Err(); err != nil {
				s.errLog.Println(err.Error())
			}
			processed = true
		}
		if !s.nomusic {
			if s.bgm.ctrl != nil && s.bgm.streamer != nil {
				s.bgm.ctrl.Paused = false
				if s.bgm.bgmLoopEnd > 0 && s.bgm.streamer.Position() >= s.bgm.bgmLoopEnd {
					speaker.Lock()
					s.bgm.streamer.Seek(s.bgm.bgmLoopStart)
					speaker.Unlock()
				}
			}
		} else {
			if s.bgm.ctrl != nil {
				s.bgm.Pause()
			}
		}

		//if s.FLAC_FrameWait >= 0 {
		//	if s.FLAC_FrameWait == 0 {
		//		s.bgm.PlayMemAudio(s.bgm.loop, s.bgm.bgmVolume)
		//	}
		//	s.FLAC_FrameWait--
		//}
	}
	src.Delete()
	openal.NullContext.Activate()
	device := s.audioContext.GetDevice()
	s.audioContext.Destroy()
	s.audioContext = nil
	device.CloseDevice()
}
func (s *System) playSound() {
	if s.mixer.write() {
		s.sounds.mixSounds()
		for _, ch := range s.chars {
			for _, c := range ch {
				c.sounds.mixSounds()
			}
		}
	}
}
func (s *System) resetRemapInput() {
	for i := range s.inputRemap {
		s.inputRemap[i] = i
	}
}
func (s *System) loaderReset() {
	s.round, s.wins, s.roundsExisted, s.roundType, s.challenger = 1, [2]int32{}, [2]int32{}, [2]RoundType{}, 0
	s.loader.reset()
}
func (s *System) loadStart() {
	s.loaderReset()
	s.loader.runTread()
}
func (s *System) synchronize() error {
	if s.fileInput != nil {
		s.fileInput.Synchronize()
	} else if s.netInput != nil {
		return s.netInput.Synchronize()
	}
	return nil
}
func (s *System) anyHardButton() bool {
	for _, kc := range s.keyConfig {
		if kc.A() || kc.B() || kc.C() || kc.X() || kc.Y() || kc.Z() {
			return true
		}
	}
	for _, kc := range s.joystickConfig {
		if kc.A() || kc.B() || kc.C() || kc.X() || kc.Y() || kc.Z() {
			return true
		}
	}
	return false
}
func (s *System) anyButton() bool {
	if s.fileInput != nil {
		return s.fileInput.AnyButton()
	}
	if s.netInput != nil {
		return s.netInput.AnyButton()
	}
	return s.anyHardButton()
}
func (s *System) playerID(id int32) *Char {
	return s.charList.get(id)
}
func (s *System) matchOver() bool {
	return s.wins[0] >= s.matchWins[0] || s.wins[1] >= s.matchWins[1]
}
func (s *System) playerIDExist(id BytecodeValue) BytecodeValue {
	if id.IsSF() {
		return BytecodeSF()
	}
	return BytecodeBool(s.playerID(id.ToI()) != nil)
}
func (s *System) screenHeight() float32 {
	return 240
}
func (s *System) screenWidth() float32 {
	return float32(s.gameWidth)
}
func (s *System) roundEnd() bool {
	return s.intro < -s.lifebar.ro.over_hittime
}
func (s *System) roundOver() bool {
	if s.intro < -(s.lifebar.ro.over_hittime+s.lifebar.ro.over_waittime+
		s.lifebar.ro.over_wintime) && s.tickFrame() && (s.anyButton() && !s.sf(GSF_roundnotskip)) {
		s.intro = Min(s.intro, -(s.lifebar.ro.over_hittime +
			s.lifebar.ro.over_waittime + s.lifebar.ro.over_time -
			s.lifebar.ro.start_waittime))
		s.winskipped = true
	}
	return s.intro < -(s.lifebar.ro.over_hittime + s.lifebar.ro.over_waittime +
		s.lifebar.ro.over_time)
}
func (s *System) sf(gsf GlobalSpecialFlag) bool {
	return s.specialFlag&gsf != 0
}
func (s *System) setSF(gsf GlobalSpecialFlag) {
	s.specialFlag |= gsf
}
func (s *System) unsetSF(gsf GlobalSpecialFlag) {
	s.specialFlag &^= gsf
}
func (s *System) appendToClipboard(pn, sn int, a ...interface{}) {
	spl := s.stringPool[pn].List
	if sn >= 0 && sn < len(spl) {
		s.clipboardText[pn] = append(s.clipboardText[pn],
			strings.Split(OldSprintf(spl[sn], a...), "\n")...)
		if len(s.clipboardText[pn]) > 10 {
			s.clipboardText[pn] = s.clipboardText[pn][len(s.clipboardText[pn])-10:]
		}
	}
}
func (s *System) printToConsole(pn, sn int, a ...interface{}) {
	spl := s.stringPool[pn].List
	if sn >= 0 && sn < len(spl) {
		for _, str := range strings.Split(OldSprintf(spl[sn], a...), "\n") {
			fmt.Printf("%s\n", str)
		}
	}
}
func (s *System) clsnHantei(clsn1 []float32, scl1, pos1 [2]float32,
	facing1 float32, clsn2 []float32, scl2, pos2 [2]float32,
	facing2 float32) bool {
	if scl1[0] < 0 {
		facing1 *= -1
		scl1[0] *= -1
	}
	if scl2[0] < 0 {
		facing2 *= -1
		scl2[0] *= -1
	}
	for i1 := 0; i1+3 < len(clsn1); i1 += 4 {
		for i2 := 0; i2+3 < len(clsn2); i2 += 4 {
			var l1, r1, l2, r2 float32
			if facing1 > 0 {
				l1, r1 = clsn1[i1], clsn1[i1+2]+1
			} else {
				l1, r1 = -clsn1[i1+2], -clsn1[i1]+1
			}
			if facing2 > 0 {
				l2, r2 = clsn2[i2], clsn2[i2+2]+1
			} else {
				l2, r2 = -clsn2[i2+2], -clsn2[i2]+1
			}
			if l1*scl1[0]+pos1[0] < r2*scl2[0]+pos2[0] &&
				l2*scl2[0]+pos2[0] < r1*scl1[0]+pos1[0] &&
				clsn1[i1+1]*scl1[1]+pos1[1] < (clsn2[i2+3]+1)*scl2[1]+pos2[1] &&
				clsn2[i2+1]*scl2[1]+pos2[1] < (clsn1[i1+3]+1)*scl1[1]+pos1[1] {
				return true
			}
		}
	}
	return false
}
func (s *System) newCharId() int32 {
	s.nextCharId++
	return s.nextCharId - 1
}
func (s *System) resetGblEffect() {
	s.allPalFX.clear()
	s.bgPalFX.clear()
	s.envShake.clear()
	s.pause, s.pausetime = 0, 0
	s.super, s.supertime = 0, 0
	s.superanim = nil
	s.envcol_time = 0
	s.specialFlag = 0
}
func (s *System) stopAllSound() {
	for _, p := range s.chars {
		for _, c := range p {
			c.sounds = c.sounds[:0]
		}
	}
}
func (s *System) playerClear(pn int) {
	if len(s.chars[pn]) > 0 {
		for _, h := range s.chars[pn][1:] {
			h.destroy()
			h.sounds = h.sounds[:0]
		}
		p := s.chars[pn][0]
		p.children = p.children[:0]
		p.targets = p.targets[:0]
		p.sounds = p.sounds[:0]
	}
	s.projs[pn] = s.projs[pn][:0]
	s.explods[pn] = s.explods[pn][:0]
	s.explDrawlist[pn] = s.explDrawlist[pn][:0]
	s.topexplDrawlist[pn] = s.topexplDrawlist[pn][:0]
}
func (s *System) nextRound() {
	s.resetGblEffect()
	s.lifebar.reset()
	s.finish = FT_NotYet
	s.winTeam = -1
	s.winType = [...]WinType{WT_N, WT_N}
	s.cam.ResetZoomdelay()
	s.waitdown = s.lifebar.ro.over_hittime*s.lifebar.ro.over_waittime + 900
	s.shuttertime = 0
	s.winskipped = false
	s.intro = s.lifebar.ro.start_waittime + s.lifebar.ro.ctrl_time + 1
	s.time = s.roundTime
	s.nextCharId = s.helperMax
	if (s.tmode[0] == TM_Turns && s.wins[1] == s.numTurns[0] - 1) ||
		(s.tmode[0] != TM_Turns && s.wins[1] == s.lifebar.ro.match_wins - 1) {
		s.roundType[0] = RT_Deciding
	}
	if (s.tmode[1] == TM_Turns && s.wins[0] == s.numTurns[1] - 1) ||
		(s.tmode[1] != TM_Turns && s.wins[0] == s.lifebar.ro.match_wins - 1) {
		s.roundType[1] = RT_Deciding
	}
	if s.roundType[0] == RT_Deciding && s.roundType[1] == RT_Deciding {
		s.roundType = [2]RoundType{RT_Final, RT_Final}
	}
	if s.stage.resetbg {
		s.stage.reset()
	}
	s.cam.Update(1, 0, 0)
	for i, p := range s.chars {
		if len(p) > 0 {
			s.nextCharId = Max(s.nextCharId, p[0].id+1)
			s.playerClear(i)
			p[0].posReset()
			p[0].setCtrl(false)
			p[0].clearState()
			p[0].clear2()
			p[0].varRangeSet(0, s.cgi[i].data.intpersistindex-1, 0)
			p[0].fvarRangeSet(0, s.cgi[i].data.floatpersistindex-1, 0)
			for j := range p[0].cmd {
				p[0].cmd[j].BufReset()
			}
			if s.roundsExisted[i&1] == 0 {
				s.cgi[i].sff.palList.ResetRemap()
				if s.cgi[i].sff.header.Ver0 == 1 {
					p[0].remapPal(p[0].getPalfx(),
						[...]int32{1, 1}, [...]int32{1, s.cgi[i].drawpalno})
				}
			}
			s.cgi[i].clearPCTime()
			s.cgi[i].unhittable = 0
		}
	}
	for _, p := range s.chars {
		if len(p) > 0 {
			p[0].selfState(5900, 0, -1, 0)
		}
	}
}
func (s *System) debugPaused() bool {
	return s.paused && !s.step && s.oldTickCount < s.tickCount
}
func (s *System) tickFrame() bool {
	return (!s.paused || s.step) && s.oldTickCount < s.tickCount
}
func (s *System) tickNextFrame() bool {
	return int(s.tickCountF+s.nextAddTime) > s.tickCount &&
		(!s.paused || s.step || s.oldTickCount >= s.tickCount)
}
func (s *System) tickInterpola() float32 {
	if s.tickNextFrame() {
		return 1
	}
	return s.tickCountF - s.lastTick + s.nextAddTime
}
func (s *System) addFrameTime(t float32) bool {
	if s.debugPaused() {
		s.oldNextAddTime = 0
		return true
	}
	s.oldTickCount = s.tickCount
	if int(s.tickCountF) > s.tickCount {
		s.tickCount++
		return false
	}
	s.tickCountF += s.nextAddTime
	if int(s.tickCountF) > s.tickCount {
		s.tickCount++
		s.lastTick = s.tickCountF
	}
	s.oldNextAddTime = s.nextAddTime
	s.nextAddTime = t
	return true
}
func (s *System) resetFrameTime() {
	s.tickCount, s.oldTickCount, s.tickCountF, s.lastTick = 0, -1, 0, 0
	s.nextAddTime, s.oldNextAddTime = 1, 1
}
func (s *System) commandUpdate() {
	for i, p := range s.chars {
		if len(p) > 0 {
			r := p[0]
			act := true
			if s.super > 0 {
				act = r.superMovetime != 0
			} else if s.pause > 0 && r.pauseMovetime == 0 {
				act = false
			}
			if act && !r.sf(CSF_noautoturn) &&
				(r.ss.no == 0 || r.ss.no == 11 || r.ss.no == 20) {
				r.furimuki()
			}
			for _, c := range p {
				if (c.helperIndex == 0 ||
					c.helperIndex > 0 && &c.cmd[0] != &r.cmd[0]) &&
					c.cmd[0].Input(c.key, int32(c.facing), sys.com[i]) {
					hp := c.hitPause()
					buftime := Btoi(hp && c.gi().ver[0] != 1)
					if s.super > 0 {
						if !act && s.super <= s.superendcmdbuftime {
							hp = true
						}
					} else if s.pause > 0 {
						if !act && s.pause <= s.pauseendcmdbuftime {
							hp = true
						}
					}
					for j := range c.cmd {
						c.cmd[j].Step(int32(c.facing), c.key < 0, hp, buftime+Btoi(hp))
					}
				}
			}
			if r.key < 0 {
				cc := int32(-1)
				// AI Scaling
				// TODO: Balance AI Scaling
				if r.roundState() == 2 && RandF32(0, sys.com[i]/2+32) > 32 {
					cc = Rand(0, int32(len(r.cmd[r.ss.sb.playerNo].Commands))-1)
				} else {
					cc = -1
				}
				for j := range p {
					if p[j].helperIndex >= 0 {
						p[j].cpucmd = cc
					}
				}
			}
		}
	}
}
func (s *System) charUpdate(cvmin, cvmax,
	highest, lowest, leftest, rightest *float32) {
	s.charList.update(cvmin, cvmax, highest, lowest, leftest, rightest)
	for i, pr := range s.projs {
		for j, p := range pr {
			if p.id >= 0 {
				s.projs[i][j].update(i)
			}
		}
	}
	if s.tickNextFrame() {
		for i, pr := range s.projs {
			for j, p := range pr {
				if p.id >= 0 {
					s.projs[i][j].clsn(i)
				}
			}
		}
		s.charList.getHit()
		for i, pr := range s.projs {
			for j, p := range pr {
				if p.id != IErr {
					s.projs[i][j].tick(i)
				}
			}
		}
		s.charList.tick()
	}
}
func (s *System) action(x, y *float32, scl float32) (leftest, rightest,
	sclMul float32) {
	s.sprites = s.sprites[:0]
	s.topSprites = s.topSprites[:0]
	s.shadows = s.shadows[:0]
	s.drawc1 = s.drawc1[:0]
	s.drawc2 = s.drawc2[:0]
	s.drawc2sp = s.drawc2sp[:0]
	s.drawc2mtk = s.drawc2mtk[:0]
	s.drawwh = s.drawwh[:0]
	s.cam.Update(scl, *x, *y)
	var cvmin, cvmax, highest, lowest float32 = 0, 0, 0, 0
	leftest, rightest = *x, *x
	if s.cam.verticalfollow > 0 {
		lowest = s.cam.ScreenPos[1]
	}
	if s.tickFrame() {
		s.xmin = s.cam.ScreenPos[0] + s.cam.Offset[0] + s.screenleft
		s.xmax = s.cam.ScreenPos[0] + s.cam.Offset[0] +
			float32(s.gameWidth)/s.cam.Scale - s.screenright
		if s.xmin > s.xmax {
			s.xmin = (s.xmin + s.xmax) / 2
			s.xmax = s.xmin
		}
		s.allPalFX.step()
		s.bgPalFX.step()
		s.envShake.next()
		if s.envcol_time > 0 {
			s.envcol_time--
		}
		s.enableZoomstate = false
		if s.super > 0 {
			s.super--
		} else if s.pause > 0 {
			s.pause--
		}
		if s.supertime < 0 {
			s.supertime = ^s.supertime
			s.super = s.supertime
		}
		if s.pausetime < 0 {
			s.pausetime = ^s.pausetime
			s.pause = s.pausetime
		}
		if s.super <= 0 && s.pause <= 0 {
			s.specialFlag = 0
		} else {
			s.unsetSF(GSF_roundnotover)
			s.unsetSF(GSF_roundnotskip)
		}
		if s.superanim != nil {
			s.superanim.Action()
		}
		s.charList.action(*x, &cvmin, &cvmax,
			&highest, &lowest, &leftest, &rightest)
		s.nomusic = s.sf(GSF_nomusic)
	} else {
		s.charUpdate(&cvmin, &cvmax, &highest, &lowest, &leftest, &rightest)
	}
	s.lifebar.step()
	if s.superanim != nil {
		s.topSprites.add(&SprData{s.superanim, &s.superpmap, s.superpos,
			[...]float32{s.superfacing, 1}, [2]int32{-1}, 5, 0, 0, 0, [2]float32{},
			false, true, s.cgi[s.superplayer].ver[0] != 1, 1, 1}, 0, 0, 0, 0)
		if s.superanim.loopend {
			s.superanim = nil
		}
	}
	for i, pr := range s.projs {
		for j, p := range pr {
			if p.id >= 0 {
				s.projs[i][j].cueDraw(s.cgi[i].ver[0] != 1, i)
			}
		}
	}
	s.charList.cueDraw()
	explUpdate := func(edl *[len(s.chars)][]int, drop bool) {
		for i, el := range *edl {
			for j := len(el) - 1; j >= 0; j-- {
				if el[j] >= 0 {
					s.explods[i][el[j]].update(s.cgi[i].ver[0] != 1, i)
					if s.explods[i][el[j]].id == IErr {
						if drop {
							el = append(el[:j], el[j+1:]...)
							(*edl)[i] = el
						} else {
							el[j] = -1
						}
					}
				}
			}
		}
	}
	explUpdate(&s.explDrawlist, true)
	explUpdate(&s.topexplDrawlist, false)
	leftest -= *x
	rightest -= *x
	sclMul = s.cam.action(x, y, leftest, rightest, lowest, highest,
		cvmin, cvmax, s.super > 0 || s.pause > 0)
	introSkip := false
	if s.tickNextFrame() {
		if s.lifebar.ro.cur < 1 {
			if s.shuttertime > 0 ||
				s.anyButton() && !s.sf(GSF_roundnotskip) && s.intro > s.lifebar.ro.ctrl_time {
				s.shuttertime++
				if s.shuttertime == 15 {
					s.resetGblEffect()
					s.intro = s.lifebar.ro.ctrl_time
					for i, p := range s.chars {
						if len(p) > 0 {
							s.playerClear(i)
							p[0].selfState(0, -1, -1, 0)
						}
					}
					ox := *x
					*x = 0
					leftest = MaxF(float32(Min(s.stage.p[0].startx,
						s.stage.p[1].startx))*s.stage.localscl,
						-(float32(s.gameWidth)/2)/s.cam.BaseScale()+s.screenleft) - ox
					rightest = MinF(float32(Max(s.stage.p[0].startx,
						s.stage.p[1].startx))*s.stage.localscl,
						(float32(s.gameWidth)/2)/s.cam.BaseScale()-s.screenright) - ox
					introSkip = true
					s.lifebar.ro.callFight()
				}
			}
		} else {
			if s.shuttertime > 0 {
				s.shuttertime--
			}
		}
	}
	if s.lifebar.ro.act() {
		if s.intro > s.lifebar.ro.ctrl_time {
			s.intro--
			if s.sf(GSF_intro) && s.intro <= s.lifebar.ro.ctrl_time {
				s.intro = s.lifebar.ro.ctrl_time + 1
			}
		} else if s.intro > 0 {
			if s.intro == s.lifebar.ro.ctrl_time {
				for _, p := range s.chars {
					if len(p) > 0 {
						p[0].posReset()
					}
				}
			}
			s.intro--
			if s.intro == 0 {
				for _, p := range s.chars {
					if len(p) > 0 {
						p[0].unsetSCF(SCF_over)
						if p[0].ss.no == 0 {
							p[0].setCtrl(true)
						} else {
							p[0].selfState(0, -1, -1, 1)
						}
					}
				}
			}
		}
		if s.intro == 0 && s.time > 0 && !s.sf(GSF_timerfreeze) &&
			(s.super <= 0 || !s.superpausebg) && (s.pause <= 0 || !s.pausebg) {
			s.time--
		}
		fin := func() bool {
			if s.intro > 0 {
				return false
			}
			ko := [...]bool{true, true}
			for ii := range ko {
				for i := ii; i < len(s.chars); i += 2 {
					if len(s.chars[i]) > 0 && s.chars[i][0].teamside < 2 {
						if s.chars[i][0].alive() {
							ko[ii] = false
						} else if (s.tmode[i&1] == TM_Simul && s.simulLoseKO && s.com[i] == 0) ||
							(s.tmode[i&1] == TM_Tag && s.tagLoseKO) {
							ko[ii] = true
							break
						}
					}
				}
				if ko[ii] {
					i := ii ^ 1
					for ; i < len(s.chars); i += 2 {
						if len(s.chars[i]) > 0 && s.chars[i][0].life <
							s.chars[i][0].lifeMax {
							break
						}
					}
					if i >= len(s.chars) {
						s.winType[ii^1].SetPerfect()
					}
				}
			}
			if s.time == 0 {
				//s.intro = -s.lifebar.ro.over_hittime
				if !(ko[0] || ko[1]) {
					s.winType[0], s.winType[1] = WT_T, WT_T
				}
			}
			if s.intro == -1 && (ko[0] || ko[1]) {
				if ko[0] && ko[1] {
					s.finish, s.winTeam = FT_DKO, -1
				} else {
					s.finish = FT_KO
					if ko[0] {
						s.winTeam = 1
					} else {
						s.winTeam = 0
					}
					//bgmusic.victory
					if s.allowbgm && s.sel.stagebgm[3+s.winTeam].bgmusic != "" && s.wins[s.winTeam]+1 >= s.matchWins[s.winTeam] {
						s.bgm.Open(s.sel.stagebgm[3+s.winTeam].bgmusic, true, 1, int(s.sel.stagebgm[3+s.winTeam].bgmvolume), int(s.sel.stagebgm[3+s.winTeam].bgmloopstart), int(s.sel.stagebgm[3+s.winTeam].bgmloopend))
					}
				}
			}
			return ko[0] || ko[1] || s.time == 0
		}
		if s.roundEnd() || fin() {
			inclWinCount := func() {
				w := [...]bool{!s.chars[1][0].win(), !s.chars[0][0].win()}
				if !w[0] || !w[1] ||
					s.tmode[0] == TM_Turns || s.tmode[1] == TM_Turns ||
					s.draws >= s.lifebar.ro.match_maxdrawgames {
					for i, win := range w {
						if win {
							s.wins[i]++
							if s.matchOver() && s.wins[^i&1] == 0 {
								s.consecutiveWins[i]++
							}
							s.consecutiveWins[^i&1] = 0
						}
					}
				}
			}
			if s.intro == -s.lifebar.ro.over_hittime && s.finish != FT_NotYet {
				inclWinCount()
			}
			rs4t := -(s.lifebar.ro.over_hittime + s.lifebar.ro.over_waittime)
			if s.winskipped || !s.sf(GSF_roundnotover) ||
				s.intro >= rs4t-s.lifebar.ro.over_wintime {
				s.intro--
				if s.intro == rs4t-1 {
					if s.time == 0 {
						s.intro -= s.lifebar.ro.over_wintime
					}
					if s.waitdown > 0 {
						for _, p := range s.chars {
							if len(p) > 0 && !p[0].over() {
								s.intro = rs4t
							}
						}
					}
				}
				if s.waitdown <= 0 || s.intro < rs4t-s.lifebar.ro.over_wintime {
					if s.waitdown >= 0 {
						if s.finish == FT_NotYet {
							l := [2]float32{}
							for i := 0; i < 2; i++ {
								for j := i; j < len(s.chars); j += 2 {
									if len(s.chars[j]) > 0 {
										if s.tmode[i] == TM_Simul || s.tmode[i] == TM_Tag {
											l[i] += (float32(s.chars[j][0].life) /
												float32(s.numSimul[i])) /
												float32(s.chars[j][0].lifeMax)
										} else {
											l[i] += float32(s.chars[j][0].life) /
												float32(s.chars[j][0].lifeMax)
										}
									}
								}
							}
							if l[0] > l[1] {
								p := true
								for i := 0; i < len(s.chars); i += 2 {
									if len(s.chars[i]) > 0 &&
										s.chars[i][0].life < s.chars[i][0].lifeMax {
										p = false
										break
									}
								}
								if p {
									s.winType[0].SetPerfect()
								}
								s.finish = FT_TO
								s.winTeam = 0
							} else if l[0] < l[1] {
								p := true
								for i := 1; i < len(s.chars); i += 2 {
									if len(s.chars[i]) > 0 &&
										s.chars[i][0].life < s.chars[i][0].lifeMax {
										p = false
										break
									}
								}
								if p {
									s.winType[1].SetPerfect()
								}
								s.finish = FT_TO
								s.winTeam = 1
							} else {
								s.finish = FT_TODraw
								s.winTeam = -1
							}
							inclWinCount()
						}
						w := [...]bool{!s.chars[1][0].win(), !s.chars[0][0].win()}
						if !w[0] || !w[1] ||
							s.tmode[0] == TM_Turns || s.tmode[1] == TM_Turns ||
							s.draws >= s.lifebar.ro.match_maxdrawgames {
							for i, win := range w {
								if win {
									s.lifebar.wi[i].add(s.winType[i])
								}
							}
						} else {
							s.draws++
						}
					}
					for _, p := range s.chars {
						if len(p) > 0 {
							if s.waitdown >= 0 && p[0].win() && p[0].alive() &&
								((!s.matchOver() && (s.tmode[0] == TM_Turns || s.tmode[1] == TM_Turns)) ||
								(s.gameMode == "survival" || s.gameMode == "survivalcoop" || 
								s.gameMode == "netplaysurvivalcoop")) {
								rt := s.roundTime
								if rt < 0 {
									rt = 99 * sys.lifebar.ti.framespercount
								}
								p[0].life += int32((float32(s.time) + 1) / (float32(rt) + 1) *
									float32(p[0].lifeMax) * s.turnsRecoveryBonus +
									float32(p[0].lifeMax) * s.turnsRecoveryBase)
								if p[0].life > p[0].lifeMax {
									p[0].life = p[0].lifeMax
								}
							}
							if !p[0].scf(SCF_over) && !p[0].hitPause() && p[0].alive() {
								p[0].setSCF(SCF_over)
								if p[0].win() {
									p[0].selfState(180, -1, -1, 1)
								} else if p[0].lose() {
									p[0].selfState(170, -1, -1, 1)
								} else {
									p[0].selfState(175, -1, -1, 1)
								}
							}
						}
					}
					s.waitdown = 0
				}
				s.waitdown--
			}
		} else if s.intro < 0 {
			s.intro = 0
		}
	}
	if s.tickNextFrame() {
		spd := s.gameSpeed * s.accel
		_else := s.sf(GSF_nokoslow) || s.time == 0
		if !_else {
			slowt := -(s.lifebar.ro.over_hittime + (s.lifebar.ro.slow_time+3)>>2)
			if s.intro >= slowt && s.intro < 0 {
				s.turbo = spd * 0.25
			} else {
				slowfade := s.lifebar.ro.slow_time * 2 / 5
				if s.intro >= slowt-slowfade && s.intro < slowt {
					s.turbo = spd *
						(0.25 + 0.75*float32(slowt-s.intro)/float32(slowfade))
				} else {
					_else = true
				}
			}
		}
		if _else {
			s.turbo = spd
		}
	}
	s.playSound()
	if introSkip {
		sclMul = 1 / scl
	}
	leftest = (leftest - s.screenleft) * s.cam.BaseScale()
	rightest = (rightest + s.screenright) * s.cam.BaseScale()
	return
}
func (s *System) draw(x, y, scl float32) {
	ecol := uint32(s.envcol[2]&0xff | s.envcol[1]&0xff<<8 |
		s.envcol[0]&0xff<<16)
	ob := s.brightness
	s.brightness = 0x100 >> uint(Btoi(s.super > 0 && s.superdarken))
	bgx, bgy := x/s.stage.localscl, y/s.stage.localscl
	fade := func(rect [4]int32, alpha int32) {
		FillRect(rect, 0, alpha>>uint(Btoi(s.clsnDraw))+Btoi(s.clsnDraw)*128)
	}
	if s.envcol_time == 0 {
		if s.sf(GSF_nobg) {
			c := uint32(0)
			if s.allPalFX.enable {
				var rgb [3]int32
				if s.allPalFX.eInvertall {
					rgb = [...]int32{0xff, 0xff, 0xff}
				}
				for i, v := range rgb {
					rgb[i] = Max(0, Min(0xff,
						(v+s.allPalFX.eAdd[i])*s.allPalFX.eMul[i]>>8))
				}
				c = uint32(rgb[2] | rgb[1]<<8 | rgb[0]<<16)
			}
			FillRect(s.scrrect, c, 0xff)
		} else {
			if s.stage.debugbg {
				FillRect(s.scrrect, 0xff00ff, 0xff)
			}
			s.stage.draw(false, bgx, bgy, scl)
		}
		if !s.sf(GSF_globalnoshadow) {
			if s.stage.reflection > 0 {
				s.shadows.drawReflection(x, y, scl*s.cam.BaseScale())
			}
			s.shadows.draw(x, y, scl*s.cam.BaseScale())
		}
		off := s.envShake.getOffset()
		yofs, yofs2 := float32(s.gameHeight), float32(0)
		if scl > 1 && s.cam.verticalfollow > 0 {
			yofs = s.cam.screenZoff + float32(s.gameHeight-240)
			yofs2 = (240 - s.cam.screenZoff) * (1 - 1/scl)
		}
		yofs *= 1/scl - 1
		rect := s.scrrect
		if off < (yofs-y+s.cam.boundH)*scl {
			rect[3] = (int32(math.Ceil(float64(((yofs-y+s.cam.boundH)*scl-off)*
				float32(s.scrrect[3])))) + s.gameHeight - 1) / s.gameHeight
			fade(rect, 255)
		}
		if off > (-y+yofs2)*scl {
			rect[3] = (int32(math.Ceil(float64(((y-yofs2)*scl+off)*
				float32(s.scrrect[3])))) + s.gameHeight - 1) / s.gameHeight
			rect[1] = s.scrrect[3] - rect[3]
			fade(rect, 255)
		}
		bl, br := MinF(x, s.cam.boundL), MaxF(x, s.cam.boundR)
		xofs := float32(s.gameWidth) * (1/scl - 1) / 2
		rect = s.scrrect
		if x-xofs < bl {
			rect[2] = (int32(math.Ceil(float64((bl-(x-xofs))*scl*
				float32(s.scrrect[2])))) + s.gameWidth - 1) / s.gameWidth
			fade(rect, 255)
		}
		if x+xofs > br {
			rect[2] = (int32(math.Ceil(float64(((x+xofs)-br)*scl*
				float32(s.scrrect[2])))) + s.gameWidth - 1) / s.gameWidth
			rect[0] = s.scrrect[2] - rect[2]
			fade(rect, 255)
		}
		s.lifebar.draw(0)
	} else {
		FillRect(s.scrrect, ecol, 255)
	}
	if s.envcol_time == 0 || s.envcol_under {
		s.sprites.draw(x, y, scl*s.cam.BaseScale())
		if s.envcol_time == 0 && !s.sf(GSF_nofg) {
			s.stage.draw(true, bgx, bgy, scl)
		}
	}
	s.lifebar.draw(1)
	s.topSprites.draw(x, y, scl*s.cam.BaseScale())
	s.lifebar.draw(2)
	tmp := s.lifebar.ro.over_hittime + s.lifebar.ro.over_waittime +
		s.lifebar.ro.over_time - s.lifebar.ro.start_waittime
	if s.intro > s.lifebar.ro.ctrl_time+1 {
		fade(s.scrrect, 256*(s.intro-(s.lifebar.ro.ctrl_time+1))/
			s.lifebar.ro.start_waittime)
	} else if s.lifebar.ro.over_time >= s.lifebar.ro.start_waittime &&
		s.intro < -tmp {
		if s.winTeam == -1 || s.wins[s.winTeam] < s.matchWins[s.winTeam] ||
			!s.matchClearance[s.winTeam].fading {
			fade(s.scrrect, 256*(-tmp-s.intro)/s.lifebar.ro.start_waittime)
		}
	} else if s.clsnDraw {
		fade(s.scrrect, 0)
	}
	if s.shuttertime > 0 {
		rect := s.scrrect
		rect[3] = s.shuttertime * ((s.scrrect[3] + 1) >> 1) / 15
		fade(rect, 255)
		rect[1] = s.scrrect[3] - rect[3]
		fade(rect, 255)
	}
	s.brightness = ob
	if s.clsnDraw {
		s.clsnSpr.Pal[0] = 0xff0000ff
		s.drawc1.draw(0x3feff)
		s.clsnSpr.Pal[0] = 0xffff0000
		s.drawc2.draw(0x3feff)
		s.clsnSpr.Pal[0] = 0xff00ff00
		s.drawc2sp.draw(0x3feff)
		s.clsnSpr.Pal[0] = 0xff002000
		s.drawc2mtk.draw(0x3feff)
		s.clsnSpr.Pal[0] = 0xff404040
		s.drawwh.draw(0x3feff)
	}
}
func (s *System) fight() (reload bool) {
	s.gameTime, s.paused, s.accel = 0, false, 1
	for i := range s.clipboardText {
		s.clipboardText[i] = nil
	}
	s.aiInput = [len(s.aiInput)]AiInput{}
	s.shortcutScripts = make(map[ShortcutKey]*ShortcutScript)
	defer func() {
		s.oldNextAddTime = 1
		s.nomusic = false
		s.allPalFX.clear()
		s.allPalFX.enable = false
		for i, p := range s.chars {
			if len(p) > 0 {
				if sys.winTeam == -1 {
					s.playerClear(i)
				} else {
					for _, h := range s.chars[i][1:] {
						if s.matchClearance[sys.winTeam].helpers {
							h.destroy()
							h.sounds = h.sounds[:0]
						} else if s.matchClearance[sys.winTeam].sound {
							h.sounds = h.sounds[:0]
						}
					}
					pl := s.chars[i][0]
					if s.matchClearance[sys.winTeam].helpers {
						pl.children = pl.children[:0]
					}
					pl.targets = pl.targets[:0]
					if s.matchClearance[sys.winTeam].sound {
						pl.sounds = pl.sounds[:0]
					}
					if s.matchClearance[sys.winTeam].projectiles {
						s.projs[i] = s.projs[i][:0]
					}
					if s.matchClearance[sys.winTeam].explodes {
						s.explods[i] = s.explods[i][:0]
						s.explDrawlist[i] = s.explDrawlist[i][:0]
						s.topexplDrawlist[i] = s.topexplDrawlist[i][:0]
					}
				}
			}
		}
		s.wincnt.update()
	}()
<<<<<<< HEAD
	var life, pow, gpow, spow, rlife [len(s.chars)]int32
=======
	var life, pow, gpow, spow [len(s.chars)]int32
>>>>>>> dab9d1e7
	var ivar [len(s.chars)][]int32
	var fvar [len(s.chars)][]float32
	copyVar := func(pn int) {
		life[pn] = s.chars[pn][0].life
		pow[pn] = s.chars[pn][0].power
		gpow[pn] = s.chars[pn][0].guardPoints
		spow[pn] = s.chars[pn][0].dizzyPoints
<<<<<<< HEAD
		rlife[pn] = s.chars[pn][0].redLife
=======
>>>>>>> dab9d1e7
		if len(ivar[pn]) < len(s.chars[pn][0].ivar) {
			ivar[pn] = make([]int32, len(s.chars[pn][0].ivar))
		}
		copy(ivar[pn], s.chars[pn][0].ivar[:])
		if len(fvar[pn]) < len(s.chars[pn][0].fvar) {
			fvar[pn] = make([]float32, len(s.chars[pn][0].fvar))
		}
		copy(fvar[pn], s.chars[pn][0].fvar[:])
	}
	s.debugWC = nil
	dL := lua.NewState()
	defer dL.Close()
	var statusLFunc *lua.LFunction
	if len(s.debugScript) > 0 {
		if err := debugScriptInit(dL, s.debugScript); err != nil {
			s.errLog.Println(err.Error())
		} else {
			statusLFunc, _ = dL.GetGlobal("status").(*lua.LFunction)
		}
	}
	debugInput := func() {
		select {
		case cl := <-s.commandLine:
			if err := dL.DoString(cl); err != nil {
				s.errLog.Println(err.Error())
			}
		default:
		}
	}
	put := func(y *float32, txt string) {
		tmp := s.allPalFX.enable
		s.allPalFX.enable = false
		for txt != "" {
			w, drawTxt := int32(0), ""
			for i, r := range txt {
				w += s.debugFont.CharWidth(r) + s.debugFont.Spacing[0]
				if w > s.scrrect[2] {
					drawTxt, txt = txt[:i], txt[i:]
					break
				}
			}
			if drawTxt == "" {
				drawTxt, txt = txt, ""
			}
			*y += float32(s.debugFont.Size[1]) / s.heightScale
			s.debugFont.DrawText(drawTxt, (320-float32(s.gameWidth))/2, *y,
				1/s.widthScale, 1/s.heightScale, 0, 1, &sys.scrrect,
				s.debugFont.palfx)
		}
		s.allPalFX.enable = tmp
	}
	drawDebug := func() {
		if s.debugDraw && s.debugFont != nil {
			y := 240 - float32(s.gameHeight)
			if statusLFunc != nil {
				for i, p := range s.chars {
					if len(p) > 0 {
						top := dL.GetTop()
						if dL.CallByParam(lua.P{Fn: statusLFunc, NRet: 1,
							Protect: true}, lua.LNumber(i+1)) == nil {
							s, ok := dL.Get(-1).(lua.LString)
							if ok && len(s) > 0 {
								put(&y, string(s))
							}
						}
						dL.SetTop(top)
					}
				}
			}
			y = MaxF(y, 48+240-float32(s.gameHeight))
			for i, p := range s.chars {
				if len(p) > 0 {
					put(&y, s.cgi[i].def)
				}
			}
			put(&y, s.stage.def)
			if s.debugWC != nil {
				//put(&y, fmt.Sprintf("<P%v:%v>", s.debugWC.playerNo+1, s.debugWC.name))
				if s.bgm.streamer != nil {
					put(&y, fmt.Sprintf("BgmPos: %v", s.bgm.streamer.Position()))
					put(&y, fmt.Sprintf("BgmLen: %v", s.bgm.streamer.Len()))
					if s.nomusic == false {
						put(&y, fmt.Sprintf("BgmPlayback: enabled"))
					} else {
						put(&y, fmt.Sprintf("BgmPlayback: disabled"))
					}
					put(&y, fmt.Sprintf("BgmLoopEnd: %v", s.bgm.bgmLoopEnd))
					put(&y, fmt.Sprintf("BgmLoopStart: %v", s.bgm.bgmLoopStart))
				} else {
					put(&y, fmt.Sprintf("BgmPlayback: disabled"))
				}
			}
			for i, p := range s.chars {
				if len(p) > 0 {
					for _, s := range s.clipboardText[i] {
						put(&y, s)
					}
				}
				y += float32(s.debugFont.Size[1]) / s.heightScale
			}
		}
	}
	if err := s.synchronize(); err != nil {
		s.errLog.Println(err.Error())
		s.esc = true
	}
	if s.netInput != nil {
		defer s.netInput.Stop()
	}
	s.wincnt.init()
	var level [len(s.chars)]int32
	for i, p := range s.chars {
		if len(p) > 0 {
			p[0].clear2()
			level[i] = s.wincnt.getLevel(i)
			if s.powerShare[i&1] {
				pmax := Max(s.cgi[i&1].data.power, s.cgi[i].data.power)
				for j := i & 1; j < len(s.chars); j += 2 {
					if len(s.chars[j]) > 0 {
						s.chars[j][0].powerMax = pmax
					}
				}
			}
		}
	}
	minlv, maxlv := level[0], level[0]
	for i, lv := range level[1:] {
		if len(s.chars[i+1]) > 0 {
			minlv = Min(minlv, lv)
			maxlv = Max(maxlv, lv)
		}
	}
	if minlv > 0 {
		for i := range level {
			level[i] -= minlv
		}
	} else if maxlv < 0 {
		for i := range level {
			level[i] -= maxlv
		}
	}
	lvmul := math.Pow(2, 1.0/12)
	for i, p := range s.chars {
		if len(p) > 0 {
			var lm float32
			if p[0].ocd().lifeMax != 0 {
				lm = float32(p[0].ocd().lifeMax) * p[0].ocd().lifeRatio * s.lifeMul
			} else {
				lm = float32(p[0].gi().data.life) * p[0].ocd().lifeRatio * s.lifeMul
			}
			switch s.tmode[i&1] {
			case TM_Single:
				switch s.tmode[(i+1)&1] {
				case TM_Simul, TM_Tag:
					lm *= s.singleVsTeamLife
				case TM_Turns:
					if s.numTurns[(i+1)&1] < s.matchWins[(i+1)&1] && s.lifeAdjustment {
						lm = lm * float32(s.numTurns[(i+1)&1]) /
							float32(s.matchWins[(i+1)&1])
					}
				}
			case TM_Simul, TM_Tag:
				switch s.tmode[(i+1)&1] {
				case TM_Simul, TM_Tag:
					if s.numSimul[(i+1)&1] < s.numSimul[i&1] && s.lifeAdjustment {
						lm = lm * float32(s.numSimul[(i+1)&1]) / float32(s.numSimul[i&1])
					}
				case TM_Turns:
					if s.numTurns[(i+1)&1] < s.numSimul[i&1]*s.matchWins[(i+1)&1] && s.lifeAdjustment {
						lm = lm * float32(s.numTurns[(i+1)&1]) /
							float32(s.numSimul[i&1]*s.matchWins[(i+1)&1])
					}
				default:
					if s.lifeAdjustment {
						lm /= float32(s.numSimul[i&1])
					}
				}
			case TM_Turns:
				switch s.tmode[(i+1)&1] {
				case TM_Single:
					if s.matchWins[i&1] < s.numTurns[i&1] && s.lifeAdjustment {
						lm = lm * float32(s.matchWins[i&1]) / float32(s.numTurns[i&1])
					}
				case TM_Simul, TM_Tag:
					if s.numSimul[(i+1)&1]*s.matchWins[i&1] < s.numTurns[i&1] && s.lifeAdjustment {
						lm = lm * s.singleVsTeamLife *
							float32(s.numSimul[(i+1)&1]*s.matchWins[i&1]) /
							float32(s.numTurns[i&1])
					}
				case TM_Turns:
					if s.numTurns[(i+1)&1] < s.numTurns[i&1] && s.lifeAdjustment {
						lm = lm * float32(s.numTurns[(i+1)&1]) / float32(s.numTurns[i&1])
					}
				}
			}
			foo := math.Pow(lvmul, float64(-level[i]))
			p[0].lifeMax = Max(1, int32(math.Floor(foo*float64(lm))))
			if s.roundsExisted[i&1] > 0 {
				p[0].life = Min(p[0].lifeMax, int32(math.Ceil(foo*float64(p[0].life))))
			} else if s.round == 1 || s.tmode[i&1] == TM_Turns {
				if p[0].ocd().life != 0 {
					p[0].life = p[0].ocd().life
				} else {
					p[0].life = p[0].lifeMax
				}
				if s.round == 1 {
					if s.maxPowerMode {
						p[0].power = p[0].powerMax
					} else {
						p[0].power = p[0].ocd().power //p[0].power = 0
					}
				}
				p[0].mapArray = make(map[string]float32)
				for k,v := range p[0].mapDefault {
					p[0].mapArray[k] = v
				}
			}
			if p[0].ocd().guardPoints != 0 {
				p[0].guardPoints = p[0].ocd().guardPoints
			} else {
				p[0].guardPoints = p[0].guardPointsMax
			}
			if p[0].ocd().dizzyPoints != 0 {
				p[0].dizzyPoints = p[0].ocd().dizzyPoints
			} else {
				p[0].dizzyPoints = p[0].dizzyPointsMax
			}
<<<<<<< HEAD
			p[0].redLife = 0
=======
>>>>>>> dab9d1e7
			copyVar(i)
		}
	}
	s.cam.Init()
	s.screenleft = float32(s.stage.screenleft) * s.stage.localscl
	s.screenright = float32(s.stage.screenright) * s.stage.localscl
	oldWins, oldDraws := s.wins, s.draws
	var x, y, newx, newy, l, r float32
	var scl, sclmul float32
	var bgmstate int
	reset := func() {
		s.wins, s.draws = oldWins, oldDraws
		for i, p := range s.chars {
			if len(p) > 0 {
				p[0].life = life[i]
				p[0].power = pow[i]
				p[0].guardPoints = gpow[i]
				p[0].dizzyPoints = spow[i]
<<<<<<< HEAD
				p[0].redLife = rlife[i]
=======
>>>>>>> dab9d1e7
				copy(p[0].ivar[:], ivar[i])
				copy(p[0].fvar[:], fvar[i])
			}
		}
		s.resetFrameTime()
		s.nextRound()
		//bgmusic / bgmusic.alt
		if s.allowbgm {
			if s.round == 1 {
				s.bgm.Open(s.sel.stagebgm[0].bgmusic, true, 1, int(s.sel.stagebgm[0].bgmvolume), int(s.sel.stagebgm[0].bgmloopstart), int(s.sel.stagebgm[0].bgmloopend))
				bgmstate = 0
			} else if bgmstate != 1 && s.sel.stagebgm[1].bgmusic != "" && (s.stage.bgmtriggeralt == 0 ||
				(s.stage.bgmtriggeralt == 1 && (s.roundType[0] == RT_Final || s.roundType[1] == RT_Final))) {
				s.bgm.Open(s.sel.stagebgm[1].bgmusic, true, 1, int(s.sel.stagebgm[1].bgmvolume), int(s.sel.stagebgm[1].bgmloopstart), int(s.sel.stagebgm[1].bgmloopend))
				bgmstate = 1
			} else if bgmstate == 2 {
				s.bgm.Open(s.sel.stagebgm[0].bgmusic, true, 1, int(s.sel.stagebgm[0].bgmvolume), int(s.sel.stagebgm[0].bgmloopstart), int(s.sel.stagebgm[0].bgmloopend))
				bgmstate = 0
			}
		}
		x, y, newx, newy, l, r, scl, sclmul = 0, 0, 0, 0, 0, 0, 1, 1
		s.cam.Update(scl, x, y)
	}
	reset()
	for !s.esc {
		s.step, s.roundResetFlg, s.reloadFlg = false, false, false
		for _, v := range s.shortcutScripts {
			if v.Activate {
				if err := dL.DoString(v.Script); err != nil {
					s.errLog.Println(err.Error())
				}
			}
		}
		if s.roundOver() {
			s.round++
			for i := range s.roundsExisted {
				s.roundsExisted[i]++
			}
			var scr [2]float32
			tbl_roundNo := dL.NewTable()
			for i, p := range s.chars {
				if len(p) > 0 {
					tmp := dL.NewTable()
					tmp.RawSetString("name", lua.LString(p[0].name))
					tmp.RawSetString("id", lua.LNumber(p[0].id))
					tmp.RawSetString("memberNo", lua.LNumber(p[0].memberNo))
					tmp.RawSetString("selectNo", lua.LNumber(p[0].selectNo))
					tmp.RawSetString("teamside", lua.LNumber(p[0].teamside))
					tmp.RawSetString("life", lua.LNumber(p[0].life))
					tmp.RawSetString("lifeMax", lua.LNumber(p[0].lifeMax))
					tmp.RawSetString("winquote", lua.LNumber(p[0].winquote))
					tmp.RawSetString("aiLevel", lua.LNumber(p[0].aiLevel()))
					tmp.RawSetString("palno", lua.LNumber(p[0].palno()))
					tmp.RawSetString("win", lua.LBool(p[0].win()))
					tmp.RawSetString("winKO", lua.LBool(p[0].winKO()))
					tmp.RawSetString("winTime", lua.LBool(p[0].winTime()))
					tmp.RawSetString("winPerfect", lua.LBool(p[0].winPerfect()))
					tmp.RawSetString("winNormal", lua.LBool(p[0].winNormal()))
					tmp.RawSetString("winSpecial", lua.LBool(p[0].winSpecial()))
					tmp.RawSetString("winHyper", lua.LBool(p[0].winHyper()))
					tmp.RawSetString("winCheese", lua.LBool(p[0].winCheese()))
					tmp.RawSetString("winThrow", lua.LBool(p[0].winThrow()))
					tmp.RawSetString("winSuicide", lua.LBool(p[0].winSuicide()))
					tmp.RawSetString("winTeammate", lua.LBool(p[0].winTeammate()))
					tmp.RawSetString("drawgame", lua.LBool(p[0].drawgame()))
					tmp.RawSetString("ko", lua.LBool(p[0].scf(SCF_ko)))
					tmp.RawSetString("ko_round_middle", lua.LBool(p[0].scf(SCF_ko_round_middle)))
					tmp.RawSetString("score", lua.LNumber(p[0].scoreCurrent))
					tmp.RawSetString("counterHits", lua.LNumber(p[0].counterHits))
					tmp.RawSetString("firstAttack", lua.LBool(p[0].firstAttack))
					tmp.RawSetString("cheated", lua.LBool(p[0].cheated))
					tbl_roundNo.RawSetInt(p[0].playerNo+1, tmp)
					scr[i&1] += p[0].scoreCurrent
					p[0].scoreCurrent = 0
					p[0].damageCount = 0
					p[0].counterHits = 0
					p[0].firstAttack = false
					p[0].cheated = false
				}
			}
			s.matchData.RawSetInt(int(s.round-1), tbl_roundNo)
			s.scoreRounds = append(s.scoreRounds, scr)
			if !s.matchOver() && (s.tmode[0] != TM_Turns || s.chars[0][0].win()) &&
				(s.tmode[1] != TM_Turns || s.chars[1][0].win()) {
				for i, p := range s.chars {
					if len(p) > 0 {
						if s.tmode[i&1] != TM_Turns || !p[0].win() {
							p[0].life = p[0].lifeMax
						} else if p[0].life <= 0 {
							p[0].life = 1
						}
						p[0].redLife = 0
						copyVar(i)
					}
				}
				oldWins, oldDraws = s.wins, s.draws
				reset()
			} else {
				for i, tm := range s.tmode {
					if s.chars[i][0].win() || !s.chars[i][0].lose() && tm != TM_Turns {
						for j := i; j < len(s.chars); j += 2 {
							if len(s.chars[j]) > 0 {
								if s.chars[j][0].win() {
									s.chars[j][0].life = Max(1, int32(math.Ceil(math.Pow(lvmul,
										float64(level[i]))*float64(s.chars[j][0].life))))
								} else {
									s.chars[j][0].life = Max(1, s.cgi[j].data.life)
								}
							}
						}
					} else {
						s.chars[i][0].life = 0
					}
				}
				break
			}
		}
		scl = s.cam.ScaleBound(scl, sclmul)
		tmp := (float32(s.gameWidth) / 2) / scl
		if AbsF((l+r)-(newx-x)*2) >= tmp/2 {
			tmp = MaxF(0, MinF(tmp, MaxF((newx-x)-l, r-(newx-x))))
		}
		x = s.cam.XBound(scl, MinF(x+l+tmp, MaxF(x+r-tmp, newx)))
		if !s.cam.ZoomEnable {
			// Pos X の誤差が出ないように精度を落とす
			x = float32(math.Ceil(float64(x)*4-0.5) / 4)
		}
		y = s.cam.YBound(scl, newy)
		if s.tickFrame() && (s.super <= 0 || !s.superpausebg) &&
			(s.pause <= 0 || !s.pausebg) {
			s.stage.action()
		}
		newx, newy = x, y
		l, r, sclmul = s.action(&newx, &newy, scl)
		if s.roundResetFlg {
			reset()
		}
		if s.reloadFlg {
			return true
		}
		debugInput()
		if !s.addFrameTime(s.turbo) {
			if !s.eventUpdate() {
				return false
			}
			continue
		}
		if !s.frameSkip {
			dx, dy, dscl := x, y, scl
			if s.enableZoomstate {
				if !s.debugPaused() {
					s.zoomPosXLag += ((s.zoomPos[0] - s.zoomPosXLag) * (1 - s.zoomlag))
					s.zoomPosYLag += ((s.zoomPos[1] - s.zoomPosYLag) * (1 - s.zoomlag))
					s.drawScale = s.drawScale / (s.drawScale + (s.zoomScale*scl-s.drawScale)*s.zoomlag) * s.zoomScale * scl
				}
				dscl = MaxF(s.cam.MinScale, s.drawScale/s.cam.BaseScale())
				dx = s.cam.XBound(dscl, x+s.zoomPosXLag/scl)
				dy = y + s.zoomPosYLag
			} else {
				s.zoomlag = 0
				s.zoomPosXLag = 0
				s.zoomPosYLag = 0
				s.zoomScale = 1
				s.zoomPos = [2]float32{0, 0}
				s.drawScale = s.cam.Scale
			}
			s.draw(dx, dy, dscl)
			drawDebug()
		}
		if !s.update() {
			break
		}
		if s.gameMode == "arcade" && s.com[1] > 0 {
			if s.keyConfig[s.inputRemap[1]].S() || s.joystickConfig[s.inputRemap[1]].S() {
				s.challenger = 2
			}
			if s.challenger > 0 && s.lifebar.ch.challenger.cnt >= s.lifebar.ch.over_time {
				s.esc = true
			}
		} else if s.gameMode == "demo" && (s.anyButton() || s.gameTime >= s.demoTime) {
			s.esc = true
		}
		//bgmusic.life
		if s.allowbgm && bgmstate != 2 && s.sel.stagebgm[2].bgmusic != "" && s.finish == FT_NotYet {
			var p1cnt, p2cnt int32 = 1, 1
			if s.tmode[0] == TM_Simul || s.tmode[0] == TM_Tag {
				p1cnt = s.numSimul[0]
			}
			if s.tmode[1] == TM_Simul || s.tmode[1] == TM_Tag {
				p2cnt = s.numSimul[1]
			}
			for _, p := range s.chars {
				if len(p) > 0 && float32(p[0].life) / float32(p[0].lifeMax) * 100 <= float32(s.stage.bgmratiolife) {
					if p[0].playerNo % 2 == 0 {
						p1cnt -= 1
					} else {
						p2cnt -= 1
					}
				}
			}
			if (s.stage.bgmtriggerlife == 1 && (p1cnt <= 0 || p2cnt <= 0)) || (s.stage.bgmtriggerlife == 0 &&
				(p1cnt <= 0 && s.wins[1]+1 == s.matchWins[1]) || (p2cnt <= 0 && s.wins[0]+1 == s.matchWins[0])) {
				s.bgm.Open(s.sel.stagebgm[2].bgmusic, true, 1, int(s.sel.stagebgm[2].bgmvolume), int(s.sel.stagebgm[2].bgmloopstart), int(s.sel.stagebgm[2].bgmloopend))
				bgmstate = 2
			}
		}
	}
	s.matchPos = [8]float32{x, y, newx, newy, l, r, scl, sclmul}
	return false
}

type wincntMap map[string][]int32

func (wm *wincntMap) init() {
	if sys.autolevel {
		b, err := ioutil.ReadFile(sys.wincntFileName)
		if err != nil {
			return
		}
		str := string(b)
		if len(str) < 3 {
			return
		}
		if str[:3] == "\ufeff" {
			str = str[3:]
		}
		toint := func(strAry []string) (intAry []int32) {
			for _, s := range strAry {
				i, _ := strconv.ParseInt(s, 10, 32)
				intAry = append(intAry, int32(i))
			}
			return
		}
		for _, l := range strings.Split(str, "\n") {
			tmp := strings.Split(l, ",")
			if len(tmp) >= 2 {
				item := toint(strings.Split(strings.TrimSpace(tmp[1]), " "))
				if len(item) < MaxPalNo {
					item = append(item, make([]int32, MaxPalNo-len(item))...)
				}
				(*wm)[tmp[0]] = item
			}
		}
	}
}
func (wm *wincntMap) update() {
	winPoint := func(i int) int32 {
		if sys.tmode[(i+1)&1] == TM_Simul || sys.tmode[(i+1)&1] == TM_Tag {
			if sys.tmode[i&1] != TM_Simul && sys.tmode[i&1] != TM_Tag {
				return sys.numSimul[(i+1)&1]
			} else if sys.numSimul[(i+1)&1] > sys.numSimul[i&1] {
				return sys.numSimul[(i+1)&1] / sys.numSimul[i&1]
			}
		}
		return 1
	}
	win := func(i int) {
		item := wm.getItem(sys.cgi[i].def)
		item[sys.cgi[i].palno-1] += winPoint(i)
		wm.setItem(i, item)
	}
	lose := func(i int) {
		item := wm.getItem(sys.cgi[i].def)
		item[sys.cgi[i].palno-1] -= winPoint(i)
		wm.setItem(i, item)
	}
	if sys.autolevel && sys.matchOver() {
		for i, p := range sys.chars {
			if len(p) > 0 {
				if p[0].win() {
					win(i)
				} else if p[0].lose() {
					lose(i)
				}
			}
		}
		var str string
		for k, v := range *wm {
			str += k + ","
			for _, w := range v {
				str += fmt.Sprintf(" %v", w)
			}
			str += "\r\n"
		}
		f, err := os.Create(sys.wincntFileName)
		if err == nil {
			f.Write([]byte(str))
			chk(f.Close())
		}
	}
}
func (wm wincntMap) getItem(def string) []int32 {
	lv, _ := wm[def]
	if len(lv) < MaxPalNo {
		lv = append(lv, make([]int32, MaxPalNo-len(lv))...)
	}
	return lv
}
func (wm wincntMap) setItem(pn int, item []int32) {
	var ave, palcnt int32 = 0, 0
	for i, v := range item {
		if sys.cgi[pn].palSelectable[i] {
			ave += v
			palcnt++
		}
	}
	ave /= palcnt
	for i := range item {
		if !sys.cgi[pn].palSelectable[i] {
			item[i] = ave
		}
	}
	wm[sys.cgi[pn].def] = item
}
func (wm wincntMap) getLevel(p int) int32 {
	return wm.getItem(sys.cgi[p].def)[sys.cgi[p].palno-1]
}

type SelectChar struct {
	def               string
	name              string
	sprite            string
	sound             string
	intro_storyboard  string
	ending_storyboard string
	pal               []int32
	pal_defaults      []int32
	pal_keymap        []int32
	portrait_scale    float32
	sportrait         *Sprite
	lportrait         *Sprite
	vsportrait        *Sprite
}

func (sc *SelectChar) loadPortrait(loaded bool) {
	LoadFile(&sc.sprite, sc.def, func(file string) error {
		var err error
		if sc.sportrait == nil && (sys.preloading.small || loaded) {
			if sc.sportrait, err = loadFromSff(file, sys.sel.sportrait[0], sys.sel.sportrait[1]); err != nil {
				sc.sportrait = newSprite()
			}
		}
		if sc.lportrait == nil && (sys.preloading.big || loaded) {
			if sc.lportrait, err = loadFromSff(file, sys.sel.lportrait[0], sys.sel.lportrait[1]); err != nil {
				sc.lportrait = newSprite()
			}
		}
		if sc.vsportrait == nil && (sys.preloading.versus || loaded) {
			if sc.vsportrait, err = loadFromSff(file, sys.sel.vsportrait[0], sys.sel.vsportrait[1]); err != nil {
				sc.vsportrait = sc.lportrait
			}
		}
		if len(sc.pal) == 0 {
			sc.pal, _ = selectablePalettes(file)
		}
		return nil
	})
}

type SelectStage struct {
	def             string
	name            string
	spr             string
	attachedchardef string
	stagebgm        [4]StageBgm
	stageportrait   *Sprite
	portrait_scale  float32
	xscale          float32
	yscale          float32
}

func (ss *SelectStage) loadPortrait() {
	LoadFile(&ss.spr, ss.def, func(file string) error {
		var err error
		if ss.stageportrait, err = loadFromSff(file, sys.sel.stageportrait[0], sys.sel.stageportrait[1]); err != nil {
			ss.stageportrait = newSprite()
		}
		return nil
	})
}

type StageBgm struct {
	bgmusic      string
	bgmvolume    int32
	bgmloopstart int32
	bgmloopend   int32
}

type Select struct {
	columns, rows   int
	cellsize        [2]float32
	cellscale       [2]float32
	randomspr       *Sprite
	randomscl       [2]float32
	charlist        []SelectChar
	stagelist       []SelectStage
	curStageNo      int
	selected        [2][][2]int
	selectedStageNo int
	sportrait       [2]int16
	lportrait       [2]int16
	vsportrait      [2]int16
	stageportrait   [2]int16
	aportrait		map[string]Anim
	cdefOverwrite   [MaxSimul * 2]string
	sdefOverwrite   string
	stagebgm        [5]StageBgm
}

func newSelect() *Select {
	return &Select{columns: 5,
		rows: 2,
		randomscl: [...]float32{1, 1},
		cellsize: [...]float32{29, 29},
		cellscale: [...]float32{1, 1},
		selectedStageNo: -1,
		sportrait: [...]int16{9000, 0},
		lportrait: [...]int16{9000, 1},
		vsportrait: [...]int16{9000, 1},
		stageportrait: [...]int16{9000, 0},
		aportrait: make(map[string]Anim)}
}
func (s *Select) GetCharNo(i int) int {
	n := i
	if len(s.charlist) > 0 {
		n %= len(s.charlist)
		if n < 0 {
			n += len(s.charlist)
		}
	}
	return n
}
func (s *Select) GetChar(i int) *SelectChar {
	if len(s.charlist) == 0 {
		return nil
	}
	n := s.GetCharNo(i)
	return &s.charlist[n]
}
func (s *Select) SetStageNo(n int) int {
	s.curStageNo = n % (len(s.stagelist) + 1)
	if s.curStageNo < 0 {
		s.curStageNo += len(s.stagelist) + 1
	}
	return s.curStageNo
}
func (s *Select) SelectStage(n int) { s.selectedStageNo = n }
func (s *Select) GetStageName(n int) string {
	n %= len(s.stagelist) + 1
	if n < 0 {
		n += len(s.stagelist) + 1
	}
	if n == 0 {
		return "Random"
	}
	return s.stagelist[n-1].name
}
func (s *Select) GetStageInfo(n int) ([4]StageBgm, string) {
	n %= len(s.stagelist) + 1
	if n < 0 {
		n += len(s.stagelist) + 1
	}
	return s.stagelist[n-1].stagebgm, s.stagelist[n-1].attachedchardef
}
func (s *Select) GetStage(n int) *SelectStage {
	if len(s.stagelist) == 0 {
		return nil
	}
	n %= len(s.stagelist) + 1
	if n < 0 {
		n += len(s.stagelist) + 1
	}
	return &s.stagelist[n-1]
}
func (s *Select) addChar(def string) {
	s.charlist = append(s.charlist, SelectChar{})
	sc := &s.charlist[len(s.charlist)-1]
	def = strings.Replace(strings.TrimSpace(strings.Split(def, ",")[0]),
		"\\", "/", -1)
	if strings.ToLower(def) == "randomselect" {
		sc.def, sc.name = "randomselect", "Random"
		return
	}
	idx := strings.Index(def, "/")
	if len(def) >= 4 && strings.ToLower(def[len(def)-4:]) == ".def" {
		if idx < 0 {
			return
		}
	} else if idx < 0 {
		def += "/" + def + ".def"
	} else {
		def += ".def"
	}
	if strings.ToLower(def[0:6]) != "chars/" && strings.ToLower(def[1:3]) != ":/" && (def[0] != '/' || idx > 0 && strings.Index(def[:idx], ":") < 0) {
		def = "chars/" + def
	}
	if def = FileExist(def); len(def) == 0 {
		return
	}
	str, err := LoadText(def)
	if err != nil {
		return
	}
	sc.def = def
	lines, i, info, files, keymap, arcade, sprite, sound := SplitAndTrim(str, "\n"), 0, true, true, true, true, "", ""
	for i < len(lines) {
		is, name, subname := ReadIniSection(lines, &i)
		switch name {
		case "info":
			if info {
				info = false
				var ok bool
				sc.name, ok, _ = is.getText("displayname")
				if !ok {
					sc.name, _, _ = is.getText("name")
				}
				sc.pal_defaults = is.readI32CsvForStage("pal.defaults")
				ok = is.ReadF32("localcoord", &sc.portrait_scale)
				if !ok {
					sc.portrait_scale = 1
				} else {
					sc.portrait_scale = (320 / sc.portrait_scale)
				}
				is.ReadF32("portraitscale", &sc.portrait_scale)
			}
		case "files":
			if files {
				files = false
				sprite = is["sprite"]
				sound = is["sound"]
				for i := 1; i <= MaxPalNo; i++ {
					if is[fmt.Sprintf("pal%v", i)] != "" {
						sc.pal = append(sc.pal, int32(i))
					}
				}
			}
		case "palette ":
			if keymap &&
				len(subname) >= 6 && strings.ToLower(subname[:6]) == "keymap" {
				keymap = false
				for _, v := range [12]string{"a", "b", "c", "x", "y", "z",
					"a2", "b2", "c2", "x2", "y2", "z2"} {
					var i32 int32
					if is.ReadI32(v, &i32) {
						sc.pal_keymap = append(sc.pal_keymap, i32)
					}
				}
			}
		case "arcade":
			if arcade {
				arcade = false
				sc.intro_storyboard, _ = is.getString("intro.storyboard")
				sc.ending_storyboard, _ = is.getString("ending.storyboard")
			}
		}
	}
	sc.sprite = sprite
	sc.sound = sound
	if sys.preloading.small || sys.preloading.big || sys.preloading.versus {
		sc.loadPortrait(false)
	}
}
func (s *Select) AddStage(def string) error {
	var lines []string
	if err := LoadFile(&def, "stages/", func(file string) error {
		str, err := LoadText(file)
		if err != nil {
			return err
		}
		lines = SplitAndTrim(str, "\n")
		return nil
	}); err != nil {
		return err
	}
	i, info, music, bgdef, stageinfo := 0, true, true, true, true
	s.stagelist = append(s.stagelist, SelectStage{})
	ss := &s.stagelist[len(s.stagelist)-1]
	ss.def = def
	for i < len(lines) {
		is, name, _ := ReadIniSection(lines, &i)
		switch name {
		case "info":
			if info {
				info = false
				var ok bool
				ss.name, ok, _ = is.getText("displayname")
				if !ok {
					ss.name, ok, _ = is.getText("name")
					if !ok {
						ss.name = def
					}
				}
				ss.attachedchardef, ok = is.getString("attachedchar")
			}
		case "music":
			if music {
				music = false
				var ok bool
				ss.stagebgm[0].bgmusic, ok = is.getString("bgmusic")
				if ok {
					ss.stagebgm[0].bgmvolume = 100
					is.ReadI32("bgmvolume", &ss.stagebgm[0].bgmvolume)
					is.ReadI32("bgmloopstart", &ss.stagebgm[0].bgmloopstart)
					is.ReadI32("bgmloopend", &ss.stagebgm[0].bgmloopend)
				}
				ss.stagebgm[1].bgmusic, ok = is.getString("bgmusic.alt")
				if ok {
					ss.stagebgm[1].bgmvolume = 100
					is.ReadI32("bgmvolume.alt", &ss.stagebgm[1].bgmvolume)
					is.ReadI32("bgmloopstart.alt", &ss.stagebgm[1].bgmloopstart)
					is.ReadI32("bgmloopend.alt", &ss.stagebgm[1].bgmloopend)
				}
				ss.stagebgm[2].bgmusic, ok = is.getString("bgmusic.life")
				if ok {
					ss.stagebgm[2].bgmvolume = 100
					is.ReadI32("bgmvolume.life", &ss.stagebgm[2].bgmvolume)
					is.ReadI32("bgmloopstart.life", &ss.stagebgm[2].bgmloopstart)
					is.ReadI32("bgmloopend.life", &ss.stagebgm[2].bgmloopend)
				}
				ss.stagebgm[3].bgmusic, ok = is.getString("bgmusic.victory")
				if ok {
					ss.stagebgm[3].bgmvolume = 100
					is.ReadI32("bgmvolume.victory", &ss.stagebgm[3].bgmvolume)
					is.ReadI32("bgmloopstart.victory", &ss.stagebgm[3].bgmloopstart)
					is.ReadI32("bgmloopend.victory", &ss.stagebgm[3].bgmloopend)
				}
			}
		case "bgdef":
			if bgdef {
				bgdef = false
				ss.spr = is["spr"]
				if sys.preloading.stage {
					ss.loadPortrait()
				}
			}
		case "stageinfo":
			if stageinfo {
				stageinfo = false
				var ok bool
				ok = is.ReadF32("localcoord", &ss.portrait_scale)
				if !ok {
					ss.portrait_scale = 1
				} else {
					ss.portrait_scale = (320 / ss.portrait_scale)
				}
				ok = is.ReadF32("xscale", &ss.xscale)
				if !ok {
					ss.xscale = 1
				}
				ok = is.ReadF32("yscale", &ss.yscale)
				if !ok {
					ss.yscale = 1
				}
			}
		}
	}
	return nil
}
func (s *Select) AddSelectedChar(tn, cn, pl int) bool {
	m, n := 0, s.GetCharNo(cn)
	if len(s.charlist) == 0 || len(s.charlist[n].def) == 0 {
		return false
	}
	for s.charlist[n].def == "randomselect" || len(s.charlist[n].def) == 0 {
		m++
		if m > 100000 {
			return false
		}
		n = int(Rand(0, int32(len(s.charlist))-1))
		pl = int(Rand(1, MaxPalNo))
	}
	sys.loadMutex.Lock()
	s.selected[tn] = append(s.selected[tn], [...]int{n, pl})
	sys.loadMutex.Unlock()
	return true
}
func (s *Select) ClearSelected() {
	sys.loadMutex.Lock()
	s.selected = [2][][2]int{}
	sys.loadMutex.Unlock()
	s.selectedStageNo = -1
	s.stagebgm = [5]StageBgm{}
}

type LoaderState int32

const (
	LS_NotYet LoaderState = iota
	LS_Loading
	LS_Complete
	LS_Error
	LS_Cancel
)

type Loader struct {
	state    LoaderState
	loadExit chan LoaderState
	err      error
}

func newLoader() *Loader {
	return &Loader{state: LS_NotYet, loadExit: make(chan LoaderState, 1)}
}
func (l *Loader) loadChar(pn int) int {
	sys.loadMutex.Lock()
	result := -1
	nsel := len(sys.sel.selected[pn&1])
	if sys.tmode[pn&1] == TM_Simul || sys.tmode[pn&1] == TM_Tag {
		if pn>>1 >= int(sys.numSimul[pn&1]) {
			sys.cgi[pn].states = nil
			sys.chars[pn] = nil
			result = 1
		}
	} else if pn >= 2 {
		result = 0
	}
	if sys.tmode[pn&1] == TM_Turns && nsel < int(sys.numTurns[pn&1]) {
		result = 0
	}
	memberNo := pn >> 1
	if sys.tmode[pn&1] == TM_Turns {
		memberNo = int(sys.wins[^pn&1])
	}
	if result < 0 && nsel <= memberNo {
		result = 0
	}
	if result >= 0 {
		sys.loadMutex.Unlock()
		return result
	}
	pal, idx := int32(sys.sel.selected[pn&1][memberNo][1]), make([]int, nsel)
	for i := range idx {
		idx[i] = sys.sel.selected[pn&1][i][0]
	}
	sys.loadMutex.Unlock()
	var cdef string
	var cdefOWnumber int
	if sys.tmode[pn&1] == TM_Turns {
		cdefOWnumber = memberNo*2 + pn&1
	} else {
		cdefOWnumber = pn
	}
	if sys.sel.cdefOverwrite[cdefOWnumber] != "" {
		cdef = sys.sel.cdefOverwrite[cdefOWnumber]
	} else {
		cdef = sys.sel.charlist[idx[memberNo]].def
	}
	var p *Char
	if len(sys.chars[pn]) > 0 && cdef == sys.cgi[pn].def {
		p = sys.chars[pn][0]
		p.key = pn
		if sys.com[pn] != 0 {
			p.key ^= -1
		}
	} else {
		p = newChar(pn, 0)
		sys.cgi[pn].sff = nil
		if len(sys.chars[pn]) > 0 {
			p.power = sys.chars[pn][0].power
			p.guardPoints = sys.chars[pn][0].guardPoints
			p.dizzyPoints = sys.chars[pn][0].dizzyPoints
		}
	}
	p.memberNo = memberNo
	p.selectNo = sys.sel.selected[pn&1][memberNo][0]
	p.teamside = p.playerNo & 1
	sys.chars[pn] = make([]*Char, 1)
	sys.chars[pn][0] = p
	if sys.cgi[pn].sff == nil {
		if sys.cgi[pn].states, l.err =
			newCompiler().Compile(p.playerNo, cdef); l.err != nil {
			sys.chars[pn] = nil
			return -1
		}
		if l.err = p.load(cdef); l.err != nil {
			sys.chars[pn] = nil
			return -1
		}
	}
	if sys.roundsExisted[pn&1] == 0 {
		sys.cgi[pn].palno = sys.cgi[pn].palkeymap[pal-1] + 1
	}
	if pn < len(sys.lifebar.fa[sys.tmode[pn&1]]) &&
		sys.tmode[pn&1] == TM_Turns && sys.round == 1 {
		fa := sys.lifebar.fa[sys.tmode[pn&1]][pn]
		fa.numko, fa.teammate_face, fa.teammate_scale = 0, make([]*Sprite, nsel), make([]float32, nsel)
		for i, ci := range idx {
			sprite := sys.sel.charlist[ci].sprite
			LoadFile(&sprite, sys.sel.charlist[ci].def, func(file string) error {
				var err error
				fa.teammate_face[i], err = loadFromSff(file,
					int16(fa.teammate_face_spr[0]), int16(fa.teammate_face_spr[1]))
				fa.teammate_scale[i] = sys.sel.charlist[ci].portrait_scale
				return err
			})
		}
	}
	return 1
}

func (l *Loader) loadAttachedChar(atcpn int, def string) int {
	pn := atcpn + MaxSimul*2
	cdef := def
	var p *Char
	if len(sys.chars[pn]) > 0 && cdef == sys.cgi[pn].def {
		p = sys.chars[pn][0]
		p.key = -pn
	} else {
		p = newChar(pn, 0)
		sys.cgi[pn].sff = nil
		if len(sys.chars[pn]) > 0 {
			p.power = sys.chars[pn][0].power
			p.guardPoints = sys.chars[pn][0].guardPoints
			p.dizzyPoints = sys.chars[pn][0].dizzyPoints
		}
	}
	p.memberNo = -atcpn
	p.selectNo = -atcpn
	p.teamside = 2
	sys.com[pn] = 8
	sys.chars[pn] = make([]*Char, 1)
	sys.chars[pn][0] = p
	if sys.cgi[pn].sff == nil {
		if sys.cgi[pn].states, l.err =
			newCompiler().Compile(p.playerNo, cdef); l.err != nil {
			sys.chars[pn] = nil
			return -1
		}
		if l.err = p.load(cdef); l.err != nil {
			sys.chars[pn] = nil
			return -1
		}
	}
	if sys.roundsExisted[pn&1] == 0 {
		sys.cgi[pn].palno = 1
	}
	return 1
}

func (l *Loader) loadStage() bool {
	if sys.round == 1 {
		var def string
		if sys.sel.selectedStageNo == 0 {
			randomstageno := Rand(0, int32(len(sys.sel.stagelist))-1)
			def = sys.sel.stagelist[randomstageno].def
		} else {
			def = sys.sel.stagelist[sys.sel.selectedStageNo-1].def
		}
		if sys.sel.sdefOverwrite != "" {
			def = sys.sel.sdefOverwrite
		}
		if sys.stage != nil && sys.stage.def == def {
			if sys.stage.attachedchardef != "" {
				l.loadAttachedChar(0, sys.stage.attachedchardef)
			}
			return true
		}
		sys.stage, l.err = loadStage(def)
		if sys.stage.attachedchardef != "" {
			l.loadAttachedChar(0, sys.stage.attachedchardef)
		}
	}
	return l.err == nil
}
func (l *Loader) load() {
	defer func() { l.loadExit <- l.state }()
	charDone, stageDone := make([]bool, len(sys.chars)), false
	allCharDone := func() bool {
		for _, b := range charDone {
			if !b {
				return false
			}
		}
		return true
	}
	for !stageDone || !allCharDone() {
		for i, b := range charDone {
			if !b {
				result := l.loadChar(i)
				if result > 0 {
					charDone[i] = true
				} else if result < 0 {
					l.state = LS_Error
					return
				}
			}
		}
		for i := 0; i < 2; i++ {
			if !charDone[i+2] && len(sys.sel.selected[i]) > 0 &&
				sys.tmode[i] != TM_Simul && sys.tmode[i] != TM_Tag {
				for j := i + 2; j < len(sys.chars); j += 2 {
					sys.chars[j], sys.cgi[j].states, charDone[j] = nil, nil, true
					sys.cgi[j].wakewakaLength = 0
				}
			}
		}
		if !stageDone && sys.sel.selectedStageNo >= 0 {
			if !l.loadStage() {
				l.state = LS_Error
				return
			}
			stageDone = true
		}
		time.Sleep(10 * time.Millisecond)
		if sys.gameEnd {
			l.state = LS_Cancel
		}
		if l.state == LS_Cancel {
			return
		}
	}
	l.state = LS_Complete
}
func (l *Loader) reset() {
	if l.state != LS_NotYet {
		l.state = LS_Cancel
		<-l.loadExit
		l.state = LS_NotYet
	}
	l.err = nil
	for i := range sys.cgi {
		if sys.roundsExisted[i&1] == 0 {
			sys.cgi[i].drawpalno = -1
		}
	}
}
func (l *Loader) runTread() bool {
	if l.state != LS_NotYet {
		return false
	}
	l.state = LS_Loading
	go l.load()
	return true
}<|MERGE_RESOLUTION|>--- conflicted
+++ resolved
@@ -1,15 +1,15 @@
 package main
 
 import (
-	"runtime"
-	"io"
-	"image"
 	"bufio"
 	"fmt"
+	"image"
+	"io"
 	"io/ioutil"
 	"log"
 	"math"
 	"os"
+	"runtime"
 	"strconv"
 	"strings"
 	"sync"
@@ -32,28 +32,28 @@
 )
 
 // System vars are accessed globally through the program
-var sys = System {
-	randseed: int32(time.Now().UnixNano()),
-	scrrect: [...]int32{0, 0, 320, 240},
+var sys = System{
+	randseed:  int32(time.Now().UnixNano()),
+	scrrect:   [...]int32{0, 0, 320, 240},
 	gameWidth: 320, gameHeight: 240,
 	widthScale: 1, heightScale: 1,
-	brightness: 256,
-	roundTime: -1,
-	lifeMul: 1,
-	singleVsTeamLife: 1,
-	turnsRecoveryBase: 0.125,
+	brightness:         256,
+	roundTime:          -1,
+	lifeMul:            1,
+	singleVsTeamLife:   1,
+	turnsRecoveryBase:  0.125,
 	turnsRecoveryBonus: 0.275,
-	mixer:             *newMixer(),
-	bgm:               *newBgm(),
-	sounds:            newSounds(16),
-	allPalFX:          *newPalFX(),
-	bgPalFX:           *newPalFX(),
-	sel:               *newSelect(),
-	keySatate:         make(map[glfw.Key]bool),
-	match:             1,
-	listenPort:        "7500",
-	loader:            *newLoader(),
-	numSimul:          [...]int32{2, 2}, numTurns: [...]int32{2, 2},
+	mixer:              *newMixer(),
+	bgm:                *newBgm(),
+	sounds:             newSounds(16),
+	allPalFX:           *newPalFX(),
+	bgPalFX:            *newPalFX(),
+	sel:                *newSelect(),
+	keySatate:          make(map[glfw.Key]bool),
+	match:              1,
+	listenPort:         "7500",
+	loader:             *newLoader(),
+	numSimul:           [...]int32{2, 2}, numTurns: [...]int32{2, 2},
 	ignoreMostErrors:      true,
 	superpmap:             *newPalFX(),
 	wincnt:                wincntMap(make(map[string][]int32)),
@@ -85,10 +85,7 @@
 	allowbgm:                true,
 	borderless:              false,
 	vRetrace:                1,
-<<<<<<< HEAD
 	screenshotFolder:        "",
-=======
->>>>>>> dab9d1e7
 }
 
 type TeamMode int32
@@ -292,57 +289,59 @@
 	externalShaders     [][]string
 
 	// Icon :D
-	windowMainIcon			[]image.Image
-	windowMainIconLocation	[]string
+	windowMainIcon         []image.Image
+	windowMainIconLocation []string
 
 	// Rendering
-	borderless              bool
-	vRetrace                int
-
-	gameMode                string
-	demoTime                int32
-	frameCounter            int32
-	motifDir                string
-	captureNum              int
-	challenger              int
-	roundType               [2]RoundType
-	ocd                     [MaxSimul*2 + MaxAttachedChar]OverrideCharData
-	allowbgm                bool
-	ratioLevel              [MaxSimul*2 + MaxAttachedChar]int32
-	timerStart              int32
-	timerRounds             []int32
-	scoreStart              [2]float32
-	scoreRounds             [][2]float32
-	matchData               *lua.LTable
-	matchPos                [8]float32
-	matchClearance          [2]MatchClearance
-	consecutiveWins         [2]int32
-	commonConst             string
-	commonRules             string
-	commonScore             string
-	commonTag               string
-	gameSpeed               float32
-	maxPowerMode            bool
-	postMatch               bool
-	preloading              Preloading
+	borderless bool
+	vRetrace   int
+
+	gameMode        string
+	demoTime        int32
+	frameCounter    int32
+	motifDir        string
+	captureNum      int
+	challenger      int
+	roundType       [2]RoundType
+	ocd             [MaxSimul*2 + MaxAttachedChar]OverrideCharData
+	allowbgm        bool
+	ratioLevel      [MaxSimul*2 + MaxAttachedChar]int32
+	timerStart      int32
+	timerRounds     []int32
+	scoreStart      [2]float32
+	scoreRounds     [][2]float32
+	matchData       *lua.LTable
+	matchPos        [8]float32
+	matchClearance  [2]MatchClearance
+	consecutiveWins [2]int32
+	commonConst     string
+	commonRules     string
+	commonScore     string
+	commonTag       string
+	gameSpeed       float32
+	maxPowerMode    bool
+	postMatch       bool
+	preloading      Preloading
 }
 
 type OverrideCharData struct {
-	power        int32
-	guardPoints  int32
-	dizzyPoints  int32
-	life         int32
-	lifeMax      int32
-	lifeRatio    float32
-	attackRatio  float32
-}
+	power       int32
+	guardPoints int32
+	dizzyPoints int32
+	life        int32
+	lifeMax     int32
+	lifeRatio   float32
+	attackRatio float32
+}
+
 func (s *System) resetOverrideCharData() {
 	for i := range s.ocd {
-		s.ocd[i] = OverrideCharData{power: 0, guardPoints:0, dizzyPoints: 0,
-		life: 0, lifeMax: 0, lifeRatio: 1.0, attackRatio: 1.0}
+		s.ocd[i] = OverrideCharData{power: 0, guardPoints: 0, dizzyPoints: 0,
+			life: 0, lifeMax: 0, lifeRatio: 1.0, attackRatio: 1.0}
 	}
 	return
 }
+
 type MatchClearance struct {
 	helpers     bool
 	sound       bool
@@ -386,7 +385,7 @@
 	glfw.SwapInterval(s.vRetrace)
 	// Intializate OpenGL.
 	chk(gl.Init())
-	
+
 	// Check if the shader selected is currently avalible.
 	if s.PostProcessingShader < int32(len(s.externalShaderList))+3 {
 		s.PostProcessingShader = 0
@@ -402,7 +401,7 @@
 		s.externalShaderNames = make([]string, len(s.externalShaderList))
 		s.externalShaders[0] = make([]string, len(s.externalShaderList))
 		s.externalShaders[1] = make([]string, len(s.externalShaderList))
-		
+
 		// Then we load.
 		for i, shaderLocation := range s.externalShaderList {
 			// Create names.
@@ -411,18 +410,18 @@
 			s.externalShaderNames[i] = splitDir[len(splitDir)-1]
 
 			// Load vert shaders.
-			content, err := ioutil.ReadFile(shaderLocation + ".vert") 
+			content, err := ioutil.ReadFile(shaderLocation + ".vert")
 			if err != nil {
 				chk(err)
 			}
-			s.externalShaders[0][i] = string(content) + "\x00";
+			s.externalShaders[0][i] = string(content) + "\x00"
 
 			// Load frag shaders.
-			content, err = ioutil.ReadFile(shaderLocation + ".frag") 
+			content, err = ioutil.ReadFile(shaderLocation + ".frag")
 			if err != nil {
 				chk(err)
 			}
-			s.externalShaders[1][i] = string(content) + "\x00";
+			s.externalShaders[1][i] = string(content) + "\x00"
 		}
 	}
 	// PS: The "\x00" is what is know as Null Terminator.
@@ -450,7 +449,7 @@
 	// So now that we have a windo we add a icon.
 	if len(s.windowMainIconLocation) > 0 {
 		// First we initialize arrays.
-		f := make([]io.ReadCloser, len(s.windowMainIconLocation) )
+		f := make([]io.ReadCloser, len(s.windowMainIconLocation))
 		s.windowMainIcon = make([]image.Image, len(s.windowMainIconLocation))
 		// And then we load them.
 		for i, iconLocation := range s.windowMainIconLocation {
@@ -823,12 +822,12 @@
 	s.intro = s.lifebar.ro.start_waittime + s.lifebar.ro.ctrl_time + 1
 	s.time = s.roundTime
 	s.nextCharId = s.helperMax
-	if (s.tmode[0] == TM_Turns && s.wins[1] == s.numTurns[0] - 1) ||
-		(s.tmode[0] != TM_Turns && s.wins[1] == s.lifebar.ro.match_wins - 1) {
+	if (s.tmode[0] == TM_Turns && s.wins[1] == s.numTurns[0]-1) ||
+		(s.tmode[0] != TM_Turns && s.wins[1] == s.lifebar.ro.match_wins-1) {
 		s.roundType[0] = RT_Deciding
 	}
-	if (s.tmode[1] == TM_Turns && s.wins[0] == s.numTurns[1] - 1) ||
-		(s.tmode[1] != TM_Turns && s.wins[0] == s.lifebar.ro.match_wins - 1) {
+	if (s.tmode[1] == TM_Turns && s.wins[0] == s.numTurns[1]-1) ||
+		(s.tmode[1] != TM_Turns && s.wins[0] == s.lifebar.ro.match_wins-1) {
 		s.roundType[1] = RT_Deciding
 	}
 	if s.roundType[0] == RT_Deciding && s.roundType[1] == RT_Deciding {
@@ -1311,15 +1310,15 @@
 						if len(p) > 0 {
 							if s.waitdown >= 0 && p[0].win() && p[0].alive() &&
 								((!s.matchOver() && (s.tmode[0] == TM_Turns || s.tmode[1] == TM_Turns)) ||
-								(s.gameMode == "survival" || s.gameMode == "survivalcoop" || 
-								s.gameMode == "netplaysurvivalcoop")) {
+									(s.gameMode == "survival" || s.gameMode == "survivalcoop" ||
+										s.gameMode == "netplaysurvivalcoop")) {
 								rt := s.roundTime
 								if rt < 0 {
 									rt = 99 * sys.lifebar.ti.framespercount
 								}
-								p[0].life += int32((float32(s.time) + 1) / (float32(rt) + 1) *
-									float32(p[0].lifeMax) * s.turnsRecoveryBonus +
-									float32(p[0].lifeMax) * s.turnsRecoveryBase)
+								p[0].life += int32((float32(s.time)+1)/(float32(rt)+1)*
+									float32(p[0].lifeMax)*s.turnsRecoveryBonus +
+									float32(p[0].lifeMax)*s.turnsRecoveryBase)
 								if p[0].life > p[0].lifeMax {
 									p[0].life = p[0].lifeMax
 								}
@@ -1536,11 +1535,7 @@
 		}
 		s.wincnt.update()
 	}()
-<<<<<<< HEAD
 	var life, pow, gpow, spow, rlife [len(s.chars)]int32
-=======
-	var life, pow, gpow, spow [len(s.chars)]int32
->>>>>>> dab9d1e7
 	var ivar [len(s.chars)][]int32
 	var fvar [len(s.chars)][]float32
 	copyVar := func(pn int) {
@@ -1548,10 +1543,7 @@
 		pow[pn] = s.chars[pn][0].power
 		gpow[pn] = s.chars[pn][0].guardPoints
 		spow[pn] = s.chars[pn][0].dizzyPoints
-<<<<<<< HEAD
 		rlife[pn] = s.chars[pn][0].redLife
-=======
->>>>>>> dab9d1e7
 		if len(ivar[pn]) < len(s.chars[pn][0].ivar) {
 			ivar[pn] = make([]int32, len(s.chars[pn][0].ivar))
 		}
@@ -1765,7 +1757,7 @@
 					}
 				}
 				p[0].mapArray = make(map[string]float32)
-				for k,v := range p[0].mapDefault {
+				for k, v := range p[0].mapDefault {
 					p[0].mapArray[k] = v
 				}
 			}
@@ -1779,10 +1771,7 @@
 			} else {
 				p[0].dizzyPoints = p[0].dizzyPointsMax
 			}
-<<<<<<< HEAD
 			p[0].redLife = 0
-=======
->>>>>>> dab9d1e7
 			copyVar(i)
 		}
 	}
@@ -1801,10 +1790,7 @@
 				p[0].power = pow[i]
 				p[0].guardPoints = gpow[i]
 				p[0].dizzyPoints = spow[i]
-<<<<<<< HEAD
 				p[0].redLife = rlife[i]
-=======
->>>>>>> dab9d1e7
 				copy(p[0].ivar[:], ivar[i])
 				copy(p[0].fvar[:], fvar[i])
 			}
@@ -1997,8 +1983,8 @@
 				p2cnt = s.numSimul[1]
 			}
 			for _, p := range s.chars {
-				if len(p) > 0 && float32(p[0].life) / float32(p[0].lifeMax) * 100 <= float32(s.stage.bgmratiolife) {
-					if p[0].playerNo % 2 == 0 {
+				if len(p) > 0 && float32(p[0].life)/float32(p[0].lifeMax)*100 <= float32(s.stage.bgmratiolife) {
+					if p[0].playerNo%2 == 0 {
 						p1cnt -= 1
 					} else {
 						p2cnt -= 1
@@ -2208,7 +2194,7 @@
 	lportrait       [2]int16
 	vsportrait      [2]int16
 	stageportrait   [2]int16
-	aportrait		map[string]Anim
+	aportrait       map[string]Anim
 	cdefOverwrite   [MaxSimul * 2]string
 	sdefOverwrite   string
 	stagebgm        [5]StageBgm
@@ -2216,16 +2202,16 @@
 
 func newSelect() *Select {
 	return &Select{columns: 5,
-		rows: 2,
-		randomscl: [...]float32{1, 1},
-		cellsize: [...]float32{29, 29},
-		cellscale: [...]float32{1, 1},
+		rows:            2,
+		randomscl:       [...]float32{1, 1},
+		cellsize:        [...]float32{29, 29},
+		cellscale:       [...]float32{1, 1},
 		selectedStageNo: -1,
-		sportrait: [...]int16{9000, 0},
-		lportrait: [...]int16{9000, 1},
-		vsportrait: [...]int16{9000, 1},
-		stageportrait: [...]int16{9000, 0},
-		aportrait: make(map[string]Anim)}
+		sportrait:       [...]int16{9000, 0},
+		lportrait:       [...]int16{9000, 1},
+		vsportrait:      [...]int16{9000, 1},
+		stageportrait:   [...]int16{9000, 0},
+		aportrait:       make(map[string]Anim)}
 }
 func (s *Select) GetCharNo(i int) int {
 	n := i
