--- conflicted
+++ resolved
@@ -150,11 +150,8 @@
 			config.GameHeight = 480
 			config.GameFramerate = 60
 			--config.IP = {}
-<<<<<<< HEAD
 			config.KeepAspect = true
-=======
 			config.Language = "en"
->>>>>>> 95072247
 			config.LifeMul = 100
 			config.ListenPort = "7500"
 			config.LoseSimul = true
@@ -1408,14 +1405,12 @@
 	['helpermax'] = function()
 		return config.MaxHelper
 	end,
-<<<<<<< HEAD
 	['keepaspect'] = function()
 		return options.f_boolDisplay(config.KeepAspect, motif.option_info.menu_valuename_enabled, motif.option_info.menu_valuename_disabled)
-=======
+	end,
 	['language'] = function()
 		loadstring("sfs = " .. "motif.languages." .. config.Language)()
 		return sfs or config.Language
->>>>>>> 95072247
 	end,
 	['lifemul'] = function()
 		return config.LifeMul .. '%'
