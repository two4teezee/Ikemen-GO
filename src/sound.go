package main

import (
	"encoding/binary"
	"fmt"
	"io"
	"math"
	"os"
	"path/filepath"

	"github.com/jfreymuth/go-vorbis/ogg/vorbis"
	"github.com/timshannon/go-openal/openal"

	"github.com/faiface/beep"
	"github.com/faiface/beep/flac"
	"github.com/faiface/beep/mp3"
	"github.com/faiface/beep/speaker"
)

const (
	audioOutLen    = 2048
	audioFrequency = 48000
)

// ------------------------------------------------------------------
// Audio Source

// AudioSource structure.
// It contains OpenAl's sound destination and buffer
type AudioSource struct {
	Src  openal.Source
	bufs openal.Buffers
}

func NewAudioSource() (s *AudioSource) {
	s = &AudioSource{Src: openal.NewSource(), bufs: openal.NewBuffers(2)}
	for i := range s.bufs {
		s.bufs[i].SetDataInt16(openal.FormatStereo16, sys.nullSndBuf[:],
			audioFrequency)
	}
	s.Src.QueueBuffers(s.bufs)
	if err := openal.Err(); err != nil {
		println(err.Error())
	}
	return
}
func (s *AudioSource) Delete() {
	for s.Src.BuffersQueued() > 0 {
		s.Src.UnqueueBuffer()
	}
	s.bufs.Delete()
	s.Src.Delete()
}

// ------------------------------------------------------------------
// Mixer

type Mixer struct {
	buf        [audioOutLen * 2]float32
	sendBuf    []int16
	out        chan []int16
	normalizer *Normalizer
}

func newMixer() *Mixer {
	return &Mixer{out: make(chan []int16, 1), normalizer: NewNormalizer()}
}
func (m *Mixer) bufClear() {
	for i := range m.buf {
		m.buf[i] = 0
	}
}
func (m *Mixer) write() bool {
	if m.sendBuf == nil {
		m.sendBuf = make([]int16, len(m.buf))
		for i := 0; i <= len(m.sendBuf)-2; i += 2 {
			l, r := m.normalizer.Process(m.buf[i], m.buf[i+1])
			m.sendBuf[i] = int16(32767 * l)
			m.sendBuf[i+1] = int16(32767 * r)
		}
	}
	select {
	case m.out <- m.sendBuf:
	default:
		return false
	}
	m.sendBuf = nil
	m.bufClear()
	return true
}
func (m *Mixer) Mix(wav []byte, fidx float64, bytesPerSample, channels int,
	sampleRate float64, loop bool, volume float32) float64 {
	fidxadd := sampleRate / audioFrequency
	if fidxadd > 0 {
		switch bytesPerSample {
		case 1:
			switch channels {
			case 1:
				for i := 0; i <= len(m.buf)-2; i += 2 {
					iidx := int(fidx)
					if iidx >= len(wav) {
						if !loop {
							break
						}
						iidx, fidx = 0, 0
					}
					sam := volume * (float32(wav[iidx]) - 128) / 128
					m.buf[i] += sam
					m.buf[i+1] += sam
					fidx += fidxadd
				}
				return fidx
			case 2:
				for i := 0; i <= len(m.buf)-2; i += 2 {
					iidx := 2 * int(fidx)
					if iidx > len(wav)-2 {
						if !loop {
							break
						}
						iidx, fidx = 0, 0
					}
					m.buf[i] += volume * (float32(wav[iidx]) - 128) / 128
					m.buf[i+1] += volume * (float32(wav[iidx+1]) - 128) / 128
					fidx += fidxadd
				}
				return fidx
			}
		case 2:
			switch channels {
			case 1:
				for i := 0; i <= len(m.buf)-2; i += 2 {
					iidx := 2 * int(fidx)
					if iidx > len(wav)-2 {
						if !loop {
							break
						}
						iidx, fidx = 0, 0
					}
					sam := volume *
						float32(int(wav[iidx])|int(int8(wav[iidx+1]))<<8) / (1 << 15)
					m.buf[i] += sam
					m.buf[i+1] += sam
					fidx += fidxadd
				}
				return fidx
			case 2:
				for i := 0; i <= len(m.buf)-2; i += 2 {
					iidx := 4 * int(fidx)
					if iidx > len(wav)-4 {
						if !loop {
							break
						}
						iidx, fidx = 0, 0
					}
					m.buf[i] += volume *
						float32(int(wav[iidx])|int(int8(wav[iidx+1]))<<8) / (1 << 15)
					m.buf[i+1] += volume *
						float32(int(wav[iidx+2])|int(int8(wav[iidx+3]))<<8) / (1 << 15)
					fidx += fidxadd
				}
				return fidx
			}
		}
	}
	return float64(len(wav))
}

// ------------------------------------------------------------------
// Normalizer

type Normalizer struct {
	mul  float64
	l, r *NormalizerLR
}

func NewNormalizer() *Normalizer {
	return &Normalizer{mul: 4, l: &NormalizerLR{1, 0, 1, 1 / 32.0, 0, 0},
		r: &NormalizerLR{1, 0, 1, 1 / 32.0, 0, 0}}
}
func (n *Normalizer) Process(l, r float32) (float32, float32) {
	lmul := n.l.process(n.mul, &l)
	rmul := n.r.process(n.mul, &r)
	if lmul < rmul {
		n.mul = lmul
	} else {
		n.mul = rmul
	}
	if n.mul > 16 {
		n.mul = 16
	}
	return l, r
}

type NormalizerLR struct {
	heri, herihenka, fue, heikin, katayori, katayori2 float64
}

func (n *NormalizerLR) process(bai float64, sam *float32) float64 {
	n.katayori = (n.katayori*audioFrequency/110 + float64(*sam)) /
		(audioFrequency/110.0 + 1)
	n.katayori2 = (n.katayori2*audioFrequency/112640 + float64(*sam)) /
		(audioFrequency/112640.0 + 1)
	s := (n.katayori2 - n.katayori) * bai
	if math.Abs(s) > 1 {
		bai *= math.Pow(1/math.Abs(s), n.heri)
		n.herihenka += 32 * (1 - n.heri) / float64(audioFrequency+32)
		if s < 0 {
			s = -1
		} else {
			s = 1
		}
	} else {
		tmp := (1 - math.Pow(1-math.Abs(s), 64)) * math.Pow(0.5-math.Abs(s), 3)
		bai += bai * (n.heri*(1/32.0-n.heikin)/n.fue + tmp*n.fue*(1-n.heri)/32) /
			(audioFrequency*2/8.0 + 1)
		n.herihenka -= (0.5 - n.heikin) * n.heri / (audioFrequency * 2)
	}
	n.fue += (32*n.fue*(1/n.fue-math.Abs(s)) - n.fue) /
		(32 * audioFrequency * 2)
	n.heikin += (math.Abs(s) - n.heikin) / (audioFrequency * 2)
	n.heri += n.herihenka
	if n.heri < 0 {
		n.heri = 0
	} else if n.heri > 0 {
		n.heri = 1
	}
	*sam = float32(s)
	return bai
}

// ------------------------------------------------------------------
// Vorbis

type Vorbis struct {
	dec        *vorbis.Vorbis
	fp         *os.File
	buf        []int16
	bufi       float64
	openReq    chan string
	normalizer *Normalizer
}

func newVorbis() *Vorbis {
	return &Vorbis{openReq: make(chan string, 1), normalizer: NewNormalizer()}
}

// Opens a file asynchronously
func (v *Vorbis) Open(file string) {
	v.openReq <- file
}

func (v *Vorbis) openFile(file string) bool {
	v.clear()
	var err error
	if v.fp, err = os.Open(file); err != nil {
		return false
	}
	return v.restart()
}

func (v *Vorbis) restart() bool {
	if v.fp == nil {
		return false
	}
	_, err := v.fp.Seek(0, 0)
	chk(err)
	if v.dec, err = vorbis.Open(v.fp); err != nil {
		v.clear()
		return false
	}
	v.buf = nil
	return true
}

func (v *Vorbis) clear() {
	if v.dec != nil {
		v.dec = nil
	}
	if v.fp != nil {
		chk(v.fp.Close())
		v.fp = nil
	}
}

func (v *Vorbis) samToAudioOut(buf [][]float32) (out []int16) {
	var o1i int
	if len(buf) == 1 {
		o1i = 0
	} else {
		o1i = 1
	}
	sr := audioFrequency / float64(v.dec.SampleRate())
	out = make([]int16, 2*(int(float64(len(buf[0])-1)*sr)+1))
	oldbufi := -2
	for i := range buf[0] {
		for j := oldbufi + 2; j <= 2*int(v.bufi); j += 2 {
			l, r := v.normalizer.Process(buf[0][i], buf[o1i][i])
			out[j], out[j+1] = int16(25000*l), int16(25000*r)
		}
		oldbufi = 2 * int(v.bufi)
		v.bufi = sr * float64(i+1)
	}
	v.bufi -= float64(int(v.bufi))
	return
}

func (v *Vorbis) read() []int16 {
	select {
	case file := <-v.openReq:
		v.openFile(file)
	default:
	}
	for v.dec != nil {
		if len(v.buf) >= audioOutLen*2 {
			out := v.buf[:audioOutLen*2]
			v.buf = v.buf[audioOutLen*2:]
			return out
		}
		for len(v.buf) < audioOutLen*2 && v.dec != nil {
			sam, err := v.dec.DecodePacket()
			if err == io.EOF {
				v.restart()
				continue
			} else {
				chk(err)
			}
			v.buf = append(v.buf, v.samToAudioOut(sam)...)
		}
	}
	return sys.nullSndBuf[:]
}

// ------------------------------------------------------------------
// Bgm

type Bgm struct {
	filename string
	vorbis   *Vorbis
	ctrlmp3  *beep.Ctrl
}

func newBgm() *Bgm {
	return &Bgm{
		vorbis: newVorbis(),
	}
}

func (bgm *Bgm) IsVorbis() bool {
	return filepath.Ext(bgm.filename) == ".ogg"
}

func (bgm *Bgm) IsMp3() bool {
	return filepath.Ext(bgm.filename) == ".mp3"
}

func (bgm *Bgm) IsFLAC() bool {
	return filepath.Ext(bgm.filename) == ".flac"
}

func (bgm *Bgm) Open(filename string) {
	if filepath.Base(bgm.filename) != filepath.Base(filename) {
		bgm.filename = filename
		speaker.Clear()

		if bgm.IsVorbis() {
			bgm.vorbis.Open(filename)
		} else if bgm.IsMp3() {
			bgm.ReadMp3()
		} else if bgm.IsFLAC() {
			bgm.ReadFLAC()
		}

	}
}

func (bgm *Bgm) ReadMp3() {
	f, _ := os.Open(bgm.filename)
	s, format, err := mp3.Decode(f)
	if err != nil {
		return
	}
	streamer := beep.Loop(-1, s)
	resample := beep.Resample(int(3), format.SampleRate, beep.SampleRate(Mp3SampleRate), streamer)
	bgm.ctrlmp3 = &beep.Ctrl{Streamer: resample}
	speaker.Play(bgm.ctrlmp3)
	return
}

func (bgm *Bgm) ReadFLAC() {
	f, _ := os.Open(bgm.filename)
<<<<<<< HEAD
	s, _, err := flac.Decode(f)
=======
	s, format, err := flac.Decode(f)
>>>>>>> 150fe933
	if err != nil {
		return
	}
	streamer := beep.Loop(-1, s)
<<<<<<< HEAD
	bgm.ctrlmp3 = &beep.Ctrl{Streamer: streamer}
=======
	resample := beep.Resample(int(3), format.SampleRate, beep.SampleRate(Mp3SampleRate), streamer)
	bgm.ctrlmp3 = &beep.Ctrl{Streamer: resample}
>>>>>>> 150fe933
	speaker.Play(bgm.ctrlmp3)
	return
}

func (bgm *Bgm) Mp3Paused() {
	speaker.Lock()
	bgm.ctrlmp3.Paused = true
	speaker.Unlock()
	return
}
func (bgm *Bgm) ReadVorbis() []int16 {
	return bgm.vorbis.read()
}

// ------------------------------------------------------------------
// Wave

type Wave struct {
	SamplesPerSec  uint32
	Channels       uint16
	BytesPerSample uint16
	Wav            []byte
}

func ReadWave(f *os.File, ofs int64) (*Wave, error) {
	buf := make([]byte, 4)
	n, err := f.Read(buf)
	if err != nil {
		return nil, err
	}
	if string(buf[:n]) != "RIFF" {
		return nil, Error("RIFFではありません")
	}
	read := func(x interface{}) error {
		return binary.Read(f, binary.LittleEndian, x)
	}
	var riffSize uint32
	if err := read(&riffSize); err != nil {
		return nil, err
	}
	riffSize += 8
	if n, err = f.Read(buf); err != nil {
		return nil, err
	}
	if string(buf[:n]) != "WAVE" {
		return &Wave{SamplesPerSec: 11025, Channels: 1, BytesPerSample: 1}, nil
	}
	fmtSize, dataSize := uint32(0), uint32(0)
	w := Wave{}
	riffend := ofs + 16 + int64(riffSize)
	ofs += 28
	for (fmtSize == 0 || dataSize == 0) && ofs < riffend {
		if n, err = f.Read(buf); err != nil {
			return nil, err
		}
		var size uint32
		if err := read(&size); err != nil {
			return nil, err
		}
		switch string(buf[:n]) {
		case "fmt ":
			fmtSize = size
			var fmtID uint16
			if err := read(&fmtID); err != nil {
				return nil, err
			}
			if fmtID != 1 {
				return nil, Error("リニアPCMではありません")
			}
			if err := read(&w.Channels); err != nil {
				return nil, err
			}
			if w.Channels < 1 || w.Channels > 2 {
				return nil, Error("チャンネル数が不正です")
			}
			if err := read(&w.SamplesPerSec); err != nil {
				return nil, err
			}
			if w.SamplesPerSec < 1 || w.SamplesPerSec >= 0xfffff {
				return nil, Error(fmt.Sprintf("周波数が不正です %d", w.SamplesPerSec))
			}
			var musi uint32
			if err := read(&musi); err != nil {
				return nil, err
			}
			var mushi uint16
			if err := read(&mushi); err != nil {
				return nil, err
			}
			if err := read(&w.BytesPerSample); err != nil {
				return nil, err
			}
			if w.BytesPerSample != 8 && w.BytesPerSample != 16 {
				return nil, Error("bit数が不正です")
			}
			w.BytesPerSample >>= 3
		case "data":
			dataSize = size
			w.Wav = make([]byte, dataSize)
			if err := binary.Read(f, binary.LittleEndian, w.Wav); err != nil {
				return nil, err
			}
		}
		ofs += int64(size) + 8
		f.Seek(ofs, 0)
	}
	if fmtSize == 0 {
		if dataSize > 0 {
			return nil, Error("fmt がありません")
		}
		return nil, nil
	}
	return &w, nil
}

// ------------------------------------------------------------------
// Snd

type Snd struct {
	table     map[[2]int32]*Wave
	ver, ver2 uint16
}

func newSnd() *Snd {
	return &Snd{table: make(map[[2]int32]*Wave)}
}

func LoadSnd(filename string) (*Snd, error) {
	s := newSnd()
	f, err := os.Open(filename)
	if err != nil {
		return nil, err
	}
	defer func() { chk(f.Close()) }()
	buf := make([]byte, 12)
	var n int
	if n, err = f.Read(buf); err != nil {
		return nil, err
	}
	if string(buf[:n]) != "ElecbyteSnd\x00" {
		return nil, Error("ElecbyteSndではありません")
	}
	read := func(x interface{}) error {
		return binary.Read(f, binary.LittleEndian, x)
	}
	if err := read(&s.ver); err != nil {
		return nil, err
	}
	if err := read(&s.ver2); err != nil {
		return nil, err
	}
	var numberOfSounds uint32
	if err := read(&numberOfSounds); err != nil {
		return nil, err
	}
	var subHeaderOffset uint32
	if err := read(&subHeaderOffset); err != nil {
		return nil, err
	}
	for i := uint32(0); i < numberOfSounds; i++ {
		f.Seek(int64(subHeaderOffset), 0)
		var nextSubHeaderOffset uint32
		if err := read(&nextSubHeaderOffset); err != nil {
			return nil, err
		}
		var subFileLenght uint32
		if err := read(&subFileLenght); err != nil {
			return nil, err
		}
		var num [2]int32
		if err := read(&num); err != nil {
			return nil, err
		}
		if num[0] >= 0 && num[1] >= 0 {
			_, ok := s.table[num]
			if !ok {
				tmp, err := ReadWave(f, int64(subHeaderOffset))
				if err != nil {
					return nil, err
				}
				s.table[num] = tmp
			}
		}
		subHeaderOffset = nextSubHeaderOffset
	}
	return s, nil
}
func (s *Snd) Get(gn [2]int32) *Wave {
	return s.table[gn]
}
func (s *Snd) play(gn [2]int32) bool {
	c := sys.sounds.GetChannel()
	if c == nil {
		return false
	}
	c.sound = s.Get(gn)
	return c.sound != nil
}

// ------------------------------------------------------------------
// Sound

type Sound struct {
	sound   *Wave
	volume  int16
	loop    bool
	freqmul float32
	fidx    float64
}

func (s *Sound) mix() {
	if s.sound == nil {
		return
	}
	s.fidx = sys.mixer.Mix(s.sound.Wav, s.fidx,
		int(s.sound.BytesPerSample), int(s.sound.Channels),
		float64(s.sound.SamplesPerSec)*float64(s.freqmul), s.loop,
		float32(s.volume)/256)
	if int(s.fidx) >= len(s.sound.Wav)/
		int(s.sound.BytesPerSample*s.sound.Channels) {
		s.sound = nil
		s.fidx = 0
	}
}
func (s *Sound) SetVolume(vol int32) {
	if vol < 0 {
		s.volume = 0
	} else if vol > 512 {
		s.volume = 512
	} else {
		s.volume = int16(vol)
	}
}
func (s *Sound) SetPan(pan float32, offset *float32) {
	// 未実装
}

type Sounds []Sound

func newSounds(size int) (s Sounds) {
	s = make(Sounds, size)
	for i := range s {
		s[i] = Sound{volume: 256, freqmul: 1}
	}
	return
}
func (s Sounds) GetChannel() *Sound {
	for i := range s {
		if s[i].sound == nil {
			return &s[i]
		}
	}
	return nil
}
func (s Sounds) mixSounds() {
	for i := range s {
		s[i].mix()
	}
}<|MERGE_RESOLUTION|>--- conflicted
+++ resolved
@@ -388,21 +388,13 @@
 
 func (bgm *Bgm) ReadFLAC() {
 	f, _ := os.Open(bgm.filename)
-<<<<<<< HEAD
-	s, _, err := flac.Decode(f)
-=======
 	s, format, err := flac.Decode(f)
->>>>>>> 150fe933
 	if err != nil {
 		return
 	}
 	streamer := beep.Loop(-1, s)
-<<<<<<< HEAD
-	bgm.ctrlmp3 = &beep.Ctrl{Streamer: streamer}
-=======
 	resample := beep.Resample(int(3), format.SampleRate, beep.SampleRate(Mp3SampleRate), streamer)
 	bgm.ctrlmp3 = &beep.Ctrl{Streamer: resample}
->>>>>>> 150fe933
 	speaker.Play(bgm.ctrlmp3)
 	return
 }
