package main

import (
	"arena"
	"bufio"
	"fmt"
	"image"
	"io"
	"log"
	"math"
	"os"
	"path"
	"path/filepath"
	"runtime"
	"sort"
	"strconv"
	"strings"
	"sync"
	"time"
	"unsafe"

	"github.com/gopxl/beep/v2"
	"github.com/gopxl/beep/v2/speaker"
	"github.com/ikemen-engine/glfont"
	lua "github.com/yuin/gopher-lua"
)

const (
	MaxSimul        = 4
	MaxAttachedChar = 4
	MaxPlayerNo     = MaxSimul*2 + MaxAttachedChar
)

// sys
// The only instance of a System struct.
// Do not create more than 1.
var sys = System{
	randseed:          int32(time.Now().UnixNano()),
	scrrect:           [...]int32{0, 0, 320, 240},
	gameWidth:         320,
	gameHeight:        240,
	widthScale:        1,
	heightScale:       1,
	brightness:        256,
	roundTime:         -1,
	turnsRecoveryRate: 1.0 / 300,
	soundMixer:        &beep.Mixer{},
	bgm:               *newBgm(),
	soundChannels:     newSoundChannels(16),
	allPalFX:          *newPalFX(),
	bgPalFX:           *newPalFX(),
	ffx:               make(map[string]*FightFx),
	//ffxRegexp:         "^(f)|^(s)|^(go)", // https://github.com/ikemen-engine/Ikemen-GO/issues/1620
	sel:      *newSelect(),
	keyState: make(map[Key]bool),
	match:    1,
	loader:   *newLoader(),
	numSimul: [...]int32{2, 2}, numTurns: [...]int32{2, 2},
	ignoreMostErrors: true,
	superpmap:        *newPalFX(),
	stageList:        make(map[int32]*Stage),
	wincnt:           wincntMap(make(map[string][]int32)),
	wincntFileName:   "save/autolevel.save",
	oldNextAddTime:   1,
	commandLine:      make(chan string),
	cam:              *newCamera(),
	mainThreadTask:   make(chan func(), 65536),
	workpal:          make([]uint32, 256),
	errLog:           log.New(NewLogWriter(), "", log.LstdFlags),
	keyInput:         KeyUnknown,
	//FLAC_FrameWait:          -1,
	luaSpriteScale:       1,
	luaPortraitScale:     1,
	lifebarScale:         1,
	lifebarPortraitScale: 1,
	saveState:            NewGameState(),
	statePool:            NewGameStatePool(),
	savePool:             NewGameStatePool(),
	loadPool:             NewGameStatePool(),
	luaStringVars:        make(map[string]string),
	luaNumVars:           make(map[string]float32),
	luaTables:            make([]*lua.LTable, 0),
	commandLists:         make([]*CommandList, 0),
	arenaSaveMap:         make(map[int]*arena.Arena),
	arenaLoadMap:         make(map[int]*arena.Arena),
}

type TeamMode int32

const (
	TM_Single TeamMode = iota
	TM_Simul
	TM_Turns
	TM_Tag
	TM_LAST = TM_Tag
)

// System struct, holds most of the data that is accessed globally through the program.
type System struct {
	randseed                int32
	scrrect                 [4]int32
	gameWidth, gameHeight   int32
	widthScale, heightScale float32
	window                  *Window
	gameEnd, frameSkip      bool
	redrawWait              struct{ nextTime, lastDraw time.Time }
	brightness              int32
	roundTime               int32
	turnsRecoveryRate       float32
	debugFont               *TextSprite
	debugDisplay            bool
	debugRef                [2]int // player number, helper index
	soundMixer              *beep.Mixer
	bgm                     Bgm
	soundChannels           *SoundChannels
	allPalFX, bgPalFX       PalFX
	lifebar                 Lifebar
	cfg                     Config
	ffx                     map[string]*FightFx
	sel                     Select
	keyState                map[Key]bool
	netConnection           *NetConnection
	replayFile              *ReplayFile
	aiInput                 [MaxPlayerNo]AiInput
	keyConfig               []KeyConfig
	joystickConfig          []KeyConfig
	aiLevel                 [MaxPlayerNo]float32
	autolevel               bool
	home                    int
	gameTime                int32
	match                   int32
	inputRemap              [MaxPlayerNo]int
	round                   int32
	intro                   int32
	time                    int32
	lastHitter              [2]int
	winTeam                 int
	winType                 [2]WinType
	winTrigger              [2]WinType
	matchWins, wins         [2]int32
	roundsExisted           [2]int32
	draws                   int32
	loader                  Loader
	chars                   [MaxPlayerNo][]*Char
	charList                CharList
	cgi                     [MaxPlayerNo]CharGlobalInfo
	tmode                   [2]TeamMode
	numSimul, numTurns      [2]int32
	esc                     bool
	loadMutex               sync.Mutex
	ignoreMostErrors        bool
	stringPool              [MaxPlayerNo]StringPool
	bcStack, bcVarStack     BytecodeStack
	bcVar                   []BytecodeValue
	workingChar             *Char
	workingState            *StateBytecode
	specialFlag             GlobalSpecialFlag
	envShake                EnvShake
	pausetime               int32
	pausetimebuffer         int32
	pausebg                 bool
	pauseendcmdbuftime      int32
	pauseplayer             int
	supertime               int32
	supertimebuffer         int32
	superpausebg            bool
	superendcmdbuftime      int32
	superplayerno           int
	superdarken             bool
	superanim               *Animation
	superpmap               PalFX
	superpos                [2]float32
	superscale              [2]float32
	superp2defmul           float32
	envcol                  [3]int32
	envcol_time             int32
	envcol_under            bool
	stage                   *Stage
	stageList               map[int32]*Stage
	stageLoop               bool
	stageLoopNo             int
	wireframeDisplay        bool
	nextCharId              int32
	wincnt                  wincntMap
	wincntFileName          string
	tickCount               int
	oldTickCount            int
	tickCountF              float32
	lastTick                float32
	nextAddTime             float32
	oldNextAddTime          float32
	screenleft              float32
	screenright             float32
	xmin, xmax              float32
	zmin, zmax              float32
	winskipped              bool
	paused, step            bool
	roundResetFlg           bool
	reloadFlg               bool
	reloadStageFlg          bool
	reloadLifebarFlg        bool
	reloadCharSlot          [MaxPlayerNo]bool
	shortcutScripts         map[ShortcutKey]*ShortcutScript
	turbo                   float32
	commandLine             chan string
	drawScale               float32
	zoomlag                 float32
	zoomScale               float32
	zoomPosXLag             float32
	zoomPosYLag             float32
	enableZoomtime          int32
	zoomCameraBound         bool
	zoomStageBound          bool
	zoomPos                 [2]float32
	debugWC                 *Char
	cam                     Camera
	finishType              FinishType
	waitdown                int32
	slowtime                int32
	slowtimeTrigger         int32
	wintime                 int32
	projs                   [MaxPlayerNo][]Projectile
	explods                 [MaxPlayerNo][]Explod
	explodsLayerN1          [MaxPlayerNo][]int
	explodsLayer0           [MaxPlayerNo][]int
	explodsLayer1           [MaxPlayerNo][]int
	changeStateNest         int32
	spritesLayerN1          DrawList
	spritesLayerU           DrawList
	spritesLayer0           DrawList
	spritesLayer1           DrawList
	shadows                 ShadowList
	reflections             ReflectionList
	debugc1hit              ClsnRect
	debugc1rev              ClsnRect
	debugc1not              ClsnRect
	debugc2                 ClsnRect
	debugc2hb               ClsnRect
	debugc2mtk              ClsnRect
	debugc2grd              ClsnRect
	debugc2stb              ClsnRect
	debugcsize              ClsnRect
	debugch                 ClsnRect
	accel                   float32
	clsnSpr                 Sprite
	clsnDisplay             bool
	lifebarHide             bool
	mainThreadTask          chan func()
	workpal                 []uint32
	errLog                  *log.Logger
	nomusic                 bool
	workBe                  []BytecodeExp
	keyInput                Key
	keyString               string
	timerCount              []int32
	cmdFlags                map[string]string
	whitePalTex             Texture
	//FLAC_FrameWait          int
	// Localcoord sceenpack
	luaLocalcoord    [2]int32
	luaSpriteScale   float32
	luaPortraitScale float32
	luaSpriteOffsetX float32

	// Localcoord lifebar
	lifebarScale         float32
	lifebarOffsetX       float32
	lifebarOffsetY       float32
	lifebarPortraitScale float32
	lifebarLocalcoord    [2]int32

	msaa              int32
	externalShaders   [][]string
	windowMainIcon    []image.Image
	gameMode          string
	frameCounter      int32
	preFightTime      int32
	motifDir          string
	captureNum        int
	decisiveRound     [2]bool
	timerStart        int32
	timerRounds       []int32
	scoreStart        [2]float32
	scoreRounds       [][2]float32
	matchData         *lua.LTable
	consecutiveWins   [2]int32
	consecutiveRounds bool
	firstAttack       [3]int
	teamLeader        [2]int
	gameSpeed         float32
	maxPowerMode      bool
	clsnText          []ClsnText
	consoleText       []string
	luaLState         *lua.LState
	statusLFunc       *lua.LFunction
	listLFunc         []*lua.LFunction
	introSkipped      bool
	endMatch          bool
	continueFlg       bool
	dialogueFlg       bool
	dialogueForce     int
	dialogueBarsFlg   bool
	noSoundFlg        bool
	postMatchFlg      bool
	continueScreenFlg bool
	victoryScreenFlg  bool
	winScreenFlg      bool
	playBgmFlg        bool
	brightnessOld     int32
	loopBreak         bool
	loopContinue      bool

	statePool       GameStatePool
	luaStringVars   map[string]string
	luaNumVars      map[string]float32
	luaTables       []*lua.LTable
	commandLists    []*CommandList
	arenaSaveMap    map[int]*arena.Arena
	arenaLoadMap    map[int]*arena.Arena
	rollbackStateID int
	savePool        GameStatePool
	loadPool        GameStatePool
	rollback        RollbackSystem
	rollbackConfig  RollbackProperties
	saveState       *GameState
	saveStateFlag   bool
	loadStateFlag   bool

	// for avg. FPS calculations
	gameFPS       float32
	prevTimestamp float64
	absTickCountF float32

	// screenshot deferral
	isTakingScreenshot bool
}

// Check if the application is running inside a macOS app bundle
func isRunningInsideAppBundle(exePath string) bool {
	// Check if we're on Darwin and the executable path contains .app (macOS application bundle)
	return runtime.GOOS == "darwin" && strings.Contains(exePath, ".app")
}

// Initialize stuff, this is called after the config int at main.go
func (s *System) init(w, h int32) *lua.LState {
	s.setWindowSize(w, h)
	var err error
	// Create a system window.
	s.window, err = s.newWindow(int(s.scrrect[2]), int(s.scrrect[3]))
	chk(err)

	// Correct the joystick mappings (macOS)
	if runtime.GOOS == "darwin" {
		for i := 0; i < len(sys.joystickConfig); i++ {
			jc := &sys.joystickConfig[i]
			joyS := jc.Joy

			if input.IsJoystickPresent(joyS) {
				guid := input.GetJoystickGUID(joyS)

				// Correct the inner config
				if sys.joystickConfig[joyS].GUID != guid && !sys.joystickConfig[i].isInitialized {

					// Swap those that don't match
					joyIndices := input.GetJoystickIndices(guid)
					if len(joyIndices) == 1 {
						for j := 0; j < len(sys.joystickConfig); j++ {
							if sys.joystickConfig[j].GUID == guid {
								sys.joystickConfig[i].swap(&sys.joystickConfig[j])
								break
							}
						}
					}
				}
			}
		}
	}

	exePath, err := os.Executable()
	if err != nil {
		fmt.Println("Error getting executable path:", err)
	} else {
		// Change the context for Darwin if we're in an app bundle
		if isRunningInsideAppBundle(exePath) {
			os.Chdir(path.Dir(exePath))
			os.Chdir("../../../")
		}
	}

	// Loading of external shader data.
	// We need to do this before the render initialization at "gfx.Init()"
	if len(s.cfg.Video.ExternalShaders) > 0 {
		// First we initialize arrays.
		s.externalShaders = make([][]string, 2)
		s.externalShaders[0] = make([]string, len(s.cfg.Video.ExternalShaders))
		s.externalShaders[1] = make([]string, len(s.cfg.Video.ExternalShaders))

		// Then we load.
		for i, shaderLocation := range s.cfg.Video.ExternalShaders {
			// Create names.
			shaderLocation = strings.Replace(shaderLocation, "\\", "/", -1)

			// Load vert shaders.
			content, err := os.ReadFile(shaderLocation + ".vert")
			if err != nil {
				chk(err)
			}
			s.externalShaders[0][i] = string(content) + "\x00"

			// Load frag shaders.
			content, err = os.ReadFile(shaderLocation + ".frag")
			if err != nil {
				chk(err)
			}
			s.externalShaders[1][i] = string(content) + "\x00"
		}
	}
	// PS: The "\x00" is what is know as Null Terminator.

	// Now we proceed to init the render.
	if s.cfg.Video.RenderMode == "OpenGL 2.1" {
		gfx = &Renderer_GL21{}
		gfxFont = &glfont.FontRenderer_GL21{}
	} else {
		gfx = &Renderer_GL32{}
		gfxFont = &glfont.FontRenderer_GL32{}
	}
	gfx.Init()
	gfx.BeginFrame(false)
	// And the audio.
	speaker.Init(beep.SampleRate(sys.cfg.Sound.SampleRate), audioOutLen)
	speaker.Play(NewNormalizer(s.soundMixer))
	l := lua.NewState()
	l.Options.IncludeGoStackTrace = true
	l.OpenLibs()
	for i := range s.inputRemap {
		s.inputRemap[i] = i
	}
	for i := range s.stringPool {
		s.stringPool[i] = *NewStringPool()
	}
	s.clsnSpr = *newSprite()
	s.clsnSpr.Size, s.clsnSpr.Pal = [...]uint16{1, 1}, make([]uint32, 256)
	s.clsnSpr.SetPxl([]byte{0})
	// Create a reusable white palette texture for shadows
	whitepal := make([]uint32, 256)
	for i := 1; i < 256; i++ {
		whitepal[i] = 0xffffffff // White (and full alpha)
	}
	s.whitePalTex = gfx.newTexture(256, 1, 32, false)
	s.whitePalTex.SetData(pal32ToBytes(whitepal))

	systemScriptInit(l)
	s.shortcutScripts = make(map[ShortcutKey]*ShortcutScript)
	// So now that we have a window we add an icon.
	if len(s.cfg.Config.WindowIcon) > 0 {
		// First we initialize arrays.
		var f = make([]io.ReadCloser, len(s.cfg.Config.WindowIcon))
		s.windowMainIcon = make([]image.Image, len(s.cfg.Config.WindowIcon))
		// And then we load them.
		for i, iconLocation := range s.cfg.Config.WindowIcon {
			f[i], err = os.Open(iconLocation)
			if err != nil {
				var dErr = "Icon file can not be found.\nPanic: " + err.Error()
				ShowErrorDialog(dErr)
				panic(Error(dErr))
			}
			s.windowMainIcon[i], _, err = image.Decode(f[i])
		}
		s.window.SetIcon(s.windowMainIcon)
		chk(err)
	}
	// [Icon add end]

	// Error print?
	go func() {
		stdin := bufio.NewScanner(os.Stdin)
		for stdin.Scan() {
			if err := stdin.Err(); err != nil {
				s.errLog.Println(err.Error())
				return
			}
			s.commandLine <- stdin.Text()
		}
	}()
	return l
}

func (s *System) shutdown() {
	if !sys.gameEnd {
		sys.gameEnd = true
	}
	if sys.rollback.session != nil && sys.rollback.session.recording != nil {
		sys.rollback.session.SaveReplay()
	}
	gfx.Close()
	s.window.Close()
	speaker.Close()
}

func (s *System) setWindowSize(w, h int32) {
	s.scrrect[2], s.scrrect[3] = w, h
	if s.scrrect[2]*3 > s.scrrect[3]*4 {
		s.gameWidth, s.gameHeight = s.scrrect[2]*3*320/(s.scrrect[3]*4), 240
	} else {
		s.gameWidth, s.gameHeight = 320, s.scrrect[3]*4*240/(s.scrrect[2]*3)
	}
	s.widthScale = float32(s.scrrect[2]) / float32(s.gameWidth)
	s.heightScale = float32(s.scrrect[3]) / float32(s.gameHeight)
}

func (s *System) eventUpdate() bool {
	s.esc = false
	for _, v := range s.shortcutScripts {
		v.Activate = false
	}
	s.window.pollEvents()
	s.gameEnd = s.window.shouldClose()
	return !s.gameEnd
}

func (s *System) runMainThreadTask() {
	for {
		select {
		case f := <-s.mainThreadTask:
			f()
		default:
			return
		}
	}
}

func (s *System) await(fps int) bool {
	if !s.frameSkip {
		// Render the finished frame
		gfx.EndFrame()
		s.window.SwapBuffers()
		if s.isTakingScreenshot {
			defer captureScreen()
			s.isTakingScreenshot = false
		}
		// Begin the next frame after events have been processed. Do not clear
		// the screen if network input is present.
		defer gfx.BeginFrame(sys.netConnection == nil)
	}
	s.runMainThreadTask()
	now := time.Now()
	diff := s.redrawWait.nextTime.Sub(now)
	wait := time.Second / time.Duration(fps)
	s.redrawWait.nextTime = s.redrawWait.nextTime.Add(wait)
	switch {
	case diff >= 0 && diff < wait+2*time.Millisecond:
		time.Sleep(diff)
		fallthrough
	case now.Sub(s.redrawWait.lastDraw) > 250*time.Millisecond:
		fallthrough
	case diff >= -17*time.Millisecond:
		s.redrawWait.lastDraw = now
		s.frameSkip = false
	default:
		if diff < -150*time.Millisecond {
			s.redrawWait.nextTime = now.Add(wait)
		}
		s.frameSkip = true
	}
	s.eventUpdate()

	return !s.gameEnd
}

func (s *System) render() {
	if !s.frameSkip {
		x, y, scl := s.cam.Pos[0], s.cam.Pos[1], s.cam.Scale/s.cam.BaseScale()
		dx, dy, dscl := x, y, scl
		if s.enableZoomtime > 0 {
			if !s.debugPaused() {
				s.zoomPosXLag += ((s.zoomPos[0] - s.zoomPosXLag) * (1 - s.zoomlag))
				s.zoomPosYLag += ((s.zoomPos[1] - s.zoomPosYLag) * (1 - s.zoomlag))
				s.drawScale = s.drawScale / (s.drawScale + (s.zoomScale*scl-s.drawScale)*s.zoomlag) * s.zoomScale * scl
			}
			if s.zoomStageBound {
				dscl = MaxF(s.cam.MinScale, s.drawScale/s.cam.BaseScale())
				if s.zoomCameraBound {
					dx = x + ClampF(s.zoomPosXLag/scl, -s.cam.halfWidth/scl*2*(1-1/s.zoomScale), s.cam.halfWidth/scl*2*(1-1/s.zoomScale))
				} else {
					dx = x + s.zoomPosXLag/scl
				}
				dx = s.cam.XBound(dscl, dx)
			} else {
				dscl = s.drawScale / s.cam.BaseScale()
				dx = x + s.zoomPosXLag/scl
			}
			dy = y + s.zoomPosYLag/scl
		} else {
			s.zoomlag = 0
			s.zoomPosXLag = 0
			s.zoomPosYLag = 0
			s.zoomScale = 1
			s.zoomPos = [2]float32{0, 0}
			s.drawScale = s.cam.Scale
		}
		s.draw(dx, dy, dscl)
	}
	// Render top elements such as fade effects
	if !s.frameSkip {
		s.drawTop()
	}
	// Lua code is executed after drawing the fade effects, so that the menus are on top of them
	for _, key := range SortedKeys(sys.cfg.Common.Lua) {
		for _, v := range sys.cfg.Common.Lua[key] {
			if err := s.luaLState.DoString(v); err != nil {
				s.luaLState.RaiseError(err.Error())
			}
		}
	}
	// Render debug elements
	if !s.frameSkip && s.debugDisplay {
		s.drawDebugText()
	}
}

func (s *System) update() bool {
	s.frameCounter++
	if s.gameTime == 0 {
		s.preFightTime = s.frameCounter
	}
	if s.replayFile != nil {
		if s.anyHardButton() {
			s.await(s.cfg.Config.Framerate * 4)
		} else {
			s.await(s.cfg.Config.Framerate)
		}
		return s.replayFile.Update()
	}
	if s.netConnection != nil {
		s.await(s.cfg.Config.Framerate)
		return s.netConnection.Update()
	}
	return s.await(s.cfg.Config.Framerate)
}

func (s *System) tickSound() {
	s.soundChannels.Tick()
	if !s.noSoundFlg {
		for _, ch := range s.chars {
			for _, c := range ch {
				c.soundChannels.Tick()
			}
		}
	}

	// Always pause if noMusic flag set, pause master volume is 0, or freqmul is 0.
	s.bgm.SetPaused(s.nomusic || (s.paused && s.cfg.Sound.PauseMasterVolume == 0) || (s.bgm.freqmul == 0))

	// Set BGM volume if paused
	if s.paused && s.bgm.volRestore == 0 {
		s.bgm.volRestore = s.bgm.bgmVolume
		s.bgm.bgmVolume = int(s.cfg.Sound.PauseMasterVolume * s.bgm.bgmVolume / 100.0)
		s.bgm.UpdateVolume()
		s.softenAllSound()
	} else if !s.paused && s.bgm.volRestore > 0 {
		// Restore all volume
		s.bgm.bgmVolume = s.bgm.volRestore
		s.bgm.volRestore = 0
		s.bgm.UpdateVolume()
		s.restoreAllVolume()
	}
}

func (s *System) resetRemapInput() {
	for i := range s.inputRemap {
		s.inputRemap[i] = i
	}
}

func (s *System) loaderReset() {
	s.round, s.wins, s.roundsExisted, s.decisiveRound = 1, [2]int32{}, [2]int32{}, [2]bool{}
	s.loader.reset()
}

func (s *System) loadStart() {
	s.loaderReset()
	s.loader.runTread()
}

func (s *System) synchronize() error {
	if s.replayFile != nil {
		s.replayFile.Synchronize()
	} else if s.netConnection != nil {
		return s.netConnection.Synchronize()
	}
	return nil
}

/*
func (s *System) anyHardButton() bool {
	for _, kc := range s.keyConfig {
		if kc.a() || kc.b() || kc.c() || kc.x() || kc.y() || kc.z() {
			return true
		}
	}
	for _, kc := range s.joystickConfig {
		if kc.a() || kc.b() || kc.c() || kc.x() || kc.y() || kc.z() {
			return true
		}
	}
	return false
}
*/

// Joysticks were already refactored to be polled less times, but having these functions still makes them be polled twice as often during intros/outros
// We're already polling them about 10 times less so that should be enough anyway
// In Mugen, intro/outro skipping only happens on button press, not button hold
func (s *System) anyHardButton() bool {
	// Button indices for a, b, c, x, y, z
	hardButtonIdx := []int{4, 5, 6, 7, 8, 9}

	for _, kc := range s.keyConfig {
		buttons := ControllerState(kc)
		for _, idx := range hardButtonIdx {
			if buttons[idx] {
				return true
			}
		}
	}

	for _, kc := range s.joystickConfig {
		buttons := ControllerState(kc)
		for _, idx := range hardButtonIdx {
			if buttons[idx] {
				return true
			}
		}
	}

	return false
}

func (s *System) anyButton() bool {
	if s.replayFile != nil {
		return s.replayFile.AnyButton()
	}
	if s.netConnection != nil {
		return s.netConnection.AnyButton()
	}
	return s.anyHardButton()
}

func (s *System) playerID(id int32) *Char {
	return s.charList.get(id)
}

func (s *System) playerIndex(id int32) *Char {
	return s.charList.getIndex(id)
}

// We must check if wins are greater than 0 because modes like Training may have "0 rounds to win"
func (s *System) matchOver() bool {
	return s.wins[0] > 0 && s.wins[0] >= s.matchWins[0] ||
		s.wins[1] > 0 && s.wins[1] >= s.matchWins[1]
}

func (s *System) playerIDExist(id BytecodeValue) BytecodeValue {
	if id.IsSF() {
		return BytecodeSF()
	}
	return BytecodeBool(s.playerID(id.ToI()) != nil)
}

func (s *System) playerIndexExist(idx BytecodeValue) BytecodeValue {
	if idx.IsSF() {
		return BytecodeSF()
	}
	return BytecodeBool(s.playerIndex(idx.ToI()) != nil)
}

func (s *System) playerNoExist(no BytecodeValue) BytecodeValue {
	if no.IsSF() {
		return BytecodeSF()
	}
	exist := false
	number := int(no.ToI() - 1)
	if number >= 0 && number < len(sys.chars) {
		exist = len(sys.chars[number]) > 0
	}
	return BytecodeBool(exist)
}

func (s *System) playercount() int32 {
	return int32(len(s.charList.runOrder))
}

func (s *System) palfxvar(x int32, y int32) int32 {
	n := int32(0)
	if x >= 4 {
		n = 256
	}
	pfx := s.bgPalFX
	if y == 2 {
		pfx = s.allPalFX
	}
	if pfx.enable {
		switch x {
		case -2:
			n = pfx.eInvertblend
		case -1:
			n = Btoi(pfx.eInvertall)
		case 0:
			n = pfx.time
		case 1:
			n = pfx.eAdd[0]
		case 2:
			n = pfx.eAdd[1]
		case 3:
			n = pfx.eAdd[2]
		case 4:
			n = pfx.eMul[0]
		case 5:
			n = pfx.eMul[1]
		case 6:
			n = pfx.eMul[2]
		default:
			n = 0
		}
	}
	return n
}

func (s *System) palfxvar2(x int32, y int32) float32 {
	n := float32(1)
	if x > 1 {
		n = 0
	}
	pfx := s.bgPalFX
	if y == 2 {
		pfx = s.allPalFX
	}
	if pfx.enable {
		switch x {
		case 1:
			n = pfx.eColor
		case 2:
			n = pfx.eHue
		default:
			n = 0
		}
	}
	return n * 256
}

func (s *System) screenHeight() float32 {
	return 240
}

func (s *System) screenWidth() float32 {
	return float32(s.gameWidth)
}

func (s *System) roundEnd() bool {
	return s.intro < -s.lifebar.ro.over_hittime
}

// Characters cannot hurt each other between lifebar timers over.hittime and over.waittime
func (s *System) roundNoDamage() bool {
	return sys.intro < 0 && sys.intro <= -sys.lifebar.ro.over_hittime && sys.intro >= -sys.lifebar.ro.over_waittime
}

// In Mugen, RoundState 2 begins as soon as the "Fight" screen appears, before players have control
// That causes more harm than good and is not clearly stated in the documentation, so Ikemen changes it
func (s *System) roundState() int32 {
	switch {
	case sys.intro > sys.lifebar.ro.ctrl_time+1 || sys.postMatchFlg:
		return 0
	//case sys.lifebar.ro.current == 0:
	case sys.intro > 0:
		return 1
	//case sys.intro >= 0 || sys.finishType == FT_NotYet:
	case sys.intro == 0 || sys.finishType == FT_NotYet:
		return 2
	case sys.intro < -sys.lifebar.ro.over_waittime:
		return 4
	default:
		return 3
	}
}

func (s *System) introState() int32 {
	switch {
	case s.intro > s.lifebar.ro.ctrl_time+1:
		// Pre-intro [RoundState = 0]
		return 1
	case (s.dialogueFlg && s.dialogueForce == 0) || s.intro == s.lifebar.ro.ctrl_time+1:
		// Player intros [RoundState = 1]
		return 2
	case s.intro == s.lifebar.ro.ctrl_time:
		// Dialogue detection (s.dialogueFlg is detectable 1 frame later)
		if s.dialogueForce == 0 {
			for _, p := range sys.chars {
				if len(p) > 0 && len(p[0].dialogue) > 0 {
					return 2
				}
			}
		}
		// Round announcement
		return 3
	case s.lifebar.ro.waitTimer[1] == -1 || (s.intro > 0 && s.intro < s.lifebar.ro.ctrl_time):
		// Fight called
		return 4
	default:
		// Not applicable
		return 0
	}
}

func (s *System) outroState() int32 {
	switch {
	case s.intro >= 0:
		// Not applicable
		return 0
	case s.roundOver():
		// Round over
		return 5
	case s.roundWinStates():
		// Player win states
		return 4
	case sys.intro <= -sys.lifebar.ro.over_waittime && sys.wintime >= 0:
		// Players lose control, but the round has not yet entered win states
		return 3
	case s.intro < -s.lifebar.ro.over_hittime || sys.lifebar.ro.over_hittime == 1:
		// Players still have control, but the match outcome can no longer be changed
		return 2
	case s.intro < 0:
		// Payers can still act, allowing a possible double KO
		return 1
	default:
		// Fallback case, shouldn't be reached
		return 0
	}
}

func (s *System) roundWinStates() bool {
	return s.waitdown <= 0 || s.roundWinTime()
}

func (s *System) roundWinTime() bool {
	return s.wintime < 0
}

func (s *System) roundOver() bool {
	return s.intro < -(s.lifebar.ro.over_waittime + s.lifebar.ro.over_time)
}

func (s *System) gsf(gsf GlobalSpecialFlag) bool {
	return s.specialFlag&gsf != 0
}

func (s *System) setGSF(gsf GlobalSpecialFlag) {
	s.specialFlag |= gsf
}

func (s *System) unsetGSF(gsf GlobalSpecialFlag) {
	s.specialFlag &^= gsf
}

func (s *System) appendToConsole(str string) {
	s.consoleText = append(s.consoleText, str)
	if len(s.consoleText) > s.cfg.Debug.ConsoleRows {
		s.consoleText = s.consoleText[len(s.consoleText)-s.cfg.Debug.ConsoleRows:]
	}
}

func (s *System) printToConsole(pn, sn int, a ...interface{}) {
	spl := s.stringPool[pn].List
	if sn >= 0 && sn < len(spl) {
		for _, str := range strings.Split(OldSprintf(spl[sn], a...), "\n") {
			fmt.Printf("%s\n", str)
			s.appendToConsole(str)
		}
	}
}

// Print an error directly from bytecode.go
// Printing from char.go is preferable, but not always possible
func (s *System) printBytecodeError(str string) {
	if s.loader.state == LS_Complete && s.workingChar != nil {
		// Print during matches
		s.appendToConsole(sys.workingChar.warn() + str)
	} else if !sys.ignoreMostErrors {
		// Print outside matches (compiling)
		sys.errLog.Println(str)
	}
}

func (s *System) loadTime(start time.Time, str string, shell, console bool) {
	elapsed := time.Since(start)
	str = fmt.Sprintf("%v; Load time: %v", str, elapsed)
	if shell {
		fmt.Printf("%s\n", str)
	}
	if console {
		s.appendToConsole(str)
	}
}

// Update Z scale
// TODO: See if this still works correctly with Winmugen stages that scaled chars with Z
func (s *System) updateZScale(pos, localscale float32) float32 {
	topz := sys.stage.stageCamera.topz / localscale
	botz := sys.stage.stageCamera.botz / localscale
	scale := float32(1)
	if topz != botz {
		ztopscale, zbotscale := sys.stage.stageCamera.ztopscale, sys.stage.stageCamera.zbotscale
		d := (pos - topz) / (botz - topz)
		scale = ztopscale + d*(zbotscale-ztopscale)
		if scale <= 0 {
			scale = 0
		}
	}
	return scale
}

func (s *System) zEnabled() bool {
	return s.zmin != s.zmax
}

// Convert X and Y drawing position to Z perspective
func (s *System) drawposXYfromZ(inpos [2]float32, localscl, zpos, zscale float32) (outpos [2]float32) {
	outpos[0] = (inpos[0]-s.cam.Pos[0])*zscale + s.cam.Pos[0]
	outpos[1] = inpos[1] * zscale
	outpos[1] += s.posZtoYoffset(zpos, localscl) // "Z" position
	return
}

// Convert Z logic position to Y drawing offset
// This is separate from the above because shadows only need this part
func (s *System) posZtoYoffset(zpos, localscl float32) float32 {
	return zpos * localscl * s.stage.stageCamera.depthtoscreen
}

// Z axis check
// Changed to no longer check z enable constant, depends on stage now
func (s *System) zAxisOverlap(posz1, top1, bot1, localscl1, posz2, top2, bot2, localscl2 float32) bool {
	if s.zEnabled() {
		if (posz1+bot1)*localscl1 < (posz2-top2)*localscl2 ||
			(posz1-top1)*localscl1 > (posz2+bot2)*localscl2 {
			return false
		}
	}
	return true
}

func (s *System) clsnOverlap(clsn1 [][4]float32, scl1, pos1 [2]float32, facing1 float32, angle1 float32,
	clsn2 [][4]float32, scl2, pos2 [2]float32, facing2 float32, angle2 float32) bool {

	// Skip function if any boxes are missing
	if clsn1 == nil || clsn2 == nil {
		return false
	}
	anface1 := facing1
	anface2 := facing2

	// Flip boxes if scale < 0
	if scl1[0] < 0 {
		facing1 *= -1
		scl1[0] *= -1
	}
	if scl2[0] < 0 {
		facing2 *= -1
		scl2[0] *= -1
	}

	// Loop through first set of boxes
	for i := 0; i < len(clsn1); i++ {
		// Calculate positions
		l1 := clsn1[i][0]
		r1 := clsn1[i][2]
		if facing1 < 0 {
			l1, r1 = -r1, -l1
		}
		left1 := l1 * scl1[0]
		right1 := r1 * scl1[0]
		top1 := clsn1[i][1] * scl1[1]
		bottom1 := clsn1[i][3] * scl1[1]

		// Loop through second set of boxes
		for j := 0; j < len(clsn2); j++ {
			// Calculate positions
			l2 := clsn2[j][0]
			r2 := clsn2[j][2]
			if facing2 < 0 {
				l2, r2 = -r2, -l2
			}
			left2 := l2 * scl2[0]
			right2 := r2 * scl2[0]
			top2 := clsn2[j][1] * scl2[1]
			bottom2 := clsn2[j][3] * scl2[1]

			// Check for overlap
			if angle1 != 0 || angle2 != 0 {
				if RectIntersect(left1+pos1[0], top1+pos1[1], right1-left1, bottom1-top1,
					left2+pos2[0], top2+pos2[1], right2-left2, bottom2-top2, pos1[0], pos1[1], pos2[0], pos2[1],
					-Rad(angle1*anface1), -Rad(angle2*anface2)) {
					return true
				}
			} else {
				if left1+pos1[0] <= right2+pos2[0] &&
					left2+pos2[0] <= right1+pos1[0] &&
					top1+pos1[1] <= bottom2+pos2[1] &&
					top2+pos2[1] <= bottom1+pos1[1] {
					return true
				}
			}
		}
	}

	return false
}

func (s *System) newCharId() int32 {
	// Check if the next ID is already being used by a helper with "preserve"
	// We specifically check for preserved helpers because otherwise this also detects the players from the previous match that are being replaced
	newid := s.nextCharId
	taken := true
	for taken {
		taken = false
		for _, p := range s.chars {
			for _, c := range p {
				if c.id == newid && c.preserve != 0 && !c.csf(CSF_destroy) {
					taken = true
					newid++
					break
				}
			}
			if taken {
				break // Skip outer loop
			}
		}
	}
	s.nextCharId = newid + 1
	return newid
}

func (s *System) resetGblEffect() {
	s.allPalFX.clear()
	s.bgPalFX.clear()
	s.envShake.clear()
	s.pausetime, s.pausetimebuffer = 0, 0
	s.supertime, s.supertimebuffer = 0, 0
	s.superanim = nil
	s.envcol_time = 0
	s.specialFlag = 0
}

func (s *System) stopAllSound() {
	for _, p := range s.chars {
		for _, c := range p {
			c.soundChannels.SetSize(0)
		}
	}
}

func (s *System) softenAllSound() {
	for _, p := range s.chars {
		for _, c := range p {
			for i := 0; i < int(c.soundChannels.count()); i++ {
				// Temporarily store the volume so it can be recalled later.
				if c.soundChannels.channels[i].sfx != nil && c.soundChannels.channels[i].ctrl != nil {
					c.soundChannels.volResume[i] = c.soundChannels.channels[i].sfx.volume
					c.soundChannels.channels[i].SetVolume(float32(c.gi().data.volume * int32(s.cfg.Sound.PauseMasterVolume) / 100))

					// Pause if pause master volume is 0
					if s.cfg.Sound.PauseMasterVolume == 0 {
						c.soundChannels.channels[i].SetPaused(true)
					}
				}
			}
		}
	}
	// Don't pause motif sounds
}

func (s *System) restoreAllVolume() {
	for _, p := range s.chars {
		for _, c := range p {
			for i := 0; i < int(c.soundChannels.count()); i++ {
				// Restore the volume we had.
				if c.soundChannels.channels[i].sfx != nil && c.soundChannels.channels[i].ctrl != nil {
					c.soundChannels.channels[i].SetVolume(c.soundChannels.volResume[i])

					// Unpause only those whose freqmul > 0
					if c.soundChannels.channels[i].ctrl.Paused && c.soundChannels.channels[i].sfx.freqmul > 0 {
						c.soundChannels.channels[i].SetPaused(false)
					}
				}
			}
		}
	}
}

func (s *System) clearAllSound() {
	s.soundChannels.StopAll()
	s.stopAllSound()
	s.soundMixer.Clear()
}

// Remove the player's explods, projectiles and (optionally) helpers as well as stopping their sounds
func (s *System) clearPlayerAssets(pn int, destroy bool) {
	if len(s.chars[pn]) > 0 {
		p := s.chars[pn][0]
		for _, h := range s.chars[pn][1:] {
			if destroy || h.preserve == 0 || (s.roundResetFlg && h.preserve == s.round) {
				h.destroy()
			}
			h.soundChannels.SetSize(0)
		}
		if destroy {
			p.children = p.children[:0]
		} else {
			for i, ch := range p.children {
				if ch != nil {
					if ch.preserve == 0 || (s.roundResetFlg && ch.preserve == s.round) {
						p.children[i] = nil
					}
				}
			}
		}
		p.targets = p.targets[:0]
		p.soundChannels.SetSize(0)
	}
	s.projs[pn] = s.projs[pn][:0]
	s.explods[pn] = s.explods[pn][:0]
	s.explodsLayerN1[pn] = s.explodsLayerN1[pn][:0]
	s.explodsLayer0[pn] = s.explodsLayer0[pn][:0]
	s.explodsLayer1[pn] = s.explodsLayer1[pn][:0]
}

func (s *System) nextRound() {
	s.resetGblEffect()
	s.lifebar.reset()
	s.saveStateFlag = false
	s.loadStateFlag = false
	s.firstAttack = [3]int{-1, -1, 0}
	s.finishType = FT_NotYet
	s.winTeam = -1
	s.winType = [...]WinType{WT_Normal, WT_Normal}
	s.winTrigger = [...]WinType{WT_Normal, WT_Normal}
	s.lastHitter = [2]int{-1, -1}
	s.waitdown = s.lifebar.ro.over_waittime + 900
	s.slowtime = s.lifebar.ro.slow_time
	s.wintime = s.lifebar.ro.over_wintime
	s.winskipped = false
	s.intro = s.lifebar.ro.start_waittime + s.lifebar.ro.ctrl_time + 1
	s.time = s.roundTime
	s.nextCharId = s.cfg.Config.HelperMax
	if (s.tmode[0] == TM_Turns && s.wins[1] >= s.numTurns[0]-1) ||
		(s.tmode[0] != TM_Turns && s.wins[1] >= s.lifebar.ro.match_wins[0]-1) {
		s.decisiveRound[0] = true
	}
	if (s.tmode[1] == TM_Turns && s.wins[0] >= s.numTurns[1]-1) ||
		(s.tmode[1] != TM_Turns && s.wins[0] >= s.lifebar.ro.match_wins[1]-1) {
		s.decisiveRound[1] = true
	}
	var roundRef int32
	if s.round == 1 {
		s.stageLoopNo = 0
	} else {
		roundRef = s.round
	}
	if s.stageLoop && !s.roundResetFlg {
		var keys []int
		for k := range s.stageList {
			keys = append(keys, int(k))
		}
		sort.Ints(keys)
		roundRef = int32(keys[s.stageLoopNo])
		s.stageLoopNo++
		if s.stageLoopNo >= len(s.stageList) {
			s.stageLoopNo = 0
		}
	}
	var swap bool
	if _, ok := s.stageList[roundRef]; ok {
		s.stage = s.stageList[roundRef]
		if s.round > 1 && !s.roundResetFlg {
			swap = true
		}
		if s.stage.model != nil {
			sys.mainThreadTask <- func() {
				gfx.SetModelVertexData(0, s.stage.model.vertexBuffer)
				gfx.SetModelIndexData(0, s.stage.model.elementBuffer...)
			}
		}
	}
	s.cam.stageCamera = s.stage.stageCamera
	s.cam.Init()
	s.screenleft = float32(s.stage.screenleft) * s.stage.localscl
	s.screenright = float32(s.stage.screenright) * s.stage.localscl
	if s.stage.resetbg || swap {
		s.stage.reset()
	}
	s.cam.ResetZoomdelay()
	for i, p := range s.chars {
		if len(p) > 0 {
			s.nextCharId = Max(s.nextCharId, p[0].id+1) // nextCharId can't be this char's ID
			s.clearPlayerAssets(i, false)
			p[0].posReset()
			p[0].setCtrl(false)
			p[0].clearState()
			p[0].prepareNextRound()
			p[0].varRangeSet(0, s.cgi[i].data.intpersistindex-1, 0)
			p[0].fvarRangeSet(0, s.cgi[i].data.floatpersistindex-1, 0)
			for j := range p[0].cmd {
				p[0].cmd[j].BufReset()
			}
			if s.roundsExisted[i&1] == 0 {
				s.cgi[i].palettedata.palList.ResetRemap()
				if s.cgi[i].sff.header.Ver0 == 1 {
					p[0].remapPal(p[0].getPalfx(),
						[...]int32{1, 1}, [...]int32{1, s.cgi[i].palno})
				}
			}
			s.cgi[i].clearPCTime()
		}
	}
	for _, p := range s.chars {
		if len(p) > 0 {
			zeroDeclared := p[0].gi().anim[0] != nil

			if zeroDeclared {
				p[0].selfState(5900, 0, -1, 0, "")
			} else {
				// Default to first anim in .AIR
				var firstAnim int32
				for k := range p[0].gi().anim {
					firstAnim = k
					break
				}
				p[0].selfState(5900, firstAnim, -1, 0, "")
			}
		}
	}
}

func (s *System) debugPaused() bool {
	return s.paused && !s.step && s.oldTickCount < s.tickCount
}

// "Tick frames" are the frames where most of the game logic happens
func (s *System) tickFrame() bool {
	return (!s.paused || s.step) && s.oldTickCount < s.tickCount
}

// "Tick next frame" is right after the "tick frame"
// Where for instance the collision detections happen
func (s *System) tickNextFrame() bool {
	return int(s.tickCountF+s.nextAddTime) > s.tickCount &&
		(!s.paused || s.step || s.oldTickCount >= s.tickCount)
}

// This divides a frame into fractions for the purpose of drawing position interpolation
func (s *System) tickInterpolation() float32 {
	if s.tickNextFrame() {
		return 1
	} else {
		return s.tickCountF - s.lastTick + s.nextAddTime
	}
}

func (s *System) addFrameTime(t float32) bool {
	if s.debugPaused() {
		s.oldNextAddTime = 0
		return true
	}
	s.oldTickCount = s.tickCount
	if int(s.tickCountF) > s.tickCount {
		s.tickCount++
		return false
	}
	s.tickCountF += s.nextAddTime
	if int(s.tickCountF) > s.tickCount {
		s.tickCount++
		s.lastTick = s.tickCountF
	}
	s.oldNextAddTime = s.nextAddTime
	s.nextAddTime = t
	return true
}

func (s *System) resetFrameTime() {
	s.tickCount, s.oldTickCount, s.tickCountF, s.lastTick, s.absTickCountF = 0, -1, 0, 0, 0
	s.nextAddTime, s.oldNextAddTime = 1, 1
}

func (s *System) charUpdate() {
	s.charList.update()
	// Because sys.projs has actual elements rather than pointers like sys.chars does, it's important to not copy its contents with range
	// https://github.com/ikemen-engine/Ikemen-GO/discussions/1707
	// for i, pr := range s.projs {
	for i := range s.projs {
		for j := range s.projs[i] {
			if s.projs[i][j].id >= 0 {
				s.projs[i][j].playerno = i // Safeguard
				s.projs[i][j].update()
			}
		}
	}
	// Set global First Attack flag if either team got it
	if s.firstAttack[0] >= 0 || s.firstAttack[1] >= 0 {
		s.firstAttack[2] = 1
	}
}

// Run collision detection for chars and projectiles
func (s *System) globalCollision() {
	for i := range s.projs {
		for j := range s.projs[i] {
			if s.projs[i][j].id >= 0 {
				s.projs[i][j].tradeDetection(i, j)
			}
		}
	}
	s.charList.collisionDetection()
	for i := range s.projs {
		for j := range s.projs[i] {
			if s.projs[i][j].id != IErr {
				s.projs[i][j].tick()
			}
		}
	}
}

func (s *System) posReset() {
	for _, p := range s.chars {
		if len(p) > 0 {
			p[0].posReset()
		}
	}
}

func (s *System) action() {
	// Clear sprite data
	s.spritesLayerN1 = s.spritesLayerN1[:0]
	s.spritesLayerU = s.spritesLayerU[:0]
	s.spritesLayer0 = s.spritesLayer0[:0]
	s.spritesLayer1 = s.spritesLayer1[:0]
	s.shadows = s.shadows[:0]
	s.reflections = s.reflections[:0]
	s.debugc1hit = s.debugc1hit[:0]
	s.debugc1rev = s.debugc1rev[:0]
	s.debugc1not = s.debugc1not[:0]
	s.debugc2 = s.debugc2[:0]
	s.debugc2hb = s.debugc2hb[:0]
	s.debugc2mtk = s.debugc2mtk[:0]
	s.debugc2grd = s.debugc2grd[:0]
	s.debugc2stb = s.debugc2stb[:0]
	s.debugcsize = s.debugcsize[:0]
	s.debugch = s.debugch[:0]
	s.clsnText = nil

	var x, y, scl float32 = s.cam.Pos[0], s.cam.Pos[1], s.cam.Scale / s.cam.BaseScale()
	s.cam.ResetTracking()

	// Run fight screen
	if s.lifebar.ro.act() {
		if s.intro > s.lifebar.ro.ctrl_time {
			s.intro--
			if s.gsf(GSF_intro) && s.intro <= s.lifebar.ro.ctrl_time {
				s.intro = s.lifebar.ro.ctrl_time + 1
			}
		} else if s.intro > 0 {
			if s.intro == s.lifebar.ro.ctrl_time {
				for _, p := range s.chars {
					if len(p) > 0 {
						if !p[0].asf(ASF_nointroreset) {
							p[0].posReset()
						}
					}
				}
			}
			s.intro--
			if s.intro == 0 {
				for _, p := range s.chars {
					if len(p) > 0 {
						if p[0].alive() {
							p[0].unsetSCF(SCF_over_alive)
							if !p[0].scf(SCF_standby) || p[0].teamside == -1 {
								p[0].setCtrl(true)
								if p[0].ss.no != 0 && !p[0].asf(ASF_nointroreset) {
									p[0].selfState(0, -1, -1, 1, "")
								}
							}
						}
					}
				}
			}
		}
		if s.intro == 0 && s.time > 0 && !s.gsf(GSF_timerfreeze) &&
			(s.supertime <= 0 || !s.superpausebg) && (s.pausetime <= 0 || !s.pausebg) {
			s.time--
		}

		// Check if round ended by KO or time over and set win types
		fin := func() bool {
			checkPerfect := func(team int) bool {
				for i := team; i < MaxSimul*2; i += 2 {
					if len(s.chars[i]) > 0 &&
						s.chars[i][0].life < s.chars[i][0].lifeMax {
						return false
					}
				}
				return true
			}
			if s.intro > 0 {
				return false
			}
			// KO
			ko := [...]bool{true, true}
			for loser := range ko {
				// Check if all players or leader on one side are KO
				for i := loser; i < MaxSimul*2; i += 2 {
					if len(s.chars[i]) > 0 && s.chars[i][0].teamside != -1 {
						if s.chars[i][0].alive() {
							ko[loser] = false
						} else if (s.tmode[i&1] == TM_Simul && s.cfg.Options.Simul.LoseOnKO && s.aiLevel[i] == 0) ||
							(s.tmode[i&1] == TM_Tag && s.cfg.Options.Tag.LoseOnKO) {
							ko[loser] = true
							break
						}
					}
				}
				if ko[loser] {
					if checkPerfect(loser ^ 1) {
						s.winType[loser^1].SetPerfect()
					}
				}
			}
			// Time over
			ft := s.finishType
			if s.time == 0 {
				s.winType[0], s.winType[1] = WT_Time, WT_Time
				l := [2]float32{}
				for i := 0; i < 2; i++ { // Check life percentage of each team
					for j := i; j < MaxSimul*2; j += 2 {
						if len(s.chars[j]) > 0 {
							if s.tmode[i] == TM_Simul || s.tmode[i] == TM_Tag {
								l[i] += (float32(s.chars[j][0].life) / float32(s.numSimul[i])) / float32(s.chars[j][0].lifeMax)
							} else {
								l[i] += float32(s.chars[j][0].life) / float32(s.chars[j][0].lifeMax)
							}
						}
					}
				}
				// Some other methods were considered to make the winner decision more fair, like a minimum % difference
				// But ultimately a direct comparison seems to be the fairest method
				if math.Round(float64(l[0]*1000)) != math.Round(float64(l[1]*1000)) || // Convert back to 1000 life points scale then round it to reduce calculation errors
					((l[0] >= float32(1.0)) != (l[1] >= float32(1.0))) { // But make sure the rounding doesn't turn a perfect into a draw game
					winner := 0
					if l[0] < l[1] {
						winner = 1
					}
					if checkPerfect(winner) {
						s.winType[winner].SetPerfect()
					}
					s.finishType = FT_TO
					s.winTeam = winner
				} else { // Draw game
					s.finishType = FT_TODraw
					s.winTeam = -1
				}
			}
			if s.intro >= -1 && (ko[0] || ko[1]) {
				if ko[0] && ko[1] {
					s.finishType = FT_DKO
					s.winTeam = -1
				} else {
					s.finishType = FT_KO
					s.winTeam = int(Btoi(ko[0]))
				}
			}
			// Update win triggers if finish type was changed
			if ft != s.finishType {
				for i, p := range s.chars {
					if len(p) > 0 && ko[^i&1] {
						for _, h := range p {
							for _, tid := range h.targets {
								if t := s.playerID(tid); t != nil {
									if t.ghv.attr&int32(AT_AH) != 0 {
										s.winTrigger[i&1] = WT_Hyper
									} else if t.ghv.attr&int32(AT_AS) != 0 && s.winTrigger[i&1] == WT_Normal {
										s.winTrigger[i&1] = WT_Special
									}
								}
							}
						}
					}
				}
			}
			return ko[0] || ko[1] || s.time == 0
		}

		// Post round
		if s.roundEnd() || fin() {
			rs4t := -s.lifebar.ro.over_waittime
			fadeoutStart := rs4t - 2 - s.lifebar.ro.over_time + s.lifebar.ro.rt.fadeout_time
			s.intro--
			if s.intro == -s.lifebar.ro.over_hittime && s.finishType != FT_NotYet {
				// Consecutive wins counter
				winner := [...]bool{!s.chars[1][0].win(), !s.chars[0][0].win()}
				if !winner[0] || !winner[1] ||
					s.tmode[0] == TM_Turns || s.tmode[1] == TM_Turns ||
					s.draws >= s.lifebar.ro.match_maxdrawgames[0] ||
					s.draws >= s.lifebar.ro.match_maxdrawgames[1] {
					for i, win := range winner {
						if win {
							s.wins[i]++
							if s.matchOver() && s.wins[^i&1] == 0 {
								s.consecutiveWins[i]++
							}
							s.consecutiveWins[^i&1] = 0
						}
					}
				}
			}
			// Check if player skipped win pose time
			if s.intro > fadeoutStart && s.roundWinTime() && (s.anyButton() && !s.gsf(GSF_roundnotskip)) {
				s.intro = fadeoutStart
				s.winskipped = true
			}
			if s.winskipped || !s.roundWinTime() {
				// Check if game can proceed into roundstate 4
				if s.waitdown > 0 {
					if s.intro == rs4t-1 {
						for _, p := range s.chars {
							if len(p) > 0 {
								// Check if this player is ready to proceed to roundstate 4
								// TODO: The game should normally only wait for players that are active in the fight // || p[0].teamside == -1 || p[0].scf(SCF_standby)
								// TODO: This could be manageable from the char's side with an AssertSpecial or such
								if p[0].scf(SCF_over_alive) || p[0].scf(SCF_over_ko) ||
									(p[0].scf(SCF_ctrl) && p[0].ss.moveType == MT_I && p[0].ss.stateType != ST_A && p[0].ss.stateType != ST_L) {
									continue
								}
								// Freeze timer if any player is not ready to proceed yet
								s.intro = rs4t
								break
							}
						}
					}
				}
				// Disable ctrl (once) at the first frame of roundstate 4
				if s.intro == rs4t-1 {
					for _, p := range s.chars {
						if len(p) > 0 {
							p[0].setCtrl(false)
						}
					}
				}
				// Start running wintime counter only after getting into roundstate 4
				if s.intro < rs4t && !s.roundWinTime() {
					s.wintime--
				}
				// Set characters into win/lose poses, update win counters
				if s.roundWinStates() {
					if s.waitdown >= 0 {
						winner := [...]bool{!s.chars[1][0].win(), !s.chars[0][0].win()}
						if !winner[0] || !winner[1] ||
							s.tmode[0] == TM_Turns || s.tmode[1] == TM_Turns ||
							s.draws >= s.lifebar.ro.match_maxdrawgames[0] ||
							s.draws >= s.lifebar.ro.match_maxdrawgames[1] {
							for i, win := range winner {
								if win {
									s.lifebar.wi[i].add(s.winType[i])
									if s.matchOver() {
										// In a draw game both players go back to 0 wins
										if winner[0] == winner[1] { // sys.winTeam < 0
											s.lifebar.wc[0].wins = 0
											s.lifebar.wc[1].wins = 0
										} else {
											if s.wins[i] >= s.matchWins[i] {
												s.lifebar.wc[i].wins += 1
											}
										}
									}
								}
							}
						} else {
							s.draws++
						}
					}
					for _, p := range s.chars {
						if len(p) > 0 {
							// Default life recovery. Used only if externalized Lua implementation is disabled
							if len(sys.cfg.Common.Lua) == 0 && s.waitdown >= 0 && s.time > 0 && p[0].win() &&
								p[0].alive() && !s.matchOver() &&
								(s.tmode[0] == TM_Turns || s.tmode[1] == TM_Turns) {
								p[0].life += int32((float32(p[0].lifeMax) *
									float32(s.time) / 60) * s.turnsRecoveryRate)
								if p[0].life > p[0].lifeMax {
									p[0].life = p[0].lifeMax
								}
							}
							// TODO: These changestates ought to be unhardcoded
							if !p[0].scf(SCF_over_alive) && !p[0].hitPause() && p[0].alive() && p[0].animNo != 5 {
								p[0].setSCF(SCF_over_alive)
								if p[0].win() {
									p[0].selfState(180, -1, -1, -1, "")
								} else if p[0].lose() {
									p[0].selfState(170, -1, -1, -1, "")
								} else {
									p[0].selfState(175, -1, -1, -1, "")
								}
							}
						}
					}
					s.waitdown = 0
				}
				s.waitdown--
			}
			// If the game can't proceed to the fadeout screen, we turn back the counter 1 tick
			if !s.winskipped && s.gsf(GSF_roundnotover) &&
				s.intro == rs4t-2-s.lifebar.ro.over_time+s.lifebar.ro.rt.fadeout_time {
				s.intro++
			}
			// Start fadeout effect
			if s.intro == fadeoutStart {
				s.lifebar.ro.rt.fadeoutTimer = s.lifebar.ro.rt.fadeout_time
			}
		} else if s.intro < 0 {
			s.intro = 0
		}
	}

	// Run "tick frame"
	if s.tickFrame() {
		// X axis player limits
		s.xmin = s.cam.ScreenPos[0] + s.cam.Offset[0] + s.screenleft
		s.xmax = s.cam.ScreenPos[0] + s.cam.Offset[0] + float32(s.gameWidth)/s.cam.Scale - s.screenright
		if s.xmin > s.xmax {
			s.xmin = (s.xmin + s.xmax) / 2
			s.xmax = s.xmin
		}
		if AbsF(s.cam.maxRight-s.xmax) < 0.0001 {
			s.xmax = s.cam.maxRight
		}
		if AbsF(s.cam.minLeft-s.xmin) < 0.0001 {
			s.xmin = s.cam.minLeft
		}
		// Z axis player limits
		s.zmin = s.stage.topbound * s.stage.localscl
		s.zmax = s.stage.botbound * s.stage.localscl
		s.allPalFX.step()
		//s.bgPalFX.step()
		s.envShake.next()
		if s.envcol_time > 0 {
			s.envcol_time--
		}
		if s.enableZoomtime > 0 {
			s.enableZoomtime--
		} else {
			s.zoomCameraBound = true
			s.zoomStageBound = true
		}
		if s.supertime > 0 {
			s.supertime--
		} else if s.pausetime > 0 {
			s.pausetime--
		}
		if s.supertimebuffer < 0 {
			s.supertimebuffer = ^s.supertimebuffer
			s.supertime = s.supertimebuffer
		}
		if s.pausetimebuffer < 0 {
			s.pausetimebuffer = ^s.pausetimebuffer
			s.pausetime = s.pausetimebuffer
		}
		// In Mugen 1.1, few global AssertSpecial flags persist during pauses. Seemingly only TimerFreeze
		if s.supertime <= 0 && s.pausetime <= 0 {
			s.specialFlag = 0
		} else {
			// These flags persist even during pauses
			// "Intro" seems to have been deliberately added. Does not persist in Mugen 1.1
			// "NoKOSlow" added to facilitate custom slowdown. In Mugen that flag only needs to be asserted in first frame of KO slowdown
			s.specialFlag = (s.specialFlag&GSF_intro | s.specialFlag&GSF_nokoslow | s.specialFlag&GSF_timerfreeze)
		}
		if s.superanim != nil {
			s.superanim.Action()
		}
		s.charList.action()
		s.nomusic = s.gsf(GSF_nomusic) && !sys.postMatchFlg
	}

	// This function runs every tick
	// It should be placed between "tick frame" and "tick next frame"
	s.charUpdate()

	// Update lifebars
	// This must happen before hit detection for accurate display
	// Allows a combo to still end if a character is hit in the same frame where it exits movetype H
	s.lifebar.step()
	if s.tickNextFrame() {
		s.globalCollision() // This could perhaps happen during "tick frame" instead? Would need more testing
		s.charList.tick()
	}

	// Run camera
	x, y, scl = s.cam.action(x, y, scl, s.supertime > 0 || s.pausetime > 0)

	// Skip character intros on button press and play the shutter effect
	if s.tickNextFrame() {
		if s.lifebar.ro.current < 1 && !s.introSkipped {
			// Checking the intro flag prevents skipping intros when they don't exist
			if s.lifebar.ro.rt.shutterTimer == 0 &&
				s.anyButton() && s.gsf(GSF_intro) && !s.gsf(GSF_roundnotskip) && s.intro > s.lifebar.ro.ctrl_time {
				// Start shutter effect
				s.lifebar.ro.rt.shutterTimer = s.lifebar.ro.rt.shutter_time * 2 // Open + close time
			}
			// Do the actual skipping halfway into the shutter animation, when it's closed
			if s.lifebar.ro.rt.shutterTimer == s.lifebar.ro.rt.shutter_time {
				// SkipRoundDisplay and SkipFightDisplay flags must be preserved during intro skip frame
				skipround := (s.specialFlag&GSF_skiprounddisplay | s.specialFlag&GSF_skipfightdisplay)
				s.resetGblEffect()
				s.specialFlag = skipround
				s.intro = s.lifebar.ro.ctrl_time
				for i, p := range s.chars {
					if len(p) > 0 {
						s.clearPlayerAssets(i, false)
						p[0].posReset()
						p[0].selfState(0, -1, -1, 0, "")
					}
				}
				s.introSkipped = true
			}
		}
	}

	if !s.cam.ZoomEnable {
		// Lower the precision to prevent errors in Pos X.
		x = float32(math.Ceil(float64(x)*4-0.5) / 4)
	}
	s.cam.Update(scl, x, y)
	s.xmin = s.cam.ScreenPos[0] + s.cam.Offset[0] + s.screenleft
	s.xmax = s.cam.ScreenPos[0] + s.cam.Offset[0] +
		float32(s.gameWidth)/s.cam.Scale - s.screenright
	if s.xmin > s.xmax {
		s.xmin = (s.xmin + s.xmax) / 2
		s.xmax = s.xmin
	}
	if AbsF(s.cam.maxRight-s.xmax) < 0.0001 {
		s.xmax = s.cam.maxRight
	}
	if AbsF(s.cam.minLeft-s.xmin) < 0.0001 {
		s.xmin = s.cam.minLeft
	}
	s.charList.xScreenBound()
	// Superpause effect
	if s.superanim != nil {
		s.spritesLayer1.add(&SprData{
			anim:         s.superanim,
			fx:           &s.superpmap,
			pos:          s.superpos,
			scl:          s.superscale,
			alpha:        [2]int32{-1},
			priority:     5,
			rot:          Rotation{},
			screen:       false,
			undarken:     true,
			oldVer:       s.cgi[s.superplayerno].mugenver[0] != 1,
			facing:       1,
			airOffsetFix: [2]float32{1, 1},
			projection:   0,
			fLength:      0,
			window:       [4]float32{0, 0, 0, 0},
		})
		if s.superanim.loopend {
			s.superanim = nil // Not allowed to loop
		}
	}
	for i := range s.projs {
		for j := range s.projs[i] {
			if s.projs[i][j].id >= 0 {
				s.projs[i][j].cueDraw(s.cgi[i].mugenver[0] != 1)
			}
		}
	}
	s.charList.cueDraw()
	explUpdate := func(edl *[len(s.chars)][]int, drop bool) {
		for i, el := range *edl {
			for j := len(el) - 1; j >= 0; j-- {
				if el[j] >= 0 {
					s.explods[i][el[j]].update(s.cgi[i].mugenverF, i)
					if s.explods[i][el[j]].id == IErr {
						if drop {
							el = append(el[:j], el[j+1:]...)
							(*edl)[i] = el
						} else {
							el[j] = -1
						}
					}
				}
			}
		}
	}
	explUpdate(&s.explodsLayerN1, true)
	explUpdate(&s.explodsLayer0, true)
	explUpdate(&s.explodsLayer1, false)
	// Adjust game speed
	if s.tickNextFrame() {
		spd := (60 + s.cfg.Options.GameSpeed*5) / float32(s.cfg.Config.Framerate) * s.accel
		// KO slowdown
		s.slowtimeTrigger = 0
		if s.intro < 0 && s.time != 0 && s.slowtime > 0 {
			if !s.gsf(GSF_nokoslow) {
				spd *= s.lifebar.ro.slow_speed
				if s.slowtime < s.lifebar.ro.slow_fadetime {
					spd += (float32(1) - s.lifebar.ro.slow_speed) * float32(s.lifebar.ro.slow_fadetime-s.slowtime) / float32(s.lifebar.ro.slow_fadetime)
				}
			}
			s.slowtimeTrigger = s.slowtime
			s.slowtime--
		}
		// Outside match or while frame stepping
		if s.postMatchFlg || s.step {
			spd = 1
		}
		s.turbo = spd
	}
	s.tickSound()
	return
}

func (s *System) draw(x, y, scl float32) {
	ecol := uint32(s.envcol[2]&0xff | s.envcol[1]&0xff<<8 |
		s.envcol[0]&0xff<<16)
	s.brightnessOld = s.brightness
	s.brightness = 0x100 >> uint(Btoi(s.supertime > 0 && s.superdarken))
	bgx, bgy := x/s.stage.localscl, y/s.stage.localscl
	//fade := func(rect [4]int32, color uint32, alpha int32) {
	//	FillRect(rect, color, alpha>>uint(Btoi(s.clsnDisplay))+Btoi(s.clsnDisplay)*128)
	//}
	if s.envcol_time == 0 {
		c := uint32(0)

		// Draw stage background fill if stage is disabled
		if s.gsf(GSF_nobg) {
			if s.allPalFX.enable {
				var rgb [3]int32
				if s.allPalFX.eInvertall {
					rgb = [...]int32{0xff, 0xff, 0xff}
				}
				for i, v := range rgb {
					rgb[i] = Clamp((v+s.allPalFX.eAdd[i])*s.allPalFX.eMul[i]>>8, 0, 0xff)
				}
				c = uint32(rgb[2] | rgb[1]<<8 | rgb[0]<<16)
			}
			FillRect(s.scrrect, c, 0xff)
		}

		// Draw normal stage background fill and elements with layerNo == -1
		if !s.gsf(GSF_nobg) {
			if s.stage.debugbg {
				FillRect(s.scrrect, 0xff00ff, 0xff)
			} else {
				c = uint32(s.stage.bgclearcolor[2]&0xff | s.stage.bgclearcolor[1]&0xff<<8 | s.stage.bgclearcolor[0]&0xff<<16)
				FillRect(s.scrrect, c, 0xff)
			}
			if s.stage.ikemenver[0] != 0 || s.stage.ikemenver[1] != 0 { // This layer did not render in Mugen
				s.stage.draw(-1, bgx, bgy, scl)
			}
		}

		// Draw reflections on layer -1
		if !s.gsf(GSF_globalnoshadow) {
			if s.stage.reflectionlayerno < 0 {
				s.reflections.draw(x, y, scl*s.cam.BaseScale())
			}
		}

		// Draw character sprites with layerNo == -1
		s.spritesLayerN1.draw(x, y, scl*s.cam.BaseScale())

		// Draw stage elements with layerNo == 0
		if !s.gsf(GSF_nobg) {
			s.stage.draw(0, bgx, bgy, scl)
		}

		// Draw character sprites with special under flag
		s.spritesLayerU.draw(x, y, scl*s.cam.BaseScale())

		// Draw shadows
		// Draw reflections on layer 0
		// TODO: Make shadows render in same layers as their sources?
		if !s.gsf(GSF_globalnoshadow) {
			if s.stage.reflectionlayerno >= 0 {
				s.reflections.draw(x, y, scl*s.cam.BaseScale())
			}
			s.shadows.draw(x, y, scl*s.cam.BaseScale())
		}

		//off := s.envShake.getOffset()
		//yofs, yofs2 := float32(s.gameHeight), float32(0)
		//if scl > 1 && s.cam.verticalfollow > 0 {
		//	yofs = s.cam.screenZoff + float32(s.gameHeight-240)
		//	yofs2 = (240 - s.cam.screenZoff) * (1 - 1/scl)
		//}
		//yofs *= 1/scl - 1
		//rect := s.scrrect
		//if off < (yofs-y+s.cam.boundH)*scl {
		//	rect[3] = (int32(math.Ceil(float64(((yofs-y+s.cam.boundH)*scl-off)*
		//		float32(s.scrrect[3])))) + s.gameHeight - 1) / s.gameHeight
		//	fade(rect, 0, 255)
		//}
		//if off > (-y+yofs2)*scl {
		//	rect[3] = (int32(math.Ceil(float64(((y-yofs2)*scl+off)*
		//		float32(s.scrrect[3])))) + s.gameHeight - 1) / s.gameHeight
		//	rect[1] = s.scrrect[3] - rect[3]
		//	fade(rect, 0, 255)
		//}
		//bl, br := MinF(x, s.cam.boundL), MaxF(x, s.cam.boundR)
		//xofs := float32(s.gameWidth) * (1/scl - 1) / 2
		//rect = s.scrrect
		//if x-xofs < bl {
		//	rect[2] = (int32(math.Ceil(float64((bl-(x-xofs))*scl*
		//		float32(s.scrrect[2])))) + s.gameWidth - 1) / s.gameWidth
		//	fade(rect, 0, 255)
		//}
		//if x+xofs > br {
		//	rect[2] = (int32(math.Ceil(float64(((x+xofs)-br)*scl*
		//		float32(s.scrrect[2])))) + s.gameWidth - 1) / s.gameWidth
		//	rect[0] = s.scrrect[2] - rect[2]
		//	fade(rect, 0, 255)
		//}

		// Draw lifebar layers -1 and 0
		s.lifebar.draw(-1)
		s.lifebar.draw(0)
	}
	// Draw EnvColor effect
	if s.envcol_time != 0 {
		FillRect(s.scrrect, ecol, 255)
	}

	// Draw character sprites in layer 0
	if s.envcol_time == 0 || s.envcol_under {
		s.spritesLayer0.draw(x, y, scl*s.cam.BaseScale())
		if s.envcol_time == 0 && !s.gsf(GSF_nofg) {
			s.stage.draw(1, bgx, bgy, scl)
		}
	}

	// Draw lifebar layer 1
	s.lifebar.draw(1)

	// Draw character sprites in layer 1 (old "ontop")
	s.spritesLayer1.draw(x, y, scl*s.cam.BaseScale())

	// Draw lifebar layer 2
	s.lifebar.draw(2)
}

func (s *System) drawTop() {
	BlendReset()
	// Screen fading was here
	s.brightness = s.brightnessOld
	// Draw Clsn boxes
	if s.clsnDisplay {
		s.clsnSpr.Pal[0] = 0xff0000ff
		s.debugc1hit.draw(0x3feff)
		s.clsnSpr.Pal[0] = 0xff0040c0
		s.debugc1rev.draw(0x3feff)
		s.clsnSpr.Pal[0] = 0xff000080
		s.debugc1not.draw(0x3feff)
		s.clsnSpr.Pal[0] = 0xffff0000
		s.debugc2.draw(0x3feff)
		s.clsnSpr.Pal[0] = 0xff808000
		s.debugc2hb.draw(0x3feff)
		s.clsnSpr.Pal[0] = 0xff004000
		s.debugc2mtk.draw(0x3feff)
		s.clsnSpr.Pal[0] = 0xffc00040
		s.debugc2grd.draw(0x3feff)
		s.clsnSpr.Pal[0] = 0xff404040
		s.debugc2stb.draw(0x3feff)
		s.clsnSpr.Pal[0] = 0xff303030
		s.debugcsize.draw(0x3feff)
		s.clsnSpr.Pal[0] = 0xffffffff
		s.debugch.draw(0x3feff)
	}
}

func (s *System) drawDebugText() {
	put := func(x, y *float32, txt string) {
		for txt != "" {
			w, drawTxt := int32(0), ""
			for i, r := range txt {
				w += s.debugFont.fnt.CharWidth(r, 0) + s.debugFont.fnt.Spacing[0]
				if w > s.scrrect[2] {
					drawTxt, txt = txt[:i], txt[i:]
					break
				}
			}
			if drawTxt == "" {
				drawTxt, txt = txt, ""
			}
			*y += float32(s.debugFont.fnt.Size[1]) * s.debugFont.yscl / s.heightScale
			s.debugFont.fnt.Print(drawTxt, *x, *y, s.debugFont.xscl/s.widthScale,
				s.debugFont.yscl/s.heightScale, 0, Rotation{0, 0, 0}, 0, 1, &s.scrrect,
				s.debugFont.palfx, s.debugFont.frgba)
		}
	}
	if s.debugDisplay {
		// Player Info on top of screen
		x := (320-float32(s.gameWidth))/2 + 1
		y := 240 - float32(s.gameHeight)
		if s.statusLFunc != nil {
			s.debugFont.SetColor(255, 255, 255)
			for i, p := range s.chars {
				if len(p) > 0 {
					top := s.luaLState.GetTop()
					if s.luaLState.CallByParam(lua.P{Fn: s.statusLFunc, NRet: 1,
						Protect: true}, lua.LNumber(i+1)) == nil {
						l, ok := s.luaLState.Get(-1).(lua.LString)
						if ok && len(l) > 0 {
							put(&x, &y, string(l))
						}
					}
					s.luaLState.SetTop(top)
				}
			}
		}
		// Console
		y = MaxF(y, 48+240-float32(s.gameHeight))
		s.debugFont.SetColor(255, 255, 255)
		for _, s := range s.consoleText {
			put(&x, &y, s)
		}
		// Data
		y = float32(s.gameHeight) - float32(s.debugFont.fnt.Size[1])*sys.debugFont.yscl/s.heightScale*
			(float32(len(s.listLFunc))+float32(s.cfg.Debug.ClipboardRows)) - 1*s.heightScale
		pn := s.debugRef[0]
		hn := s.debugRef[1]
		if pn >= len(s.chars) || hn >= len(s.chars[pn]) {
			s.debugRef[0] = 0
			s.debugRef[1] = 0
		}
		s.debugWC = s.chars[s.debugRef[0]][s.debugRef[1]]
		for i, f := range s.listLFunc {
			if f != nil {
				if i == 1 {
					s.debugFont.SetColor(199, 199, 219)
				} else if (i == 2 && s.debugWC.animPN != s.debugWC.playerNo) ||
					(i == 3 && s.debugWC.ss.sb.playerNo != s.debugWC.playerNo) {
					s.debugFont.SetColor(255, 255, 127)
				} else {
					s.debugFont.SetColor(255, 255, 255)
				}
				top := s.luaLState.GetTop()
				if s.luaLState.CallByParam(lua.P{Fn: f, NRet: 1,
					Protect: true}) == nil {
					s, ok := s.luaLState.Get(-1).(lua.LString)
					if ok && len(s) > 0 {
						if i == 1 && (sys.debugWC == nil || sys.debugWC.csf(CSF_destroy)) {
							put(&x, &y, string(s)+" disabled")
							break
						}
						put(&x, &y, string(s))
					}
				}
				s.luaLState.SetTop(top)
			}
		}
		// Clipboard
		s.debugFont.SetColor(255, 255, 255)
		for _, s := range s.debugWC.clipboardText {
			put(&x, &y, s)
		}
	}
	// Draw Clsn text
	// Unlike Mugen, this is drawn separately from the Clsn boxes themselves, making debug more flexible
	//if s.clsnDisplay {
	for _, t := range s.clsnText {
		s.debugFont.SetColor(t.r, t.g, t.b)
		s.debugFont.fnt.Print(t.text, t.x, t.y, s.debugFont.xscl/s.widthScale,
			s.debugFont.yscl/s.heightScale, 0, Rotation{0, 0, 0}, 0, 0, &s.scrrect,
			s.debugFont.palfx, s.debugFont.frgba)
	}
	//}
}

// Starts and runs gameplay
// Called to start each match, on hard reset with shift+F4, and
// at the start of any round where a new character tags in for turns mode
func (s *System) fight() (reload bool) {
	if s.rollback.session != nil || s.cfg.Netplay.Rollback.DesyncTestFrames > 0 {
		return s.rollback.fight(s)
	}

	// Reset variables
	s.gameTime, s.paused, s.accel = 0, false, 1
	s.aiInput = [len(s.aiInput)]AiInput{}

	// Disable debug during netplay (but not during replays)
	if sys.netConnection != nil {
		s.debugDisplay = false
		s.clsnDisplay = false
		s.lifebarHide = false
	}

	// Defer resetting variables on return
	defer func() {
		s.oldNextAddTime = 1
		s.nomusic = false
		s.allPalFX.clear()
		s.allPalFX.enable = false
		for i, p := range s.chars {
			if len(p) > 0 {
				s.clearPlayerAssets(i, s.matchOver() || (s.tmode[i&1] == TM_Turns && p[0].life <= 0))
			}
		}
		s.wincnt.update()
	}()

	// Synchronize with external inputs (netplay, replays, etc)
	if err := s.synchronize(); err != nil {
		s.errLog.Println(err.Error())
		s.esc = true
	}
	if s.netConnection != nil {
		defer s.netConnection.Stop()
	}

	// Struct to save char values at start of the round
	// Rolback branch makes a similar backup in System instead of letting it be local. Maybe we'll need the same
	var roundBackup RoundStartBackup

	// Init wins counter
	s.wincnt.init()

	// Handicap levels for Random Test mode
	// What this does is make characters weaker as they accumulate wins
	autolvmul := math.Pow(2, 1.0/12)
	var autolevels [MaxPlayerNo]int32

	// Setup characters
	s.SetupCharRoundStart(autolvmul, autolevels)

	// Make a new backup once everything is initialized
	roundBackup.Save()

	// Default debug/scripts to player 1
	s.debugWC = sys.chars[0][0]
	debugInput := func() {
		select {
		case cl := <-s.commandLine:
			if err := s.luaLState.DoString(cl); err != nil {
				s.errLog.Println(err.Error())
			}
		default:
		}
	}

	// Anonymous function to reset values. Called at the start of each round
	reset := func() {
		roundBackup.Restore()
		s.resetFrameTime()
		s.nextRound()
		s.roundResetFlg, s.introSkipped = false, false
		s.reloadFlg, s.reloadStageFlg, s.reloadLifebarFlg = false, false, false
		s.runMainThreadTask()
		gfx.Await()
	}

	reset()

	// Loop until end of match
	fin := false
	didTryLoadBGM := false
	for !s.endMatch {
		// Default bgm playback, used only in Quick VS or if externalized Lua implementaion is disabled
		if s.round == 1 && (s.gameMode == "" || len(sys.cfg.Common.Lua) == 0) && sys.stage.stageTime > 0 && !didTryLoadBGM {
			// Need to search first
			LoadFile(&s.stage.bgmusic, []string{s.stage.def, "", "sound/"}, func(path string) error {
				s.bgm.Open(path, 1, int(s.stage.bgmvolume), int(s.stage.bgmloopstart), int(s.stage.bgmloopend), int(s.stage.bgmstartposition), s.stage.bgmfreqmul, -1)
				didTryLoadBGM = true
				return nil
			})
		}
		s.step = false
		for _, v := range s.shortcutScripts {
			if v.Activate {
				if err := s.luaLState.DoString(v.Script); err != nil {
					s.errLog.Println(err.Error())
				}
			}
		}

		// Save/load state
		if s.saveStateFlag {
			s.saveState.SaveState(0)
		} else if s.loadStateFlag {
			s.saveState.LoadState(0)
		}
		s.saveStateFlag = false
		s.loadStateFlag = false

		// If next round
		if s.roundOver() && !fin {
			s.round++
			for i := range s.roundsExisted {
				s.roundsExisted[i]++
			}
			s.clearAllSound()
			tbl_roundNo := s.luaLState.NewTable()
			for _, p := range s.chars {
				if len(p) > 0 && p[0].teamside != -1 {
					tmp := s.luaLState.NewTable()
					tmp.RawSetString("name", lua.LString(p[0].name))
					tmp.RawSetString("id", lua.LNumber(p[0].id))
					tmp.RawSetString("memberNo", lua.LNumber(p[0].memberNo))
					tmp.RawSetString("selectNo", lua.LNumber(p[0].selectNo))
					tmp.RawSetString("teamside", lua.LNumber(p[0].teamside))
					tmp.RawSetString("life", lua.LNumber(p[0].life))
					tmp.RawSetString("lifeMax", lua.LNumber(p[0].lifeMax))
					tmp.RawSetString("winquote", lua.LNumber(p[0].winquote))
					tmp.RawSetString("aiLevel", lua.LNumber(p[0].getAILevel()))
					tmp.RawSetString("palno", lua.LNumber(p[0].gi().palno))
					tmp.RawSetString("ratiolevel", lua.LNumber(p[0].ocd().ratioLevel))
					tmp.RawSetString("win", lua.LBool(p[0].win()))
					tmp.RawSetString("winKO", lua.LBool(p[0].winKO()))
					tmp.RawSetString("winTime", lua.LBool(p[0].winTime()))
					tmp.RawSetString("winPerfect", lua.LBool(p[0].winPerfect()))
					tmp.RawSetString("winSpecial", lua.LBool(p[0].winType(WT_Special)))
					tmp.RawSetString("winHyper", lua.LBool(p[0].winType(WT_Hyper)))
					tmp.RawSetString("drawgame", lua.LBool(p[0].drawgame()))
					tmp.RawSetString("ko", lua.LBool(p[0].scf(SCF_ko)))
					tmp.RawSetString("over_ko", lua.LBool(p[0].scf(SCF_over_ko)))
					tbl_roundNo.RawSetInt(p[0].playerNo+1, tmp)
				}
			}
			s.matchData.RawSetInt(int(s.round-1), tbl_roundNo)
			s.scoreRounds = append(s.scoreRounds, [2]float32{s.lifebar.sc[0].scorePoints, s.lifebar.sc[1].scorePoints})

			if !s.matchOver() && (s.tmode[0] != TM_Turns || s.chars[0][0].win()) &&
				(s.tmode[1] != TM_Turns || s.chars[1][0].win()) {
				// Prepare for the next round
				for i, p := range s.chars {
					if len(p) > 0 {
						if s.tmode[i&1] != TM_Turns || !p[0].win() {
							p[0].life = p[0].lifeMax
						} else if p[0].life <= 0 {
							p[0].life = 1
						}
						p[0].redLife = p[0].life // TODO: This doesn't truly need to be hardcoded
					}
				}
				roundBackup.Save()
				reset()
			} else {
				// End match, or prepare for a new character in turns mode
				for i, tm := range s.tmode {
					if s.chars[i][0].win() || (!s.chars[i][0].lose() && tm != TM_Turns) {
						for j := i; j < len(s.chars); j += 2 {
							if len(s.chars[j]) > 0 {
								if s.chars[j][0].win() {
									if sys.autolevel {
										s.chars[j][0].life = Max(1, int32(math.Ceil(math.Pow(autolvmul,
											float64(autolevels[i]))*float64(s.chars[j][0].life))))
									}
								} else {
									s.chars[j][0].life = Max(1, s.cgi[j].data.life)
								}
							}
						}
					}
				}
				// If match isn't over, presumably this is turns mode,
				// so break to restart fight for the next character
				if !s.matchOver() {
					break
				}

				// Otherwise match is over
				s.postMatchFlg = true
				fin = true
			}
		}

		s.bgPalFX.step()
		s.stage.action()

		// Update game state
		s.action()

		debugInput()
		if !s.addFrameTime(s.turbo) {
			if !s.eventUpdate() {
				return false
			}
			continue
		}

		// F4 pressed to restart round
		if s.roundResetFlg && !s.postMatchFlg {
			sys.paused = false
			reset()
		}

		// Shift+F4 pressed to restart match
		if s.reloadFlg {
			return true
		}

		// Render frame
<<<<<<< HEAD
		s.render()
=======
		if !s.frameSkip {
			x, y, scl := s.cam.Pos[0], s.cam.Pos[1], s.cam.Scale/s.cam.BaseScale()
			dx, dy, dscl := x, y, scl
			if s.enableZoomtime > 0 {
				if !s.debugPaused() {
					s.zoomPosXLag += ((s.zoomPos[0] - s.zoomPosXLag) * (1 - s.zoomlag))
					s.zoomPosYLag += ((s.zoomPos[1] - s.zoomPosYLag) * (1 - s.zoomlag))
					s.drawScale = s.drawScale / (s.drawScale + (s.zoomScale*scl-s.drawScale)*s.zoomlag) * s.zoomScale * scl
				}
				if s.zoomStageBound {
					dscl = MaxF(s.cam.MinScale, s.drawScale/s.cam.BaseScale())
					if s.zoomCameraBound {
						dx = x + ClampF(s.zoomPosXLag/scl, -s.cam.halfWidth/scl*2*(1-1/s.zoomScale), s.cam.halfWidth/scl*2*(1-1/s.zoomScale))
					} else {
						dx = x + s.zoomPosXLag/scl
					}
					dx = s.cam.XBound(dscl, dx)
				} else {
					dscl = s.drawScale / s.cam.BaseScale()
					dx = x + s.zoomPosXLag/scl
				}
				dy = y + s.zoomPosYLag/scl
			} else {
				s.zoomlag = 0
				s.zoomPosXLag = 0
				s.zoomPosYLag = 0
				s.zoomScale = 1
				s.zoomPos = [2]float32{0, 0}
				s.drawScale = s.cam.Scale
			}
			s.draw(dx, dy, dscl)
		}

		// Render top elements such as fade effects
		if !s.frameSkip {
			s.drawTop()
		}

		// Lua code is executed after drawing the fade effects, so that the menus are on top of them
		for _, key := range SortedKeys(sys.cfg.Common.Lua) {
			for _, v := range sys.cfg.Common.Lua[key] {
				if err := s.luaLState.DoString(v); err != nil {
					s.luaLState.RaiseError(err.Error())
				}
			}
		}

		// Render debug elements
		if !s.frameSkip && s.debugDisplay {
			s.drawDebugText()
		}
>>>>>>> 116ac293

		// Break if finished
		if fin && (!s.postMatchFlg || len(sys.cfg.Common.Lua) == 0) {
			break
		}

		// Update system; break if update returns false (game ended)
		if !s.update() {
			break
		}

		// If end match selected from menu/end of attract mode match/etc
		if s.endMatch {
			s.esc = true
		} else if s.esc {
			s.endMatch = s.netConnection != nil || len(sys.cfg.Common.Lua) == 0
		}
	}

	return false
}

func (s *System) SetupCharRoundStart(autolvmul float64, autolevels [MaxPlayerNo]int32) {
	// Prepare next round for all players
	for _, p := range s.chars {
		if len(p) > 0 {
			p[0].prepareNextRound()
		}
	}

	// Update handicap for each character
	for i, p := range s.chars {
		if len(p) > 0 && p[0].teamside != -1 {
			autolevels[i] = s.wincnt.getLevel(i)
		}
	}

	// Normalize autolevels so that the lowest one (or highest if all negative) is zero
	// This ensures autolevel-based scaling is always relative, with at least one player at baseline (0)
	minlv, maxlv := autolevels[0], autolevels[0]
	for i, lv := range autolevels[1:] {
		if len(s.chars[i+1]) > 0 {
			minlv = Min(minlv, lv)
			maxlv = Max(maxlv, lv)
		}
	}
	if minlv > 0 {
		for i := range autolevels {
			autolevels[i] -= minlv
		}
	} else if maxlv < 0 {
		for i := range autolevels {
			autolevels[i] -= maxlv
		}
	}

	// Set max power for teams sharing meter
	if s.cfg.Options.Team.PowerShare {
		for i, p := range s.chars {
			if len(p) > 0 && p[0].teamside != -1 {
				pmax := Max(s.cgi[i&1].data.power, s.cgi[i].data.power)
				for j := i & 1; j < MaxSimul*2; j += 2 {
					if len(s.chars[j]) > 0 {
						s.chars[j][0].powerMax = pmax
					}
				}
			}
		}
	}

	// Initialize each character
	for i, p := range s.chars {
		if len(p) > 0 {
			// Get max life, and adjust based on team mode
			var lm float32
			if p[0].ocd().lifeMax != -1 {
				lm = float32(p[0].ocd().lifeMax) * p[0].ocd().lifeRatio * s.cfg.Options.Life / 100
			} else {
				lm = float32(p[0].gi().data.life) * p[0].ocd().lifeRatio * s.cfg.Options.Life / 100
			}
			if p[0].teamside != -1 {
				switch s.tmode[i&1] {
				case TM_Single:
					switch s.tmode[(i+1)&1] {
					case TM_Simul, TM_Tag:
						lm *= s.cfg.Options.Team.SingleVsTeamLife / 100
					case TM_Turns:
						if s.numTurns[(i+1)&1] < s.matchWins[(i+1)&1] && s.cfg.Options.Team.LifeShare {
							lm = lm * float32(s.numTurns[(i+1)&1]) /
								float32(s.matchWins[(i+1)&1])
						}
					}
				case TM_Simul, TM_Tag:
					switch s.tmode[(i+1)&1] {
					case TM_Simul, TM_Tag:
						if s.numSimul[(i+1)&1] < s.numSimul[i&1] && s.cfg.Options.Team.LifeShare {
							lm = lm * float32(s.numSimul[(i+1)&1]) / float32(s.numSimul[i&1])
						}
					case TM_Turns:
						if s.numTurns[(i+1)&1] < s.numSimul[i&1]*s.matchWins[(i+1)&1] && s.cfg.Options.Team.LifeShare {
							lm = lm * float32(s.numTurns[(i+1)&1]) /
								float32(s.numSimul[i&1]*s.matchWins[(i+1)&1])
						}
					default:
						if s.cfg.Options.Team.LifeShare {
							lm /= float32(s.numSimul[i&1])
						}
					}
				case TM_Turns:
					switch s.tmode[(i+1)&1] {
					case TM_Single:
						if s.matchWins[i&1] < s.numTurns[i&1] && s.cfg.Options.Team.LifeShare {
							lm = lm * float32(s.matchWins[i&1]) / float32(s.numTurns[i&1])
						}
					case TM_Simul, TM_Tag:
						if s.numSimul[(i+1)&1]*s.matchWins[i&1] < s.numTurns[i&1] && s.cfg.Options.Team.LifeShare {
							lm = lm * s.cfg.Options.Team.SingleVsTeamLife / 100 *
								float32(s.numSimul[(i+1)&1]*s.matchWins[i&1]) /
								float32(s.numTurns[i&1])
						}
					case TM_Turns:
						if s.numTurns[(i+1)&1] < s.numTurns[i&1] && s.cfg.Options.Team.LifeShare {
							lm = lm * float32(s.numTurns[(i+1)&1]) / float32(s.numTurns[i&1])
						}
					}
				}
			}

			// Set lifemax
			if sys.autolevel {
				foo := math.Pow(autolvmul, float64(-autolevels[i]))
				p[0].lifeMax = Max(1, int32(math.Floor(foo*float64(lm))))
			} else {
				p[0].lifeMax = Max(1, int32(math.Floor(float64(lm))))
			}

			if p[0].roundsExisted() > 0 {
				// If character already existed for a round, presumably because of Turns mode, just update Random Test handicap
				if sys.autolevel {
					foo := math.Pow(autolvmul, float64(-autolevels[i]))
					p[0].life = int32(math.Ceil(foo * float64(p[0].life)))
				}
			} else if s.round == 1 || s.tmode[i&1] == TM_Turns {
				// If round 1 or a new character in Turns mode, initialize values
				if p[0].ocd().life != -1 {
					p[0].life = Clamp(p[0].ocd().life, 0, p[0].lifeMax)
					p[0].redLife = p[0].life
				} else {
					p[0].life = p[0].lifeMax
					p[0].redLife = p[0].lifeMax
				}
				if s.round == 1 {
					if s.maxPowerMode {
						p[0].power = p[0].powerMax
					} else if p[0].ocd().power != -1 {
						p[0].power = Clamp(p[0].ocd().power, 0, p[0].powerMax)
					} else if !sys.consecutiveRounds || sys.consecutiveWins[0] == 0 {
						p[0].power = 0
					}
				}
				p[0].power = Clamp(p[0].power, 0, p[0].powerMax) // Because of previous partner in Turns mode
				p[0].mapArray = make(map[string]float32)
				for k, v := range p[0].mapDefault {
					p[0].mapArray[k] = v
				}
				p[0].dialogue = []string{}
				p[0].remapSpr = make(RemapPreset)
			}

			if p[0].ocd().guardPoints != -1 {
				p[0].guardPoints = Clamp(p[0].ocd().guardPoints, 0, p[0].guardPointsMax)
			} else {
				p[0].guardPoints = p[0].guardPointsMax
			}
			if p[0].ocd().dizzyPoints != -1 {
				p[0].dizzyPoints = Clamp(p[0].ocd().dizzyPoints, 0, p[0].dizzyPointsMax)
			} else {
				p[0].dizzyPoints = p[0].dizzyPointsMax
			}
		}
	}
}

type RoundStartBackup struct {
	// Char
	life, lifeMax               [MaxPlayerNo]int32
	power, powerMax             [MaxPlayerNo]int32
	guardPoints, guardPointsMax [MaxPlayerNo]int32
	dizzyPoints, dizzyPointsMax [MaxPlayerNo]int32
	redLife                     [MaxPlayerNo]int32
	teamside                    [MaxPlayerNo]int
	cnsvar                      [MaxPlayerNo]map[int32]int32
	cnsfvar                     [MaxPlayerNo]map[int32]float32
	mapArray                    [MaxPlayerNo]map[string]float32
	dialogue                    [MaxPlayerNo][]string
	remapSpr                    [MaxPlayerNo]RemapPreset
	// Fight
	oldWins       [2]int32
	oldDraws      int32
	oldTeamLeader [2]int
	// Stage
	stageVars Stage
}

func (bk *RoundStartBackup) Save() {
	for i, p := range sys.chars {
		if len(p) > 0 {
			bk.life[i] = p[0].life
			bk.lifeMax[i] = p[0].lifeMax
			bk.power[i] = p[0].power
			bk.powerMax[i] = p[0].powerMax
			bk.guardPoints[i] = p[0].guardPoints
			bk.guardPointsMax[i] = p[0].guardPointsMax
			bk.dizzyPoints[i] = p[0].dizzyPoints
			bk.dizzyPointsMax[i] = p[0].dizzyPointsMax
			bk.redLife[i] = p[0].redLife
			bk.teamside[i] = p[0].teamside

			bk.cnsvar[i] = make(map[int32]int32)
			for k, v := range p[0].cnsvar {
				bk.cnsvar[i][k] = v
			}
			bk.cnsfvar[i] = make(map[int32]float32)
			for k, v := range p[0].cnsfvar {
				bk.cnsfvar[i][k] = v
			}
			bk.mapArray[i] = make(map[string]float32)
			for k, v := range p[0].mapArray {
				bk.mapArray[i][k] = v
			}
			bk.dialogue[i] = append([]string{}, p[0].dialogue...)
			bk.remapSpr[i] = make(RemapPreset)
			for k, v := range p[0].remapSpr {
				bk.remapSpr[i][k] = v
			}
		}
	}
	bk.oldWins = sys.wins
	bk.oldDraws = sys.draws
	bk.oldTeamLeader = sys.teamLeader
	bk.stageVars.copyStageVars(sys.stage)
}

func (bk *RoundStartBackup) Restore() {
	sys.wins = bk.oldWins
	sys.draws = bk.oldDraws
	sys.teamLeader = bk.oldTeamLeader

	for i, p := range sys.chars {
		if len(p) > 0 {
			p[0].life = bk.life[i]
			p[0].lifeMax = bk.lifeMax[i]
			p[0].power = bk.power[i]
			p[0].powerMax = bk.powerMax[i]
			p[0].guardPoints = bk.guardPoints[i]
			p[0].guardPointsMax = bk.guardPointsMax[i]
			p[0].dizzyPoints = bk.dizzyPoints[i]
			p[0].dizzyPointsMax = bk.dizzyPointsMax[i]
			p[0].redLife = bk.redLife[i]
			p[0].teamside = bk.teamside[i]

			p[0].cnsvar = make(map[int32]int32)
			for k, v := range bk.cnsvar[i] {
				p[0].cnsvar[k] = v
			}
			p[0].cnsfvar = make(map[int32]float32)
			for k, v := range bk.cnsfvar[i] {
				p[0].cnsfvar[k] = v
			}
			p[0].cnssysvar = make(map[int32]int32)
			p[0].cnssysfvar = make(map[int32]float32)
			p[0].mapArray = make(map[string]float32)
			for k, v := range bk.mapArray[i] {
				p[0].mapArray[k] = v
			}
			copy(p[0].dialogue[:], bk.dialogue[i])
			p[0].remapSpr = make(RemapPreset)
			for k, v := range bk.remapSpr[i] {
				p[0].remapSpr[k] = v
			}
		}
	}

	// NOTE: This save and restore of stage variables makes ModifyStageVar not persist. Maybe that should not be the case?
	sys.stage.copyStageVars(&bk.stageVars)
}

// Code responsible for updating the 'autolevel.save' file.
// This file stores win/loss data for each character per palette, which is used by 'randomtest.lua'.
// The 'randomtest.lua' script reads this data to generate AI ranks and adjust the difficulty of opponents in random battles.

type wincntMap map[string][]int32 // Map of character definitions to their win counts per palette

// Initializes the win count map by reading from 'autolevel.save' file
func (wm *wincntMap) init() {
	if sys.autolevel {
		b, err := os.ReadFile(sys.wincntFileName) // Read the autolevel.save file
		if err != nil {
			return
		}
		str := string(b)
		if len(str) < 3 {
			return
		}
		if str[:3] == "\ufeff" { // Remove Byte Order Mark if present
			str = str[3:]
		}
		// Converts array of strings to array of int32
		toint := func(strAry []string) (intAry []int32) {
			for _, s := range strAry {
				i, _ := strconv.ParseInt(s, 10, 32)
				intAry = append(intAry, int32(i))
			}
			return
		}
		// Parse each line in the autolevel.save file
		for _, l := range strings.Split(str, "\n") {
			tmp := strings.Split(l, ",")
			if len(tmp) >= 2 {
				item := toint(strings.Split(strings.TrimSpace(tmp[1]), " ")) // Get win counts per palette
				if len(item) < MaxPalNo {
					item = append(item, make([]int32, MaxPalNo-len(item))...) // Ensure item has MaxPalNo elements
				}
				(*wm)[tmp[0]] = item // Map character definition to win counts
			}
		}
	}
}

// Updates the win count map after a match and writes to 'autolevel.save' file
func (wm *wincntMap) update() {
	// Calculates win points based on team modes and number of simul characters
	winPoint := func(i int) int32 {
		if sys.tmode[(i+1)&1] == TM_Simul || sys.tmode[(i+1)&1] == TM_Tag {
			if sys.tmode[i&1] != TM_Simul && sys.tmode[i&1] != TM_Tag {
				return sys.numSimul[(i+1)&1]
			} else if sys.numSimul[(i+1)&1] > sys.numSimul[i&1] {
				return sys.numSimul[(i+1)&1] / sys.numSimul[i&1]
			}
		}
		return 1
	}
	// Updates win counts for winning characters
	win := func(i int) {
		item := wm.getItem(sys.cgi[i].def)
		item[sys.cgi[i].palno-1] += winPoint(i)
		wm.setItem(i, item)
	}
	// Updates win counts for losing characters
	lose := func(i int) {
		item := wm.getItem(sys.cgi[i].def)
		item[sys.cgi[i].palno-1] -= winPoint(i)
		wm.setItem(i, item)
	}
	if sys.autolevel && sys.matchOver() {
		// Iterate over all characters in the match
		for i, p := range sys.chars {
			if len(p) > 0 {
				if p[0].win() {
					win(i) // Update win counts for winners
				} else if p[0].lose() {
					lose(i) // Update win counts for losers
				}
			}
		}
		// Write updated win counts back to 'autolevel.save' file
		var str string
		for k, v := range *wm {
			str += k + ","
			for _, w := range v {
				str += fmt.Sprintf(" %v", w)
			}
			str += "\r\n"
		}
		f, err := os.Create(sys.wincntFileName)
		if err == nil {
			f.Write([]byte(str))
			chk(f.Close())
		}
	}
}

// Retrieves win counts for a character, ensuring the slice has MaxPalNo elements
func (wm wincntMap) getItem(def string) []int32 {
	lv := wm[def]
	if len(lv) < MaxPalNo {
		lv = append(lv, make([]int32, MaxPalNo-len(lv))...)
	}
	return lv
}

// Sets win counts for a character, averaging values for non-selectable palettes
func (wm wincntMap) setItem(pn int, item []int32) {
	var ave, palcnt int32 = 0, 0
	for i, v := range item {
		if sys.cgi[pn].palSelectable[i] {
			ave += v
			palcnt++
		}
	}
	if palcnt > 0 {
		ave /= palcnt
	}
	for i := range item {
		if !sys.cgi[pn].palSelectable[i] {
			item[i] = ave // Set non-selectable palettes to average value
		}
	}
	wm[sys.cgi[pn].def] = item
}

// Gets the win count (level) for a character's specific palette
func (wm wincntMap) getLevel(p int) int32 {
	return wm.getItem(sys.cgi[p].def)[sys.cgi[p].palno-1]
}

type SelectChar struct {
	def            string
	name           string
	lifebarname    string
	author         string
	sound          string
	intro          string
	ending         string
	arcadepath     string
	ratiopath      string
	movelist       string
	pal            []int32
	pal_defaults   []int32
	pal_keymap     []int32
	localcoord     int32
	portrait_scale float32
	cns_scale      [2]float32
	anims          PreloadedAnims
	sff            *Sff
}

func newSelectChar() *SelectChar {
	return &SelectChar{
		localcoord:     320,
		portrait_scale: 1,
		cns_scale:      [...]float32{1, 1},
		anims:          NewPreloadedAnims(),
	}
}

type SelectStage struct {
	def             string
	name            string
	attachedchardef []string
	stagebgm        IniSection
	portrait_scale  float32
	anims           PreloadedAnims
	sff             *Sff
}

func newSelectStage() *SelectStage {
	return &SelectStage{portrait_scale: 1, anims: NewPreloadedAnims()}
}

type OverrideCharData struct {
	life        int32
	lifeMax     int32
	power       int32
	dizzyPoints int32
	guardPoints int32
	ratioLevel  int32
	lifeRatio   float32
	attackRatio float32
	existed     bool
}

func newOverrideCharData() *OverrideCharData {
	return &OverrideCharData{life: -1, lifeMax: -1, power: -1, dizzyPoints: -1,
		guardPoints: -1, ratioLevel: 0, lifeRatio: 1, attackRatio: 1}
}

type Select struct {
	charlist           []SelectChar
	stagelist          []SelectStage
	selected           [2][][2]int
	selectedStageNo    int
	charAnimPreload    []int32
	stageAnimPreload   []int32
	charSpritePreload  map[[2]int16]bool
	stageSpritePreload map[[2]int16]bool
	cdefOverwrite      map[int]string
	sdefOverwrite      string
	ocd                [3][]OverrideCharData
}

func newSelect() *Select {
	return &Select{selectedStageNo: -1,
		charSpritePreload: map[[2]int16]bool{[...]int16{9000, 0}: true,
			[...]int16{9000, 1}: true}, stageSpritePreload: make(map[[2]int16]bool),
		cdefOverwrite: make(map[int]string)}
}

func (s *Select) GetCharNo(i int) int {
	n := i
	if len(s.charlist) > 0 {
		n %= len(s.charlist)
		if n < 0 {
			n += len(s.charlist)
		}
	}
	return n
}

func (s *Select) GetChar(i int) *SelectChar {
	if len(s.charlist) == 0 {
		return nil
	}
	n := s.GetCharNo(i)
	return &s.charlist[n]
}

func (s *Select) SelectStage(n int) { s.selectedStageNo = n }

func (s *Select) GetStage(n int) *SelectStage {
	if len(s.stagelist) == 0 {
		return nil
	}
	n %= len(s.stagelist) + 1
	if n < 0 {
		n += len(s.stagelist) + 1
	}
	return &s.stagelist[n-1]
}

func getDefaultDefPathInZip(zipFilePathOnDisk string) (path1 string, path2 string) {
	zipBaseName := LowercaseNoExtension(filepath.Base(zipFilePathOnDisk))
	path1 = zipBaseName + ".def"
	path2 = filepath.ToSlash(filepath.Join(zipBaseName, zipBaseName+".def"))
	return path1, path2
}

func (s *Select) addChar(defLine string) {
	tnow := time.Now()
	s.charlist = append(s.charlist, *newSelectChar())
	sc := &s.charlist[len(s.charlist)-1]

	parts := strings.Split(defLine, ",")
	defPathFromSelect := strings.TrimSpace(parts[0])
	defPathFromSelect = filepath.ToSlash(defPathFromSelect)

	tstr := fmt.Sprintf("Char: %v", defPathFromSelect)
	defer func() {
		sys.loadTime(tnow, tstr, false, false)
	}()

	if strings.ToLower(defPathFromSelect) == "randomselect" {
		sc.def, sc.name = "randomselect", "Random"
		return
	}
	if strings.ToLower(defPathFromSelect) == "dummyslot" {
		sc.name = "dummyslot"
		return
	}

	var finalDefPath string
	isZipChar := strings.HasSuffix(strings.ToLower(defPathFromSelect), ".zip")

	if isZipChar {
		zipSearchDirs := []string{"chars/", "data/", ""}
		var actualZipPathOnDisk string

		if filepath.IsAbs(defPathFromSelect) {
			if foundPath := FileExist(defPathFromSelect); foundPath != "" && strings.HasSuffix(strings.ToLower(foundPath), ".zip") {
				actualZipPathOnDisk = foundPath
			}
		} else {
			for _, dir := range zipSearchDirs {
				candidateZipPath := filepath.ToSlash(filepath.Join(dir, defPathFromSelect))
				if foundPath := FileExist(candidateZipPath); foundPath != "" && strings.HasSuffix(strings.ToLower(foundPath), ".zip") {
					actualZipPathOnDisk = foundPath
					break
				}
			}
		}

		if actualZipPathOnDisk == "" {
			sc.name = "dummyslot"
			tstr = fmt.Sprintf("Char: %v (ZIP NOT FOUND)", defPathFromSelect)
			return
		}

		defInZip1, defInZip2 := getDefaultDefPathInZip(actualZipPathOnDisk)

		// Construct logical paths for FileExist to check *inside* the zip
		candidateLogicalPath1 := filepath.ToSlash(actualZipPathOnDisk + "/" + defInZip1)
		if FileExist(candidateLogicalPath1) != "" { // FileExist checks inside the zip now
			finalDefPath = candidateLogicalPath1
		} else {
			candidateLogicalPath2 := filepath.ToSlash(actualZipPathOnDisk + "/" + defInZip2)
			if FileExist(candidateLogicalPath2) != "" {
				finalDefPath = candidateLogicalPath2
			} else {
				sc.name = "dummyslot"
				tstr = fmt.Sprintf("Char: %v (DEF IN ZIP MISSING: %s or %s)", defPathFromSelect, defInZip1, defInZip2)
				return
			}
		}
	} else {
		charDefPathGuess := defPathFromSelect
		if !strings.HasSuffix(strings.ToLower(charDefPathGuess), ".def") {
			if !strings.Contains(charDefPathGuess, "/") {
				baseName := filepath.Base(charDefPathGuess)
				charDefPathGuess = filepath.ToSlash(filepath.Join(charDefPathGuess, baseName+".def"))
			} else {
				charDefPathGuess += ".def"
			}
		}

		foundDiskPath := SearchFile(charDefPathGuess, []string{"chars/", "data/", ""})
		if foundDiskPath == "" || !strings.HasSuffix(strings.ToLower(foundDiskPath), ".def") {
			sc.name = "dummyslot"
			tstr = fmt.Sprintf("Char: %v (DEF NOT FOUND)", defPathFromSelect)
			return
		}
		finalDefPath = foundDiskPath
	}

	sc.def = finalDefPath
	if sc.def == "" {
		sc.name = "dummyslot"
		return
	}

	charDefContent, err := LoadText(sc.def)
	if err != nil {
		sc.name = "dummyslot"
		tstr = fmt.Sprintf("Char: %v (DEF READ ERROR: %s)", defPathFromSelect, err.Error())
		return
	}

	resolvePathRelativeToDef := func(pathInDefFile string) string {
		isZipDef, zipArchiveOfDef, defSubPathInZip := IsZipPath(sc.def)
		pathInDefFile = filepath.ToSlash(pathInDefFile)

		if filepath.IsAbs(pathInDefFile) {
			return pathInDefFile
		}

		// Check if pathInDefFile itself looks like a zip-internal path.
		if isZipRel, _, _ := IsZipPath(pathInDefFile); isZipRel {
			return pathInDefFile // Assume it's a correct logical path
		}

		isEngineRootRelative := strings.HasPrefix(pathInDefFile, "data/") ||
			strings.HasPrefix(pathInDefFile, "font/") ||
			strings.HasPrefix(pathInDefFile, "stages/")

		if isZipDef {
			if isEngineRootRelative {
				return pathInDefFile
			}
			baseDirWithinZip := filepath.ToSlash(filepath.Dir(defSubPathInZip))
			if baseDirWithinZip == "." || baseDirWithinZip == "" { // .def is at zip root
				return filepath.ToSlash(filepath.Join(zipArchiveOfDef, pathInDefFile))
			}
			return filepath.ToSlash(filepath.Join(zipArchiveOfDef, baseDirWithinZip, pathInDefFile))
		}

		return pathInDefFile
	}

	var cns_orig, sprite_orig, anim_orig, movelist_orig string
	var fnt_orig [10][2]string

	lines, i, info, files, keymap, arcade, lanInfo, lanFiles, lanKeymap, lanArcade := SplitAndTrim(charDefContent, "\n"), 0, true, true, true, true, true, true, true, true

	for i < len(lines) {
		isec, name, subname := ReadIniSection(lines, &i)
		switch name {
		case "info":
			if info {
				info = false
				var ok bool
				if sc.name, ok, _ = isec.getText("displayname"); !ok {
					sc.name, _, _ = isec.getText("name")
				}
				if sc.lifebarname, ok, _ = isec.getText("lifebarname"); !ok {
					sc.lifebarname = sc.name
				}
				sc.author, _, _ = isec.getText("author")
				sc.pal_defaults = isec.readI32CsvForStage("pal.defaults")
				isec.ReadI32("localcoord", &sc.localcoord)
				if ok = isec.ReadF32("portraitscale", &sc.portrait_scale); !ok {
					sc.portrait_scale = 320 / float32(sc.localcoord)
				}
			}
		case fmt.Sprintf("%v.info", sys.cfg.Config.Language):
			if lanInfo {
				info = false
				lanInfo = false
				var ok bool
				if sc.name, ok, _ = isec.getText("displayname"); !ok {
					sc.name, _, _ = isec.getText("name")
				}
				if sc.lifebarname, ok, _ = isec.getText("lifebarname"); !ok {
					sc.lifebarname = sc.name
				}
				sc.author, _, _ = isec.getText("author")
				sc.pal_defaults = isec.readI32CsvForStage("pal.defaults")
				isec.ReadI32("localcoord", &sc.localcoord)
				if ok = isec.ReadF32("portraitscale", &sc.portrait_scale); !ok {
					sc.portrait_scale = 320 / float32(sc.localcoord)
				}
			}
		case "files":
			if files {
				files = false
				cns_orig = decodeShiftJIS(isec["cns"])
				sprite_orig = decodeShiftJIS(isec["sprite"])
				anim_orig = decodeShiftJIS(isec["anim"])
				sc.sound = decodeShiftJIS(isec["sound"])
				for i := 1; i <= MaxPalNo; i++ {
					if isec[fmt.Sprintf("pal%v", i)] != "" {
						sc.pal = append(sc.pal, int32(i))
					}
				}
				movelist_orig = decodeShiftJIS(isec["movelist"])
				for i_fnt := range fnt_orig {
					fnt_orig[i_fnt][0] = isec[fmt.Sprintf("font%v", i_fnt)]
					fnt_orig[i_fnt][1] = isec[fmt.Sprintf("fnt_height%v", i_fnt)]
				}
			}
		case fmt.Sprintf("%v.files", sys.cfg.Config.Language):
			if lanFiles {
				files = false
				lanFiles = false
				cns_orig = decodeShiftJIS(isec["cns"])
				sprite_orig = decodeShiftJIS(isec["sprite"])
				anim_orig = decodeShiftJIS(isec["anim"])
				sc.sound = decodeShiftJIS(isec["sound"])
				for i := 1; i <= MaxPalNo; i++ {
					if isec[fmt.Sprintf("pal%v", i)] != "" {
						sc.pal = append(sc.pal, int32(i))
					}
				}
				movelist_orig = decodeShiftJIS(isec["movelist"])
				for i := range fnt_orig {
					fnt_orig[i][0] = isec[fmt.Sprintf("font%v", i)]
					fnt_orig[i][1] = isec[fmt.Sprintf("fnt_height%v", i)]
				}
			}
		case "palette ": // Note space
			if keymap && len(subname) >= 6 && strings.ToLower(subname[:6]) == "keymap" {
				keymap = false
				for _, v := range [12]string{"a", "b", "c", "x", "y", "z",
					"a2", "b2", "c2", "x2", "y2", "z2"} {
					var i32 int32
					if isec.ReadI32(v, &i32) {
						sc.pal_keymap = append(sc.pal_keymap, i32)
					}
				}
			}
		case fmt.Sprintf("%v.palette ", sys.cfg.Config.Language):
			if lanKeymap &&
				len(subname) >= 6 && strings.ToLower(subname[:6]) == "keymap" {
				keymap = false
				for _, v := range [12]string{"a", "b", "c", "x", "y", "z",
					"a2", "b2", "c2", "x2", "y2", "z2"} {
					var i32 int32
					if isec.ReadI32(v, &i32) {
						sc.pal_keymap = append(sc.pal_keymap, i32)
					}
				}
			}
		case "arcade":
			if arcade {
				arcade = false
				sc.intro, _, _ = isec.getText("intro.storyboard")
				sc.ending, _, _ = isec.getText("ending.storyboard")
				sc.arcadepath, _, _ = isec.getText("arcadepath")
				sc.ratiopath, _, _ = isec.getText("ratiopath")
			}
		case fmt.Sprintf("%v.arcade", sys.cfg.Config.Language):
			if lanArcade {
				arcade = false
				lanArcade = false
				sc.intro, _, _ = isec.getText("intro.storyboard")
				sc.ending, _, _ = isec.getText("ending.storyboard")
				sc.arcadepath, _, _ = isec.getText("arcadepath")
				sc.ratiopath, _, _ = isec.getText("ratiopath")
			}
		}
	}
	listSpr := make(map[[2]int16]bool)
	for k := range s.charSpritePreload {
		listSpr[k] = true
	}

	tempSff := newSff()
	LoadFile(&cns_orig, []string{sc.def, "", "data/"}, func(filename string) error {
		str, err := LoadText(filename)
		if err != nil {
			return err
		}
		lines, i := SplitAndTrim(str, "\n"), 0
		for i < len(lines) {
			is, name, _ := ReadIniSection(lines, &i)
			switch name {
			case "size":
				if ok := is.ReadF32("xscale", &sc.cns_scale[0]); !ok {
					sc.cns_scale[0] = 320 / float32(sc.localcoord)
				}
				if ok := is.ReadF32("yscale", &sc.cns_scale[1]); !ok {
					sc.cns_scale[1] = 320 / float32(sc.localcoord)
				}
				return nil
			}
		}
		return nil
	})
	// preload animations
	if len(anim_orig) > 0 {
		resolvedAnimPath := resolvePathRelativeToDef(anim_orig)
		LoadFile(&resolvedAnimPath, []string{sc.def}, func(filename string) error {
			str, err := LoadText(filename) // LoadText is zip-aware
			if err != nil {
				return err
			}
			lines, i := SplitAndTrim(str, "\n"), 0
			at := ReadAnimationTable(tempSff, &tempSff.palList, lines, &i) // SFF here is temporary
			for _, v_anim := range s.charAnimPreload {
				if animation := at.get(v_anim); animation != nil {
					sc.anims.addAnim(animation, v_anim)
					for _, fr := range animation.frames {
						listSpr[[2]int16{fr.Group, fr.Number}] = true
					}
				}
			}
			return nil
		})
	}
	// preload portion of sff file
	fp := fmt.Sprintf("%v_preload.sff", strings.TrimSuffix(sc.def, filepath.Ext(sc.def)))
	if fp = FileExist(fp); len(fp) == 0 {
		fp = sprite_orig
	}
	if len(fp) > 0 {
		resolvedSpritePath := resolvePathRelativeToDef(fp)
		LoadFile(&resolvedSpritePath, []string{sc.def, "", "data/"}, func(file string) error {
			var selPal []int32
			var err_sff error
			sc.sff, selPal, err_sff = preloadSff(file, true, listSpr)
			if err_sff != nil {
				return fmt.Errorf("failed to preload SFF %s for %s: %w", file, sc.def, err_sff)
			}
			sc.anims.updateSff(sc.sff)
			for k_spr := range s.charSpritePreload {
				sc.anims.addSprite(sc.sff, k_spr[0], k_spr[1])
			}
			if len(sc.pal) == 0 {
				sc.pal = selPal
			}
			return nil
		})
	} else {
		sc.sff = newSff()
		sc.anims.updateSff(sc.sff)
		for k := range s.charSpritePreload {
			sc.anims.addSprite(sc.sff, k[0], k[1])
		}
	}
	// read movelist
	if len(movelist_orig) > 0 {
		resolvedMovelistPath := resolvePathRelativeToDef(movelist_orig)
		// Movelist is text, can be loaded now
		LoadFile(&resolvedMovelistPath, []string{sc.def, "", "data/"}, func(filename string) error {
			sc.movelist, _ = LoadText(filename)
			return nil
		})
	}
}

func (s *Select) AddStage(def string) error {
	var tstr string
	tnow := time.Now()
	defer func() {
		sys.loadTime(tnow, tstr, false, false)
	}()

	defPathFromSelect := filepath.ToSlash(def)
	tstr = fmt.Sprintf("Stage added: %v", defPathFromSelect)

	var finalDefPath string
	isZipStage := strings.HasSuffix(strings.ToLower(defPathFromSelect), ".zip")

	if isZipStage {
		zipSearchDirs := []string{"stages/", "data/", ""}
		var actualZipPathOnDisk string

		if filepath.IsAbs(defPathFromSelect) {
			if foundPath := FileExist(defPathFromSelect); foundPath != "" && strings.HasSuffix(strings.ToLower(foundPath), ".zip") {
				actualZipPathOnDisk = foundPath
			}
		} else {
			for _, dir := range zipSearchDirs {
				candidateZipPath := filepath.ToSlash(filepath.Join(dir, defPathFromSelect))
				if foundPath := FileExist(candidateZipPath); foundPath != "" && strings.HasSuffix(strings.ToLower(foundPath), ".zip") {
					actualZipPathOnDisk = foundPath
					break
				}
			}
		}

		if actualZipPathOnDisk == "" {
			err := fmt.Errorf("stage zip not found: %s", defPathFromSelect)
			sys.errLog.Printf("Failed to add stage, file not found: %v\n", defPathFromSelect)
			return err
		}

		defInZip1, defInZip2 := getDefaultDefPathInZip(actualZipPathOnDisk)

		candidateLogicalPath1 := filepath.ToSlash(actualZipPathOnDisk + "/" + defInZip1)
		if FileExist(candidateLogicalPath1) != "" {
			finalDefPath = candidateLogicalPath1
		} else {
			candidateLogicalPath2 := filepath.ToSlash(actualZipPathOnDisk + "/" + defInZip2)
			if FileExist(candidateLogicalPath2) != "" {
				finalDefPath = candidateLogicalPath2
			} else {
				err := fmt.Errorf("def file not found in zip: %s or %s", defInZip1, defInZip2)
				sys.errLog.Printf("Failed to add stage, def file not found in %v: %v or %v\n", defPathFromSelect, defInZip1, defInZip2)
				return err
			}
		}
	} else {
		if !strings.HasSuffix(strings.ToLower(def), ".def") {
			def += ".def"
		}
		if err := LoadFile(&def, []string{"stages/", "data/", ""}, func(file string) error {
			finalDefPath = file
			return nil
		}); err != nil {
			sys.errLog.Printf("Failed to add stage, file not found: %v\n", def)
			return err
		}
	}

	var lines []string
	var err error
	if err = LoadFile(&finalDefPath, nil, func(file string) error {
		var str string
		str, err = LoadText(file)
		if err != nil {
			return err
		}
		lines = SplitAndTrim(str, "\n")
		return nil
	}); err != nil {
		sys.errLog.Printf("Failed to add stage, file not found: %s: %v\n", finalDefPath, err)
		return err
	}
	tstr = fmt.Sprintf("Stage added: %v", finalDefPath)
	i, info, music, bgdef, stageinfo, lanInfo, lanMusic, lanBgdef, lanStageinfo := 0, true, true, true, true, true, true, true, true
	var spr string
	s.stagelist = append(s.stagelist, *newSelectStage())
	ss := &s.stagelist[len(s.stagelist)-1]
	ss.def = finalDefPath
	for i < len(lines) {
		is, name, _ := ReadIniSection(lines, &i)
		switch name {
		case "info":
			if info {
				info = false
				var ok bool
				if ss.name, ok, _ = is.getText("displayname"); !ok {
					if ss.name, ok, _ = is.getText("name"); !ok {
						ss.name = def
					}
				}
				for i := 0; i < MaxAttachedChar; i++ {
					key := "attachedchar"
					if i > 0 {
						key += fmt.Sprint(i + 1) // attachedchar2, attachedchar3, attachedchar4
					}
					if err := is.LoadFile(key, []string{def, "", sys.motifDir, "data/"}, func(filename string) error {
						// Ensure slice has correct length
						for len(ss.attachedchardef) <= i {
							ss.attachedchardef = append(ss.attachedchardef, "")
						}
						ss.attachedchardef[i] = filename
						return nil
					}); err != nil {
						continue
					}
				}
			}
		case fmt.Sprintf("%v.info", sys.cfg.Config.Language):
			if lanInfo {
				info = false
				lanInfo = false
				var ok bool
				if ss.name, ok, _ = is.getText("displayname"); !ok {
					if ss.name, ok, _ = is.getText("name"); !ok {
						ss.name = def
					}
				}
				for i := 0; i < MaxAttachedChar; i++ {
					key := "attachedchar"
					if i > 0 {
						key += fmt.Sprint(i + 1) // attachedchar2, attachedchar3, attachedchar4
					}
					if err := is.LoadFile(key, []string{def, "", sys.motifDir, "data/"}, func(filename string) error {
						// Ensure slice has correct length (fill gaps)
						for len(ss.attachedchardef) <= i {
							ss.attachedchardef = append(ss.attachedchardef, "")
						}
						ss.attachedchardef[i] = filename
						return nil
					}); err != nil {
						continue
					}
				}
			}
		case "music":
			if music {
				music = false
				ss.stagebgm = is
			}
		case fmt.Sprintf("%v.music", sys.cfg.Config.Language):
			if lanMusic {
				music = false
				lanMusic = false
				ss.stagebgm = is
			}
		case "bgdef":
			if bgdef {
				bgdef = false
				spr = is["spr"]
			}
		case fmt.Sprintf("%v.bgdef", sys.cfg.Config.Language):
			if lanBgdef {
				bgdef = false
				lanBgdef = false
				spr = is["spr"]
			}
		case "stageinfo":
			if stageinfo {
				stageinfo = false
				if ok := is.ReadF32("portraitscale", &ss.portrait_scale); !ok {
					localcoord := float32(320)
					is.ReadF32("localcoord", &localcoord)
					ss.portrait_scale = 320 / localcoord
				}
			}
		case fmt.Sprintf("%v.stageinfo", sys.cfg.Config.Language):
			if lanStageinfo {
				stageinfo = false
				lanStageinfo = false
				if ok := is.ReadF32("portraitscale", &ss.portrait_scale); !ok {
					localcoord := float32(320)
					is.ReadF32("localcoord", &localcoord)
					ss.portrait_scale = 320 / localcoord
				}
			}
		}
	}
	if len(s.stageSpritePreload) > 0 || len(s.stageAnimPreload) > 0 {
		listSpr := make(map[[2]int16]bool)
		for k := range s.stageSpritePreload {
			listSpr[[...]int16{k[0], k[1]}] = true
		}
		sff := newSff()
		// preload animations
		i = 0
		at := ReadAnimationTable(sff, &sff.palList, lines, &i)
		for _, v := range s.stageAnimPreload {
			if anim := at.get(v); anim != nil {
				ss.anims.addAnim(anim, v)
				for _, fr := range anim.frames {
					listSpr[[...]int16{fr.Group, fr.Number}] = true
				}
			}
		}
		// preload portion of sff file
		LoadFile(&spr, []string{def, "", "data/"}, func(file string) error {
			var err error
			ss.sff, _, err = preloadSff(file, false, listSpr)
			if err != nil {
				panic(fmt.Errorf("failed to load %v: %v\nerror preloading %v", file, err, def))
			}
			ss.anims.updateSff(ss.sff)
			for k := range s.stageSpritePreload {
				ss.anims.addSprite(ss.sff, k[0], k[1])
			}
			return nil
		})
	}
	return nil
}

func (s *Select) AddSelectedChar(tn, cn, pl int) bool {
	m, n := 0, s.GetCharNo(cn)
	if len(s.charlist) == 0 || len(s.charlist[n].def) == 0 {
		return false
	}
	for s.charlist[n].def == "randomselect" || len(s.charlist[n].def) == 0 {
		m++
		if m > 100000 {
			return false
		}
		n = int(Rand(0, int32(len(s.charlist))-1))
		pl = int(Rand(1, MaxPalNo))
	}
	sys.loadMutex.Lock()
	s.selected[tn] = append(s.selected[tn], [...]int{n, pl})
	s.ocd[tn] = append(s.ocd[tn], *newOverrideCharData())
	sys.loadMutex.Unlock()
	return true
}

func (s *Select) ClearSelected() {
	sys.loadMutex.Lock()
	s.selected = [2][][2]int{}
	s.ocd = [3][]OverrideCharData{}
	sys.loadMutex.Unlock()
	s.selectedStageNo = -1
}

type LoaderState int32

const (
	LS_NotYet LoaderState = iota
	LS_Loading
	LS_Complete
	LS_Error
	LS_Cancel
)

type Loader struct {
	state    LoaderState
	loadExit chan LoaderState
	err      error
}

func newLoader() *Loader {
	return &Loader{state: LS_NotYet, loadExit: make(chan LoaderState, 1)}
}

func (l *Loader) loadPlayerChar(pn int) int {
	return l.loadCharacter(pn, false)
}

func (l *Loader) loadAttachedChar(pn int) int {
	return l.loadCharacter(pn, true)
}

func (l *Loader) loadCharacter(pn int, attached bool) int {
	if !attached && sys.roundsExisted[pn&1] > 0 {
		return 1
	}
	if attached && sys.round != 1 {
		return 1
	}

	sys.loadMutex.Lock()
	defer sys.loadMutex.Unlock()

	// Get number of selected characters in team
	memberNo := pn >> 1
	nsel := len(sys.sel.selected[pn&1])

	// Check if player number is acceptable for selected team mode
	if !attached {
		if sys.tmode[pn&1] == TM_Simul || sys.tmode[pn&1] == TM_Tag {
			if memberNo >= int(sys.numSimul[pn&1]) {
				sys.cgi[pn].states = nil
				sys.chars[pn] = nil
				return 1
			}
		} else if pn >= 2 {
			return 0
		}

		if sys.tmode[pn&1] == TM_Turns && nsel < int(sys.numTurns[pn&1]) {
			return 0
		}

		if sys.tmode[pn&1] == TM_Turns {
			memberNo = int(sys.wins[^pn&1])
		}

		if nsel <= memberNo {
			return 0
		}
	}

	idx := make([]int, nsel)
	for i := range idx {
		idx[i] = sys.sel.selected[pn&1][i][0]
	}

	// Prepare loading time clipboard message
	var tstr string
	tnow := time.Now()
	defer func() {
		sys.loadTime(tnow, tstr, false, true)
		// Mugen compatibility mode indicator
		if sys.cgi[pn].ikemenver[0] == 0 && sys.cgi[pn].ikemenver[1] == 0 {
			if sys.cgi[pn].mugenver[0] == 1 && sys.cgi[pn].mugenver[1] == 1 {
				sys.appendToConsole("Using Mugen 1.1 compatibility mode.")
			} else if sys.cgi[pn].mugenver[0] == 1 && sys.cgi[pn].mugenver[1] == 0 {
				sys.appendToConsole("Using Mugen 1.0 compatibility mode.")
			} else if sys.cgi[pn].mugenver[0] != 1 {
				sys.appendToConsole("Using WinMugen compatibility mode.")
			} else {
				sys.appendToConsole("Character with unknown engine version.")
			}
		}
	}()

	var cdef string
	var cdefOWnumber int

	if attached {
		atcpn := pn - MaxSimul*2
		cdef = sys.stageList[0].attachedchardef[atcpn]
	} else {
		if sys.tmode[pn&1] == TM_Turns {
			cdefOWnumber = memberNo*2 + pn&1
		} else {
			cdefOWnumber = pn
		}
		if sys.sel.cdefOverwrite[cdefOWnumber] != "" {
			cdef = sys.sel.cdefOverwrite[cdefOWnumber]
		} else {
			cdef = sys.sel.charlist[idx[memberNo]].def
		}
	}

	for _, ffx := range sys.ffx {
		prefixToDecrement := true
		for _, fxPath := range sys.cgi[pn].fxPath {
			if ffx.fileName == fxPath {
				prefixToDecrement = false
				break
			}
		}
		if prefixToDecrement && !ffx.isGlobal {
			if ffx.refCount > 0 {
				ffx.refCount--
			}
		}
	}

	var p *Char
	sys.workingChar = p // This should help compiler and bytecode stay consistent

	// Reuse existing character or create a new one
	if len(sys.chars[pn]) > 0 && cdef == sys.cgi[pn].def {
		p = sys.chars[pn][0]
		if !attached {
			p.controller = pn
			if sys.aiLevel[pn] != 0 {
				p.controller ^= -1
			}
		}
		p.clearCachedData()
		if l.err = p.loadFx(cdef); l.err != nil {
			sys.errLog.Printf("Error reloading FX for %s: %v", cdef, l.err)
		}
	} else {
		p = newChar(pn, 0)
		sys.cgi[pn].sff = nil
		sys.cgi[pn].palettedata = nil
		if len(sys.chars[pn]) > 0 {
			p.power = sys.chars[pn][0].power
			p.guardPoints = sys.chars[pn][0].guardPoints
			p.dizzyPoints = sys.chars[pn][0].dizzyPoints
		}
	}

	// Set new character parameters
	if attached {
		atcpn := pn - MaxSimul*2
		p.memberNo = atcpn
		p.selectNo = -atcpn
		p.teamside = -1
		sys.aiLevel[pn] = float32(sys.cfg.Options.Difficulty)
	} else {
		p.memberNo = memberNo
		p.selectNo = sys.sel.selected[pn&1][memberNo][0]
		p.teamside = p.playerNo & 1
	}

	if !p.ocd().existed {
		p.initCnsVar()
		p.ocd().existed = true
	}

	sys.chars[pn] = make([]*Char, 1)
	sys.chars[pn][0] = p

	// Load new SFF if previous one was not cached
	if sys.cgi[pn].sff == nil {
		if l.err = p.load(cdef); l.err != nil {
			sys.chars[pn] = nil
			if attached {
				tstr = fmt.Sprintf("WARNING: Failed to load new attached char: %v", cdef)
			} else {
				tstr = fmt.Sprintf("WARNING: Failed to load new char: %v", cdef)
			}
			return -1
		}
		if sys.cgi[pn].states, l.err = newCompiler().Compile(p.playerNo, cdef, p.gi().constants); l.err != nil {
			sys.chars[pn] = nil
			if attached {
				tstr = fmt.Sprintf("WARNING: Failed to compile new attached char states: %v", cdef)
			} else {
				tstr = fmt.Sprintf("WARNING: Failed to compile new char states: %v", cdef)
			}
			return -1
		}
		if attached {
			tstr = fmt.Sprintf("New attached char loaded: %v", cdef)
		} else {
			tstr = fmt.Sprintf("New char loaded: %v", cdef)
		}
	} else {
		if attached {
			tstr = fmt.Sprintf("Cached attached char loaded: %v", cdef)
		} else {
			tstr = fmt.Sprintf("Cached char loaded: %v", cdef)
		}
	}

	if attached {
		sys.cgi[pn].palno = 1
	} else {
		// Get palette number from select screen choice
		sys.cgi[pn].palno = int32(sys.sel.selected[pn&1][memberNo][1])
		// Prepare lifebar portraits
		if pn < len(sys.lifebar.fa[sys.tmode[pn&1]]) && sys.tmode[pn&1] == TM_Turns && sys.round == 1 {
			fa := sys.lifebar.fa[sys.tmode[pn&1]][pn]
			fa.numko = 0
			fa.teammate_face = make([]*Sprite, nsel)
			fa.teammate_scale = make([]float32, nsel)
			sys.lifebar.nm[sys.tmode[pn&1]][pn].numko = 0
			for i, ci := range idx {
				fa.teammate_scale[i] = sys.sel.charlist[ci].portrait_scale
				fa.teammate_face[i] = sys.sel.charlist[ci].sff.GetSprite(int16(fa.teammate_face_spr[0]), int16(fa.teammate_face_spr[1]))
			}
		}
	}
	return 1
}

func (l *Loader) loadStage() bool {
	if sys.round == 1 {
		var tstr string
		tnow := time.Now()
		defer func() {
			if sys.stage != nil {
				sys.loadTime(tnow, tstr, false, true)
				// Mugen compatibility mode indicator
				if sys.stage.ikemenver[0] == 0 && sys.stage.ikemenver[1] == 0 {
					if sys.stage.mugenver[0] == 1 && sys.stage.mugenver[1] == 1 {
						sys.appendToConsole("Using Mugen 1.1 compatibility mode.")
					} else if sys.stage.mugenver[0] == 1 && sys.stage.mugenver[1] == 0 {
						sys.appendToConsole("Using Mugen 1.0 compatibility mode.")
					} else if sys.stage.mugenver[0] != 1 {
						sys.appendToConsole("Using WinMugen compatibility mode.")
					} else {
						sys.appendToConsole("Stage with unknown engine version.")
					}
				}
			}
		}()
		var def string
		if sys.sel.selectedStageNo == 0 {
			randomstageno := Rand(0, int32(len(sys.sel.stagelist))-1)
			def = sys.sel.stagelist[randomstageno].def
		} else {
			def = sys.sel.stagelist[sys.sel.selectedStageNo-1].def
		}
		if sys.sel.sdefOverwrite != "" {
			def = sys.sel.sdefOverwrite
		}
		if sys.stage != nil && sys.stage.def == def && sys.stage.mainstage && !sys.stage.reload {
			tstr = fmt.Sprintf("Cached stage loaded: %v", def)
			return true
		}
		sys.stageList = make(map[int32]*Stage)
		sys.stageLoop = false
		sys.stageList[0], l.err = loadStage(def, true)
		sys.stage = sys.stageList[0]
		tstr = fmt.Sprintf("New stage loaded: %v", def)
	}
	return l.err == nil
}

func (l *Loader) load() {
	defer func() {
		l.loadExit <- l.state
	}()

	sys.loadMutex.Lock()
	for prefix, ffx := range sys.ffx {
		if ffx.isGlobal {
			continue
		}
		if ffx.refCount <= 0 {
			if ffx.fsff != nil {
				removeSFFCache(ffx.fsff.filename)
			}
			delete(sys.ffx, prefix)
			//sys.errLog.Printf("Unloaded CommonFX: %s (prefix: %s)", ffx.fileName, prefix)
		}
	}
	sys.loadMutex.Unlock()

	charDone, stageDone := make([]bool, len(sys.chars)), false

	// Check if all chars are loaded
	allCharDone := func() bool {
		for _, b := range charDone {
			if !b {
				return false
			}
		}
		return true
	}

	for !stageDone || !allCharDone() {
		// Load stage
		if !stageDone && sys.sel.selectedStageNo >= 0 {
			if !l.loadStage() {
				l.state = LS_Error
				return
			}
			stageDone = true
		}
		// Load characters that aren't already loaded
		for i, b := range charDone {
			if !b {
				result := -1
				if i < len(sys.chars)-MaxAttachedChar ||
					len(sys.stageList[0].attachedchardef) <= i-MaxSimul*2 {
					result = l.loadCharacter(i, false)
				} else {
					result = l.loadCharacter(i, true)
				}
				if result > 0 {
					charDone[i] = true
				} else if result < 0 {
					l.state = LS_Error
					return
				}
			}
		}
		for i := 0; i < 2; i++ {
			if !charDone[i+2] && len(sys.sel.selected[i]) > 0 &&
				sys.tmode[i] != TM_Simul && sys.tmode[i] != TM_Tag {
				for j := i + 2; j < len(sys.chars); j += 2 {
					if !charDone[j] {
						sys.chars[j] = nil
						sys.cgi[j].states = nil
						sys.cgi[j].hitPauseToggleFlagCount = 0
						charDone[j] = true
					}
				}
			}
		}
		time.Sleep(10 * time.Millisecond)
		if sys.gameEnd {
			l.state = LS_Cancel
		}
		if l.state == LS_Cancel {
			return
		}
	}

	// Flag loading state as complete
	l.state = LS_Complete
}

func (l *Loader) reset() {
	if l.state != LS_NotYet {
		l.state = LS_Cancel
		<-l.loadExit
		l.state = LS_NotYet
	}
	l.err = nil
	for i := range sys.cgi {
		if sys.roundsExisted[i&1] == 0 {
			sys.cgi[i].palno = -1
		}
	}
}

func (l *Loader) runTread() bool {
	if l.state != LS_NotYet {
		return false
	}
	l.state = LS_Loading
	go l.load()
	return true
}

type EnvShake struct {
	time  int32
	freq  float32
	ampl  float32
	phase float32
	mul   float32
	dir   float32 // rad, for ampl=-4:  0: down first, 90: left first, 180: up first, 270: right first
}

func (es *EnvShake) clear() {
	*es = EnvShake{
		freq:  float32(math.Pi / 3),
		ampl:  -4.0,
		phase: float32(math.NaN()),
		mul:   1.0,
		dir:   0.0}
}

func (es *EnvShake) setDefaultPhase() {
	if math.IsNaN(float64(es.phase)) {
		if es.freq >= math.Pi/2 {
			es.phase = math.Pi / 2
		} else {
			es.phase = 0
		}
	}
}

func (es *EnvShake) next() {
	if es.time > 0 {
		es.time--
		es.phase += es.freq
		if es.phase > math.Pi*2 {
			es.ampl *= es.mul
			es.phase -= math.Pi * 2
		}
	} else {
		es.ampl = 0
	}
}

func (es *EnvShake) getOffset() [2]float32 {
	if es.time > 0 {
		offset := -(es.ampl * float32(math.Sin(float64(es.phase))))
		return [2]float32{offset * float32(math.Sin(float64(-es.dir))),
			offset * float32(math.Cos(float64(-es.dir)))}
	}
	return [2]float32{0, 0}
}

func pal32ToBytes(pal []uint32) []byte {
	return unsafe.Slice((*byte)(unsafe.Pointer(&pal[0])), len(pal)*4)
}<|MERGE_RESOLUTION|>--- conflicted
+++ resolved
@@ -570,53 +570,56 @@
 
 func (s *System) render() {
 	if !s.frameSkip {
-		x, y, scl := s.cam.Pos[0], s.cam.Pos[1], s.cam.Scale/s.cam.BaseScale()
-		dx, dy, dscl := x, y, scl
-		if s.enableZoomtime > 0 {
-			if !s.debugPaused() {
-				s.zoomPosXLag += ((s.zoomPos[0] - s.zoomPosXLag) * (1 - s.zoomlag))
-				s.zoomPosYLag += ((s.zoomPos[1] - s.zoomPosYLag) * (1 - s.zoomlag))
-				s.drawScale = s.drawScale / (s.drawScale + (s.zoomScale*scl-s.drawScale)*s.zoomlag) * s.zoomScale * scl
-			}
-			if s.zoomStageBound {
-				dscl = MaxF(s.cam.MinScale, s.drawScale/s.cam.BaseScale())
-				if s.zoomCameraBound {
-					dx = x + ClampF(s.zoomPosXLag/scl, -s.cam.halfWidth/scl*2*(1-1/s.zoomScale), s.cam.halfWidth/scl*2*(1-1/s.zoomScale))
-				} else {
-					dx = x + s.zoomPosXLag/scl
-				}
-				dx = s.cam.XBound(dscl, dx)
-			} else {
-				dscl = s.drawScale / s.cam.BaseScale()
-				dx = x + s.zoomPosXLag/scl
-			}
-			dy = y + s.zoomPosYLag/scl
-		} else {
-			s.zoomlag = 0
-			s.zoomPosXLag = 0
-			s.zoomPosYLag = 0
-			s.zoomScale = 1
-			s.zoomPos = [2]float32{0, 0}
-			s.drawScale = s.cam.Scale
-		}
-		s.draw(dx, dy, dscl)
-	}
-	// Render top elements such as fade effects
-	if !s.frameSkip {
-		s.drawTop()
-	}
-	// Lua code is executed after drawing the fade effects, so that the menus are on top of them
-	for _, key := range SortedKeys(sys.cfg.Common.Lua) {
-		for _, v := range sys.cfg.Common.Lua[key] {
-			if err := s.luaLState.DoString(v); err != nil {
-				s.luaLState.RaiseError(err.Error())
-			}
-		}
-	}
-	// Render debug elements
-	if !s.frameSkip && s.debugDisplay {
-		s.drawDebugText()
-	}
+    x, y, scl := s.cam.Pos[0], s.cam.Pos[1], s.cam.Scale/s.cam.BaseScale()
+    dx, dy, dscl := x, y, scl
+    if s.enableZoomtime > 0 {
+      if !s.debugPaused() {
+        s.zoomPosXLag += ((s.zoomPos[0] - s.zoomPosXLag) * (1 - s.zoomlag))
+        s.zoomPosYLag += ((s.zoomPos[1] - s.zoomPosYLag) * (1 - s.zoomlag))
+        s.drawScale = s.drawScale / (s.drawScale + (s.zoomScale*scl-s.drawScale)*s.zoomlag) * s.zoomScale * scl
+      }
+      if s.zoomStageBound {
+        dscl = MaxF(s.cam.MinScale, s.drawScale/s.cam.BaseScale())
+        if s.zoomCameraBound {
+          dx = x + ClampF(s.zoomPosXLag/scl, -s.cam.halfWidth/scl*2*(1-1/s.zoomScale), s.cam.halfWidth/scl*2*(1-1/s.zoomScale))
+        } else {
+          dx = x + s.zoomPosXLag/scl
+        }
+        dx = s.cam.XBound(dscl, dx)
+      } else {
+        dscl = s.drawScale / s.cam.BaseScale()
+        dx = x + s.zoomPosXLag/scl
+      }
+      dy = y + s.zoomPosYLag/scl
+    } else {
+      s.zoomlag = 0
+      s.zoomPosXLag = 0
+      s.zoomPosYLag = 0
+      s.zoomScale = 1
+      s.zoomPos = [2]float32{0, 0}
+      s.drawScale = s.cam.Scale
+    }
+    s.draw(dx, dy, dscl)
+  }
+
+  // Render top elements such as fade effects
+  if !s.frameSkip {
+    s.drawTop()
+  }
+
+  // Lua code is executed after drawing the fade effects, so that the menus are on top of them
+  for _, key := range SortedKeys(sys.cfg.Common.Lua) {
+    for _, v := range sys.cfg.Common.Lua[key] {
+      if err := s.luaLState.DoString(v); err != nil {
+        s.luaLState.RaiseError(err.Error())
+      }
+    }
+  }
+
+  // Render debug elements
+  if !s.frameSkip && s.debugDisplay {
+    s.drawDebugText()
+  }
 }
 
 func (s *System) update() bool {
@@ -2408,61 +2411,7 @@
 		}
 
 		// Render frame
-<<<<<<< HEAD
 		s.render()
-=======
-		if !s.frameSkip {
-			x, y, scl := s.cam.Pos[0], s.cam.Pos[1], s.cam.Scale/s.cam.BaseScale()
-			dx, dy, dscl := x, y, scl
-			if s.enableZoomtime > 0 {
-				if !s.debugPaused() {
-					s.zoomPosXLag += ((s.zoomPos[0] - s.zoomPosXLag) * (1 - s.zoomlag))
-					s.zoomPosYLag += ((s.zoomPos[1] - s.zoomPosYLag) * (1 - s.zoomlag))
-					s.drawScale = s.drawScale / (s.drawScale + (s.zoomScale*scl-s.drawScale)*s.zoomlag) * s.zoomScale * scl
-				}
-				if s.zoomStageBound {
-					dscl = MaxF(s.cam.MinScale, s.drawScale/s.cam.BaseScale())
-					if s.zoomCameraBound {
-						dx = x + ClampF(s.zoomPosXLag/scl, -s.cam.halfWidth/scl*2*(1-1/s.zoomScale), s.cam.halfWidth/scl*2*(1-1/s.zoomScale))
-					} else {
-						dx = x + s.zoomPosXLag/scl
-					}
-					dx = s.cam.XBound(dscl, dx)
-				} else {
-					dscl = s.drawScale / s.cam.BaseScale()
-					dx = x + s.zoomPosXLag/scl
-				}
-				dy = y + s.zoomPosYLag/scl
-			} else {
-				s.zoomlag = 0
-				s.zoomPosXLag = 0
-				s.zoomPosYLag = 0
-				s.zoomScale = 1
-				s.zoomPos = [2]float32{0, 0}
-				s.drawScale = s.cam.Scale
-			}
-			s.draw(dx, dy, dscl)
-		}
-
-		// Render top elements such as fade effects
-		if !s.frameSkip {
-			s.drawTop()
-		}
-
-		// Lua code is executed after drawing the fade effects, so that the menus are on top of them
-		for _, key := range SortedKeys(sys.cfg.Common.Lua) {
-			for _, v := range sys.cfg.Common.Lua[key] {
-				if err := s.luaLState.DoString(v); err != nil {
-					s.luaLState.RaiseError(err.Error())
-				}
-			}
-		}
-
-		// Render debug elements
-		if !s.frameSkip && s.debugDisplay {
-			s.drawDebugText()
-		}
->>>>>>> 116ac293
 
 		// Break if finished
 		if fin && (!s.postMatchFlg || len(sys.cfg.Common.Lua) == 0) {
