package main

import (
	"fmt"
	"math"
	"math/rand"
	"os"
	"path/filepath"
	"runtime"
	"runtime/debug"
	"strconv"
	"strings"
	"time"

	"github.com/go-gl/glfw/v3.3/glfw"
	lua "github.com/yuin/gopher-lua"
)

// Data handlers
func luaRegister(l *lua.LState, name string, f func(*lua.LState) int) {
	l.Register(name, f)
}
func strArg(l *lua.LState, argi int) string {
	if !lua.LVCanConvToString(l.Get(argi)) {
		l.RaiseError("\nArgument %v is not a string: %v\n", argi, l.Get(argi))
	}
	return l.ToString(argi)
}
func numArg(l *lua.LState, argi int) float64 {
	num, ok := l.Get(argi).(lua.LNumber)
	if !ok {
		l.RaiseError("\nArgument %v is not a number: %v\n", argi, l.Get(argi))
	}
	return float64(num)
}

func intArg(l *lua.LState, argi int) int32 {
	num, ok := l.Get(argi).(lua.LNumber)
	if !ok {
		l.RaiseError("The %vth argument is not a number.", argi)
	}
	return int32(num)
}

func boolArg(l *lua.LState, argi int) bool {
	return l.ToBool(argi)
}
func tableArg(l *lua.LState, argi int) *lua.LTable {
	return l.ToTable(argi)
}
func newUserData(l *lua.LState, value interface{}) *lua.LUserData {
	ud := l.NewUserData()
	ud.Value = value
	return ud
}
func toUserData(l *lua.LState, argi int) interface{} {
	if ud := l.ToUserData(argi); ud != nil {
		return ud.Value
	}
	return nil
}
func userDataError(l *lua.LState, argi int, udtype interface{}) {
	l.RaiseError("\nArgument %v is not a userdata of type: %T\n", argi, udtype)
}

// -------------------------------------------------------------------------------------------------
// System Script
func systemScriptInit(l *lua.LState) {
	triggerFunctions(l)
<<<<<<< HEAD
	legacyFunctions(l)
	luaTrigger.intAnim(l)
	luaTrigger.intCharData(l)
=======
>>>>>>> 95306f5e
	luaRegister(l, "addChar", func(l *lua.LState) int {
		for _, c := range strings.Split(strings.TrimSpace(strArg(l, 1)), "\n") {
			c = strings.Trim(c, "\r")
			if len(c) > 0 {
				sys.sel.addChar(c)
			}
		}
		return 0
	})
	luaRegister(l, "addHotkey", func(*lua.LState) int {
		l.Push(lua.LBool(func() bool {
			k := StringToKey(strArg(l, 1))
			if k == glfw.KeyUnknown {
				return false
			}
			sk := *NewShortcutKey(k, boolArg(l, 2), boolArg(l, 3), boolArg(l, 4))
			sys.shortcutScripts[sk] = &ShortcutScript{Pause: boolArg(l, 5), Script: strArg(l, 6)}
			return true
		}()))
		return 1
	})
	luaRegister(l, "addStage", func(l *lua.LState) int {
		for _, c := range SplitAndTrim(strings.TrimSpace(strArg(l, 1)), "\n") {
			if err := sys.sel.AddStage(c); err != nil {
				l.RaiseError(err.Error())
			}
		}
		return 0
	})
	luaRegister(l, "animAddPos", func(*lua.LState) int {
		a, ok := toUserData(l, 1).(*Anim)
		if !ok {
			userDataError(l, 1, a)
		}
		a.AddPos(float32(numArg(l, 2)/sys.luaSpriteScale), float32(numArg(l, 3)/sys.luaSpriteScale))
		return 0
	})
	luaRegister(l, "animDraw", func(*lua.LState) int {
		a, ok := toUserData(l, 1).(*Anim)
		if !ok {
			userDataError(l, 1, a)
		}
		a.Draw()
		return 0
	})
	luaRegister(l, "animGetAnimation", func(l *lua.LState) int {
		c := sys.sel.GetChar(int(numArg(l, 1)))
		if anim := c.anims.get(int16(numArg(l, 2)), int16(numArg(l, 3))); anim != nil {
			a := &Anim{anim: anim, window: sys.scrrect, xscl: 1, yscl: 1, palfx: newPalFX()}
			a.palfx.clear()
			a.palfx.time = -1
			if l.GetTop() >= 4 && !boolArg(l, 4) && a.anim.totaltime == a.anim.looptime {
				a.anim.totaltime = -1
				a.anim.looptime = 0
			}
			l.Push(newUserData(l, a))
			return 1
		}
		return 0
	})
	luaRegister(l, "animGetLength", func(*lua.LState) int {
		a, ok := toUserData(l, 1).(*Anim)
		if !ok {
			userDataError(l, 1, a)
		}
		var sum int32
		for _, f := range a.anim.frames {
			if f.Time == -1 {
				sum += 1
			} else {
				sum += f.Time
			}
		}
		l.Push(lua.LNumber(sum))
		l.Push(lua.LNumber(a.anim.totaltime))
		return 2
	})
	luaRegister(l, "animGetSpriteInfo", func(*lua.LState) int {
		a, ok := toUserData(l, 1).(*Anim)
		if !ok {
			userDataError(l, 1, a)
		}
		if len(a.anim.frames) == 0 {
			return 0
		}
		var spr *Sprite
		if l.GetTop() >= 3 {
			spr = a.anim.sff.GetSprite(int16(numArg(l, 2)), int16(numArg(l, 3)))
		} else {
			spr = a.anim.spr
		}
		if spr == nil {
			return 0
		}
		tbl := l.NewTable()
		tbl.RawSetString("Group", lua.LNumber(spr.Group))
		tbl.RawSetString("Number", lua.LNumber(spr.Number))
		subt := l.NewTable()
		for k, v := range spr.Size {
			subt.RawSetInt(k+1, lua.LNumber(v))
		}
		tbl.RawSetString("Size", subt)
		subt = l.NewTable()
		for k, v := range spr.Offset {
			subt.RawSetInt(k+1, lua.LNumber(v))
		}
		tbl.RawSetString("Offset", subt)
		tbl.RawSetString("palidx", lua.LNumber(spr.palidx))
		l.Push(tbl)
		return 1
	})
	luaRegister(l, "animNew", func(*lua.LState) int {
		s, ok := toUserData(l, 1).(*Sff)
		if !ok {
			userDataError(l, 1, s)
		}
		act := strArg(l, 2)
		anim := NewAnim(s, act)
		if anim == nil {
			l.RaiseError("\nFailed to read the data: %v\n", act)
		}
		l.Push(newUserData(l, anim))
		return 1
	})
	luaRegister(l, "animReset", func(*lua.LState) int {
		a, ok := toUserData(l, 1).(*Anim)
		if !ok {
			userDataError(l, 1, a)
		}
		a.ResetFrames()
		return 0
	})
	luaRegister(l, "animSetAlpha", func(*lua.LState) int {
		a, ok := toUserData(l, 1).(*Anim)
		if !ok {
			userDataError(l, 1, a)
		}
		a.SetAlpha(int16(numArg(l, 2)), int16(numArg(l, 3)))
		return 0
	})
	luaRegister(l, "animSetColorKey", func(*lua.LState) int {
		a, ok := toUserData(l, 1).(*Anim)
		if !ok {
			userDataError(l, 1, a)
		}
		a.SetColorKey(int16(numArg(l, 2)))
		return 0
	})
	luaRegister(l, "animSetFacing", func(*lua.LState) int {
		a, ok := toUserData(l, 1).(*Anim)
		if !ok {
			userDataError(l, 1, a)
		}
		a.SetFacing(float32(numArg(l, 2)))
		return 0
	})
	luaRegister(l, "animSetPalFX", func(*lua.LState) int {
		a, ok := toUserData(l, 1).(*Anim)
		if !ok {
			userDataError(l, 1, a)
		}
		tableArg(l, 2).ForEach(func(key, value lua.LValue) {
			switch k := key.(type) {
			case lua.LString:
				switch string(k) {
				case "time":
					a.palfx.time = int32(lua.LVAsNumber(value))
				case "add":
					switch v := value.(type) {
					case *lua.LTable:
						v.ForEach(func(key2, value2 lua.LValue) {
							a.palfx.add[int(lua.LVAsNumber(key2))-1] = int32(lua.LVAsNumber(value2))
						})
					}
				case "mul":
					switch v := value.(type) {
					case *lua.LTable:
						v.ForEach(func(key2, value2 lua.LValue) {
							a.palfx.mul[int(lua.LVAsNumber(key2))-1] = int32(lua.LVAsNumber(value2))
						})
					}
				case "sinadd":
					switch v := value.(type) {
					case *lua.LTable:
						v.ForEach(func(key2, value2 lua.LValue) {
							num := int(lua.LVAsNumber(key2))
							if num <= 3 {
								a.palfx.sinadd[num-1] = int32(lua.LVAsNumber(value2))
							} else if num == 4 {
								a.palfx.cycletime = int32(lua.LVAsNumber(value2))
							}
						})
					}
				case "invertall":
					a.palfx.invertall = lua.LVAsNumber(value) == 1
				case "color":
					a.palfx.color = MaxF(0, MinF(1, float32(lua.LVAsNumber(value))/256))
				default:
					l.RaiseError("\nInvalid table key: %v\n", k)
				}
			default:
				l.RaiseError("\nInvalid table key type: %v\n", fmt.Sprintf("%T\n", key))
			}
		})
		return 0
	})
	luaRegister(l, "animSetPos", func(*lua.LState) int {
		a, ok := toUserData(l, 1).(*Anim)
		if !ok {
			userDataError(l, 1, a)
		}
		a.SetPos(float32((numArg(l, 2)/sys.luaSpriteScale)+sys.luaSpriteOffsetX), float32(numArg(l, 3)/sys.luaSpriteScale))
		return 0
	})
	luaRegister(l, "animSetScale", func(*lua.LState) int {
		a, ok := toUserData(l, 1).(*Anim)
		if !ok {
			userDataError(l, 1, a)
		}
		if l.GetTop() < 4 || boolArg(l, 4) {
			a.SetScale(float32(numArg(l, 2)/sys.luaSpriteScale), float32(numArg(l, 3)/sys.luaSpriteScale))
		} else {
			a.SetScale(float32(numArg(l, 2)), float32(numArg(l, 3)))
		}
		return 0
	})
	luaRegister(l, "animSetTile", func(*lua.LState) int {
		a, ok := toUserData(l, 1).(*Anim)
		if !ok {
			userDataError(l, 1, a)
		}
		var sx, sy int32 = 0, 0
		if l.GetTop() >= 4 {
			sx = int32(numArg(l, 4))
			if l.GetTop() >= 5 {
				sy = int32(numArg(l, 5))
			} else {
				sy = sx
			}
		}
		a.SetTile(int32(numArg(l, 2)), int32(numArg(l, 3)), sx, sy)
		return 0
	})
	luaRegister(l, "animSetWindow", func(*lua.LState) int {
		a, ok := toUserData(l, 1).(*Anim)
		if !ok {
			userDataError(l, 1, a)
		}
		a.SetWindow(float32((numArg(l, 2)/sys.luaSpriteScale)+sys.luaSpriteOffsetX), float32(numArg(l, 3)/sys.luaSpriteScale),
			float32(numArg(l, 4)/sys.luaSpriteScale), float32(numArg(l, 5)/sys.luaSpriteScale))
		return 0
	})
	luaRegister(l, "animUpdate", func(*lua.LState) int {
		a, ok := toUserData(l, 1).(*Anim)
		if !ok {
			userDataError(l, 1, a)
		}
		a.Update()
		return 0
	})
	luaRegister(l, "bgDraw", func(*lua.LState) int {
		bg, ok := toUserData(l, 1).(*BGDef)
		if !ok {
			userDataError(l, 1, bg)
		}
		top := false
		var x, y, scl float32 = 0, 0, 1
		if l.GetTop() >= 2 {
			top = boolArg(l, 2)
		}
		if l.GetTop() >= 3 {
			x = float32(numArg(l, 3))
		}
		if l.GetTop() >= 4 {
			y = float32(numArg(l, 4))
		}
		if l.GetTop() >= 5 {
			scl = float32(numArg(l, 5))
		}
		bg.draw(top, x, y, scl)
		return 0
	})
	luaRegister(l, "bgNew", func(*lua.LState) int {
		s, ok := toUserData(l, 1).(*Sff)
		if !ok {
			userDataError(l, 1, s)
		}
		bg, err := loadBGDef(s, strArg(l, 2), strArg(l, 3))
		if err != nil {
			l.RaiseError(err.Error())
		}
		l.Push(newUserData(l, bg))
		return 1
	})
	luaRegister(l, "bgReset", func(*lua.LState) int {
		bg, ok := toUserData(l, 1).(*BGDef)
		if !ok {
			userDataError(l, 1, bg)
		}
		bg.reset()
		return 0
	})
	luaRegister(l, "charChangeAnim", func(l *lua.LState) int {
		//pn, anim_no, anim_elem, ffx
		pn := int(numArg(l, 1))
		an := int32(numArg(l, 2))
		if pn >= 1 && pn <= len(sys.chars) && len(sys.chars[pn-1]) > 0 {
			c := sys.chars[pn-1]
			if c[0].selfAnimExist(BytecodeInt(an)) == BytecodeBool(true) {
				ffx := false
				if l.GetTop() >= 4 {
					ffx = boolArg(l, 4)
				}
				c[0].changeAnim(an, ffx)
				if l.GetTop() >= 3 {
					c[0].setAnimElem(int32(numArg(l, 3)))
				}
				l.Push(lua.LBool(true))
				return 1
			}
		}
		l.Push(lua.LBool(false))
		return 1
	})
	luaRegister(l, "charChangeState", func(l *lua.LState) int {
		//pn, state_no
		pn := int(numArg(l, 1))
		st := int32(numArg(l, 2))
		if pn >= 1 && pn <= len(sys.chars) && len(sys.chars[pn-1]) > 0 {
			c := sys.chars[pn-1]
			if st == -1 {
				for _, ch := range c {
					ch.setSCF(SCF_disabled)
				}
			} else if c[0].selfStatenoExist(BytecodeInt(st)) == BytecodeBool(true) {
				c[0].changeState(st, -1, -1, false)
				l.Push(lua.LBool(true))
				return 1
			}
		}
		l.Push(lua.LBool(false))
		return 1
	})
	luaRegister(l, "charSndPlay", func(l *lua.LState) int {
		//pn, group_no, sound_no, volumescale, commonSnd, channel, lowpriority, freqmul, loop, pan
		pn := int(numArg(l, 1))
		if pn < 1 || pn > len(sys.chars) || len(sys.chars[pn-1]) == 0 {
			l.RaiseError("\nPlayer not found: %v\n", pn)
		}
		f, lw, lp := false, false, false
		var g, n, ch, vo int32 = -1, 0, -1, 100
		var p, fr float32 = 0, 1
		x := &sys.chars[pn-1][0].pos[0]
		if l.GetTop() >= 2 {
			g = int32(numArg(l, 2))
		}
		if l.GetTop() >= 3 {
			n = int32(numArg(l, 3))
		}
		if l.GetTop() >= 4 {
			vo = int32(numArg(l, 4))
		}
		if l.GetTop() >= 5 {
			f = boolArg(l, 5)
		}
		if l.GetTop() >= 6 {
			ch = int32(numArg(l, 6))
		}
		if l.GetTop() >= 7 {
			lw = boolArg(l, 7)
		}
		if l.GetTop() >= 8 {
			fr = float32(numArg(l, 8))
		}
		if l.GetTop() >= 9 {
			lp = boolArg(l, 9)
		}
		if l.GetTop() >= 10 {
			p = float32(numArg(l, 10))
		}
		sys.chars[pn-1][0].playSound(f, lw, lp, g, n, ch, vo, p, fr, x, false)
		return 0
	})
	luaRegister(l, "charSndStop", func(l *lua.LState) int {
		if l.GetTop() == 0 {
			sys.stopAllSound()
			return 0
		}
		pn := int(numArg(l, 1))
		if pn < 1 || pn > len(sys.chars) || len(sys.chars[pn-1]) == 0 {
			l.RaiseError("\nPlayer not found: %v\n", pn)
		}
		sys.chars[pn-1][0].sounds = sys.chars[pn-1][0].sounds[:0]
		return 0
	})
	luaRegister(l, "charSpriteDraw", func(l *lua.LState) int {
		//pn, spr_tbl (1 or more pairs), x, y, scaleX, scaleY, facing, window
		pn := int(numArg(l, 1))
		if pn < 1 || pn > len(sys.chars) || len(sys.chars[pn-1]) == 0 {
			l.RaiseError("\nPlayer not found: %v\n", pn)
		}
		window := &sys.scrrect
		if l.GetTop() >= 11 {
			window = &[...]int32{int32(numArg(l, 8)), int32(numArg(l, 9)), int32(numArg(l, 10)), int32(numArg(l, 11))}
		}
		var ok bool
		var group int16
		tableArg(l, 2).ForEach(func(key, value lua.LValue) {
			if !ok {
				if int(lua.LVAsNumber(key))%2 == 1 {
					group = int16(lua.LVAsNumber(value))
				} else {
					sprite := sys.cgi[pn-1].sff.getOwnPalSprite(group, int16(lua.LVAsNumber(value)))
					if fspr := sprite; fspr != nil {
						pfx := sys.chars[pn-1][0].getPalfx()
						sys.cgi[pn-1].sff.palList.SwapPalMap(&pfx.remap)
						fspr.Pal = nil
						fspr.Pal = fspr.GetPal(&sys.cgi[pn-1].sff.palList)
						sys.cgi[pn-1].sff.palList.SwapPalMap(&pfx.remap)
						lay := Layout{facing: int8(numArg(l, 7)), vfacing: 1, layerno: 1,
							scale: [...]float32{float32(numArg(l, 5)), float32(numArg(l, 6))}}
						lay.DrawSprite((float32(numArg(l, 3))+sys.lifebarOffsetX)*sys.lifebarScale,
							float32(numArg(l, 4))*sys.lifebarScale, lay.layerno, sprite, pfx,
							sys.chars[pn-1][0].localscl, window)
						ok = true
					}
				}
			}
		})
		l.Push(lua.LBool(ok))
		return 1
	})
	luaRegister(l, "clear", func(*lua.LState) int {
		for _, p := range sys.chars {
			for _, c := range p {
				//for i := range c.clipboardText {
				//	c.clipboardText[i] = nil
				//}
				c.clipboardText = nil
			}
		}
		return 0
	})
	luaRegister(l, "clearAllSound", func(l *lua.LState) int {
		sys.clearAllSound()
		return 0
	})
	luaRegister(l, "clearColor", func(l *lua.LState) int {
		a := int32(255)
		if l.GetTop() >= 4 {
			a = int32(numArg(l, 4))
		}
		col := uint32(int32(numArg(l, 3))&0xff | int32(numArg(l, 2))&0xff<<8 |
			int32(numArg(l, 1))&0xff<<16)
		FillRect(sys.scrrect, col, a)
		return 0
	})
	luaRegister(l, "commandAdd", func(l *lua.LState) int {
		cl, ok := toUserData(l, 1).(*CommandList)
		if !ok {
			userDataError(l, 1, cl)
		}
		cm, err := ReadCommand(strArg(l, 2), strArg(l, 3), NewCommandKeyRemap())
		if err != nil {
			l.RaiseError(err.Error())
		}
		time, buftime := cl.DefaultTime, cl.DefaultBufferTime
		if l.GetTop() >= 4 {
			time = int32(numArg(l, 4))
		}
		if l.GetTop() >= 5 {
			buftime = Max(1, int32(numArg(l, 5)))
		}
		cm.time = time
		cm.buftime = buftime
		cl.Add(*cm)
		return 0
	})
	luaRegister(l, "commandBufReset", func(l *lua.LState) int {
		cl, ok := toUserData(l, 1).(*CommandList)
		if !ok {
			userDataError(l, 1, cl)
		}
		cl.BufReset()
		return 0
	})
	luaRegister(l, "commandGetState", func(l *lua.LState) int {
		cl, ok := toUserData(l, 1).(*CommandList)
		if !ok {
			userDataError(l, 1, cl)
		}
		l.Push(lua.LBool(cl.GetState(strArg(l, 2))))
		return 1
	})
	luaRegister(l, "commandInput", func(l *lua.LState) int {
		cl, ok := toUserData(l, 1).(*CommandList)
		if !ok {
			userDataError(l, 1, cl)
		}
		if cl.Input(int(numArg(l, 2))-1, 1, 0) {
			cl.Step(1, false, false, 0)
		}
		return 0
	})
	luaRegister(l, "commandNew", func(l *lua.LState) int {
		l.Push(newUserData(l, NewCommandList(NewCommandBuffer())))
		return 1
	})
	luaRegister(l, "commonLuaInsert", func(l *lua.LState) int {
		sys.commonLua = append(sys.commonLua, strArg(l, 1))
		return 0
	})
	luaRegister(l, "commonLuaDelete", func(l *lua.LState) int {
		i := -1
		for k, v := range sys.commonLua {
			if v == strArg(l, 1) {
				i = k
				break
			}
		}
		if i >= 0 {
			copy(sys.commonLua[i:], sys.commonLua[i+1:])         // shift left one index
			sys.commonLua[len(sys.commonLua)-1] = ""             // erase last element (write zero value)
			sys.commonLua = sys.commonLua[:len(sys.commonLua)-1] // truncate slice
		}
		return 0
	})
<<<<<<< HEAD
	luaRegister(l, "drawPortraitStage", func(l *lua.LState) int {
		if !sys.frameSkip {
			ref, grp, idx, x, y := int(numArg(l, 1)), int16(numArg(l, 2)), int16(numArg(l, 3)), float32(numArg(l, 4)), float32(numArg(l, 5))
			var xscl, yscl float32 = 1, 1
			window := &sys.scrrect
			if l.GetTop() >= 6 {
				xscl = float32(numArg(l, 6))
				if l.GetTop() >= 7 {
					yscl = float32(numArg(l, 7))
					if l.GetTop() >= 11 {
						window = &[...]int32{int32(numArg(l, 8)), int32(numArg(l, 9)), int32(numArg(l, 10)), int32(numArg(l, 11))}
					}
				}
			}
			c := sys.sel.GetStage(ref)
			if c != nil {
				if _, ok := c.portrait[[...]int16{grp, idx}]; !ok {
					LoadFile(&c.spr, c.def, func(file string) error {
						var err error
						if _, ok := c.portrait[[...]int16{grp, idx}]; !ok {
							if c.portrait[[...]int16{grp, idx}], err = loadFromSff(file, grp, idx); err != nil {
								c.portrait[[...]int16{grp, idx}] = newSprite()
							}
						}
						return nil
					})
				}
				if c.portraitScale != 1 {
					xscl *= c.portraitScale
					yscl *= c.portraitScale
				}
				p := c.portrait[[...]int16{grp, idx}]
				p.Draw(x/float32(sys.luaSpriteScale)+float32(sys.luaSpriteOffsetX), y/float32(sys.luaSpriteScale), xscl/sys.luaPortraitScale, yscl/sys.luaPortraitScale, p.Pal, nil, p.PalTex, window)
=======
	luaRegister(l, "connected", func(*lua.LState) int {
		l.Push(lua.LBool(sys.netInput.IsConnected()))
		return 1
	})
	luaRegister(l, "dialogueReset", func(*lua.LState) int {
		for _, p := range sys.chars {
			if len(p) > 0 {
				p[0].dialogue = nil
>>>>>>> 95306f5e
			}
		}
		sys.dialogueFlg = false
		sys.dialogueBarsFlg = false
		return 0
	})
	luaRegister(l, "endMatch", func(*lua.LState) int {
		sys.endMatch = true
		return 0
	})
	luaRegister(l, "enterNetPlay", func(*lua.LState) int {
		if sys.netInput != nil {
			l.RaiseError("\nConnection already established.\n")
		}
		sys.chars = [len(sys.chars)][]*Char{}
		sys.netInput = NewNetInput()
		if host := strArg(l, 1); host != "" {
			sys.netInput.Connect(host, sys.listenPort)
		} else {
			if err := sys.netInput.Accept(sys.listenPort); err != nil {
				l.RaiseError(err.Error())
			}
		}
		return 0
	})
	luaRegister(l, "enterReplay", func(*lua.LState) int {
		glfw.SwapInterval(1) //broken frame skipping when set to 0
		sys.chars = [len(sys.chars)][]*Char{}
		sys.fileInput = OpenFileInput(strArg(l, 1))
		return 0
	})
	luaRegister(l, "esc", func(l *lua.LState) int {
		if l.GetTop() >= 1 {
			sys.esc = boolArg(l, 1)
		}
		l.Push(lua.LBool(sys.esc))
		return 1
	})
	luaRegister(l, "exitNetPlay", func(*lua.LState) int {
		if sys.netInput != nil {
			sys.netInput.Close()
			sys.netInput = nil
		}
		return 0
	})
	luaRegister(l, "exitReplay", func(*lua.LState) int {
		glfw.SwapInterval(sys.vRetrace)
		if sys.fileInput != nil {
			sys.fileInput.Close()
			sys.fileInput = nil
		}
		return 0
	})
	luaRegister(l, "fade", func(l *lua.LState) int {
		rect := [4]int32{int32(numArg(l, 1)), int32(numArg(l, 2)), int32(numArg(l, 3)), int32(numArg(l, 4))}
		alpha := int32(numArg(l, 5))
		FillRect(rect, 0, alpha>>uint(Btoi(sys.clsnDraw))+Btoi(sys.clsnDraw)*128)
		return 0
	})
	luaRegister(l, "fadeColor", func(l *lua.LState) int {
		if int32(numArg(l, 2)) > sys.frameCounter {
			l.Push(lua.LBool(true)) //delayed fade
			return 1
		}
		frame := float64(sys.frameCounter - int32(numArg(l, 2)))
		length := float64(numArg(l, 3))
		if frame > length || length <= 0 {
			l.Push(lua.LBool(false))
			return 1
		}
		r, g, b, a := int32(0), int32(0), int32(0), float64(0)
		if strArg(l, 1) == "fadeout" {
			a = math.Floor(float64(255) / length * frame)
		} else if strArg(l, 1) == "fadein" {
			a = math.Floor(255 - 255*(frame-1)/length)
		}
		if a < 0 {
			a = 0
		} else if a > 255 {
			a = 255
		}
		if l.GetTop() >= 6 {
			r = int32(numArg(l, 4))
			g = int32(numArg(l, 5))
			b = int32(numArg(l, 6))
		}
		col := uint32(int32(b)&0xff | int32(g)&0xff<<8 | int32(r)&0xff<<16)
		FillRect(sys.scrrect, col, int32(a))
		l.Push(lua.LBool(true))
		return 1
	})
	luaRegister(l, "fillRect", func(l *lua.LState) int {
		x1 := float32(numArg(l, 1))
		y1 := float32(numArg(l, 2))
		x2 := float32(numArg(l, 3))
		y2 := float32(numArg(l, 4))
		var ws, hs float32 = 1, 1
		if l.GetTop() >= 10 && boolArg(l, 10) { //auto scaling
			if l.GetTop() >= 11 && boolArg(l, 11) { //use screenpack localcoord
				ws = float32(sys.scrrect[2]) / MinF(float32(sys.luaLocalcoord[0]), float32(sys.gameWidth))
				hs = float32(sys.scrrect[3]) / MinF(float32(sys.luaLocalcoord[1]), float32(sys.gameHeight))
			} else {
				ws = float32(sys.scrrect[2]) / float32(sys.gameWidth)
				hs = float32(sys.scrrect[3]) / float32(sys.gameHeight)
				x1 += float32(sys.gameWidth-320) / 2
				y1 += float32(sys.gameHeight - 240)
			}
			//} else {
			//ws = sys.widthScale
			//hs = sys.heightScale
		}
		col := uint32(int32(numArg(l, 7))&0xff | int32(numArg(l, 6))&0xff<<8 | int32(numArg(l, 5))&0xff<<16)
		a := int32(int32(numArg(l, 8))&0xff | int32(numArg(l, 9))&0xff<<10)
		FillRect([4]int32{int32(x1 * ws), int32(y1 * hs), int32(x2 * ws), int32(y2 * hs)}, col, a)
		return 0
	})
	luaRegister(l, "fontGetDef", func(l *lua.LState) int {
		fnt, ok := toUserData(l, 1).(*Fnt)
		if !ok {
			userDataError(l, 1, fnt)
		}
		tbl := l.NewTable()
		tbl.RawSetString("Type", lua.LString(fnt.Type))
		subt := l.NewTable()
		subt.Append(lua.LNumber(fnt.Size[0]))
		subt.Append(lua.LNumber(fnt.Size[1]))
		tbl.RawSetString("Size", subt)
		subt = l.NewTable()
		subt.Append(lua.LNumber(fnt.Spacing[0]))
		subt.Append(lua.LNumber(fnt.Spacing[1]))
		tbl.RawSetString("Spacing", subt)
		subt = l.NewTable()
		subt.Append(lua.LNumber(fnt.offset[0]))
		subt.Append(lua.LNumber(fnt.offset[1]))
		tbl.RawSetString("offset", subt)
		l.Push(tbl)
		return 1
	})
	luaRegister(l, "fontGetTextWidth", func(*lua.LState) int {
		fnt, ok := toUserData(l, 1).(*Fnt)
		if !ok {
			userDataError(l, 1, fnt)
		}
		l.Push(lua.LNumber(fnt.TextWidth(strArg(l, 2))))
		return 1
	})
	luaRegister(l, "fontNew", func(l *lua.LState) int {
		var height int32 = -1
		if l.GetTop() >= 2 {
			height = int32(numArg(l, 2))
		}
		fnt, err := loadFnt(strArg(l, 1), height)
		if err != nil {
			l.RaiseError(err.Error())
		}
		l.Push(newUserData(l, fnt))
		return 1
	})
	luaRegister(l, "game", func(l *lua.LState) int {
		load := func() error {
			sys.loader.runTread()
			for sys.loader.state != LS_Complete {
				if sys.loader.state == LS_Error {
					return sys.loader.err
				} else if sys.loader.state == LS_Cancel {
					return nil
				}
				sys.await(FPS)
			}
			for i := range sys.cgi {
				num := len(sys.lifebar.fa[sys.tmode[i&1]])
				if sys.tmode[i&1] == TM_Simul || sys.tmode[i&1] == TM_Tag {
					num = int(math.Min(float64(num), float64(sys.numSimul[i&1])*2))
				}
				if i < num {
					ref := sys.tmode[i&1]
					if sys.tmode[i&1] == TM_Simul {
						if sys.numSimul[i&1] == 3 {
							ref = 4
						} else if sys.numSimul[i&1] >= 4 {
							ref = 5
						}
					} else if sys.tmode[i&1] == TM_Tag {
						if sys.numSimul[i&1] == 3 {
							ref = 6
						} else if sys.numSimul[i&1] >= 4 {
							ref = 7
						}
					}
					fa := sys.lifebar.fa[ref][i]
					fa.face = sys.cgi[i].sff.getOwnPalSprite(
						int16(fa.face_spr[0]), int16(fa.face_spr[1]))
					fa.scale = sys.cgi[i].portraitscale
				}
			}
			runtime.GC()
			return nil
		}
		for {
			if sys.gameEnd {
				l.Push(lua.LNumber(-1))
				return 1
			}
			winp := int32(0)
			p := make([]*Char, len(sys.chars))
			sys.debugRef = [2]int{}
			sys.roundsExisted = [2]int32{}
			sys.matchWins = [2]int32{}
			for i := range sys.lifebar.wi {
				sys.lifebar.wi[i].clear()
			}
			sys.draws = 0
			tbl := l.NewTable()
			sys.matchData = l.NewTable()
			fight := func() (int32, error) {
				if err := load(); err != nil {
					return -1, err
				}
				if sys.loader.state == LS_Cancel {
					return -1, nil
				}
				sys.charList.clear()
				for i := 0; i < MaxSimul*2; i += 2 {
					if len(sys.chars[i]) > 0 {
						sys.chars[i][0].id = sys.newCharId()
					}
				}
				for i := 1; i < MaxSimul*2; i += 2 {
					if len(sys.chars[i]) > 0 {
						sys.chars[i][0].id = sys.newCharId()
					}
				}
				for i := MaxSimul * 2; i < MaxSimul*2+MaxAttachedChar; i += 1 {
					if len(sys.chars[i]) > 0 {
						sys.chars[i][0].id = sys.newCharId()
					}
				}
				for i, c := range sys.chars {
					if len(c) > 0 {
						p[i] = c[0]
						sys.charList.add(c[0])
						if sys.roundsExisted[i&1] == 0 {
							c[0].loadPallet()
						}
						for j, cj := range sys.chars {
							if i != j && len(cj) > 0 {
								if len(cj[0].cmd) == 0 {
									cj[0].cmd = make([]CommandList, len(sys.chars))
								}
								cj[0].cmd[i].CopyList(c[0].cmd[i])
							}
						}
					}
				}
				if sys.round == 1 {
					sys.endMatch = false
					if sys.tmode[1] == TM_Turns {
						sys.matchWins[0] = sys.numTurns[1]
					} else {
						sys.matchWins[0] = sys.lifebar.ro.match_wins[1]
					}
					if sys.tmode[0] == TM_Turns {
						sys.matchWins[1] = sys.numTurns[0]
					} else {
						sys.matchWins[1] = sys.lifebar.ro.match_wins[0]
					}
					sys.teamLeader = [...]int{0, 1}
					sys.stage.reset()
				}
				winp := int32(0)
				//fight loop
				if sys.fight() {
					for i, b := range sys.reloadCharSlot {
						if b {
							sys.chars[i] = []*Char{}
							b = false
						}
					}
					sys.loaderReset()
					winp = -2
				} else if sys.esc {
					winp = -1
				} else {
					w1 := sys.wins[0] >= sys.matchWins[0]
					w2 := sys.wins[1] >= sys.matchWins[1]
					if w1 != w2 {
						winp = Btoi(w1) + Btoi(w2)*2
					}
				}
				return winp, nil
			}
			if sys.netInput != nil {
				sys.netInput.Stop()
			}
			defer sys.synchronize()
			for {
				var err error
				if winp, err = fight(); err != nil {
					l.RaiseError(err.Error())
				}
				if winp < 0 || sys.tmode[0] != TM_Turns && sys.tmode[1] != TM_Turns ||
					sys.wins[0] >= sys.matchWins[0] || sys.wins[1] >= sys.matchWins[1] ||
					sys.gameEnd {
					break
				}
				for i := 0; i < 2; i++ {
					if p[i].life <= 0 && sys.tmode[i] == TM_Turns {
						sys.lifebar.fa[TM_Turns][i].numko++
						sys.roundsExisted[i] = 0
					}
				}
				sys.loader.reset()
			}
			if winp != -2 {
				var ti int32
				tbl_time := l.NewTable()
				for k, v := range sys.timerRounds {
					tbl_time.RawSetInt(k+1, lua.LNumber(v))
					ti += v
				}
				sc := sys.scoreStart
				tbl_score := l.NewTable()
				for k, v := range sys.scoreRounds {
					tbl_tmp := l.NewTable()
					tbl_tmp.RawSetInt(1, lua.LNumber(v[0]))
					tbl_tmp.RawSetInt(2, lua.LNumber(v[1]))
					tbl_score.RawSetInt(k+1, tbl_tmp)
					sc[0] += v[0]
					sc[1] += v[1]
				}
				tbl.RawSetString("match", sys.matchData)
				tbl.RawSetString("scoreRounds", tbl_score)
				tbl.RawSetString("timerRounds", tbl_time)
				tbl.RawSetString("matchTime", lua.LNumber(ti))
				tbl.RawSetString("roundTime", lua.LNumber(sys.roundTime))
				tbl.RawSetString("winTeam", lua.LNumber(sys.winTeam))
				tbl.RawSetString("lastRound", lua.LNumber(sys.round-1))
				tbl.RawSetString("draws", lua.LNumber(sys.draws))
				tbl.RawSetString("p1wins", lua.LNumber(sys.wins[0]))
				tbl.RawSetString("p2wins", lua.LNumber(sys.wins[1]))
				tbl.RawSetString("p1tmode", lua.LNumber(sys.tmode[0]))
				tbl.RawSetString("p2tmode", lua.LNumber(sys.tmode[1]))
				tbl.RawSetString("p1score", lua.LNumber(sc[0]))
				tbl.RawSetString("p2score", lua.LNumber(sc[1]))
				sys.timerStart = 0
				sys.timerRounds = []int32{}
				sys.scoreStart = [2]float32{}
				sys.scoreRounds = [][2]float32{}
				sys.timerCount = []int32{}
				sys.sel.cdefOverwrite = [len(sys.sel.cdefOverwrite)]string{}
				sys.sel.sdefOverwrite = ""
				l.Push(lua.LNumber(winp))
				l.Push(tbl)
				sys.clearAllSound()
				sys.allPalFX = *newPalFX()
				sys.bgPalFX = *newPalFX()
				sys.superpmap = *newPalFX()
				sys.resetGblEffect()
				sys.resetOverrideCharData()
				sys.dialogueFlg = false
				sys.dialogueBarsFlg = false
				sys.noSoundFlg = false
				sys.postMatchFlg = false
				sys.ratioLevel = [MaxSimul*2 + MaxAttachedChar]int32{}
				sys.consoleText = []string{}
				sys.stageLoopNo = 0
				return 2
			}
		}
	})
	luaRegister(l, "getCharAttachedInfo", func(*lua.LState) int {
		def := strArg(l, 1)
		idx := strings.Index(def, "/")
		if len(def) >= 4 && strings.ToLower(def[len(def)-4:]) == ".def" {
			if idx < 0 {
				return 0
			}
		} else if idx < 0 {
			def += "/" + def + ".def"
		} else {
			def += ".def"
		}
		if strings.ToLower(def[0:6]) != "chars/" && strings.ToLower(def[1:3]) != ":/" && (def[0] != '/' || idx > 0 && !strings.Contains(def[:idx], ":")) {
			def = "chars/" + def
		}
		if def = FileExist(def); len(def) == 0 {
			return 0
		}
		str, err := LoadText(def)
		if err != nil {
			return 0
		}
		lines, i, info, files, name, sound := SplitAndTrim(str, "\n"), 0, true, true, "", ""
		for i < len(lines) {
			is, name, _ := ReadIniSection(lines, &i)
			switch name {
			case "info":
				if info {
					info = false
					var ok bool
					if name, ok, _ = is.getText("displayname"); !ok {
						name, _, _ = is.getText("name")
					}
				}
			case "files":
				if files {
					files = false
					sound = is["sound"]
				}
			}
		}
		tbl := l.NewTable()
		tbl.RawSetString("name", lua.LString(name))
		tbl.RawSetString("def", lua.LString(def))
		tbl.RawSetString("sound", lua.LString(sound))
		l.Push(tbl)
		return 1
	})
	luaRegister(l, "getCharFileName", func(*lua.LState) int {
		c := sys.sel.GetChar(int(numArg(l, 1)))
		l.Push(lua.LString(c.def))
		return 1
	})
	luaRegister(l, "getCharInfo", func(*lua.LState) int {
		c := sys.sel.GetChar(int(numArg(l, 1)))
		tbl := l.NewTable()
		tbl.RawSetString("name", lua.LString(c.name))
		tbl.RawSetString("author", lua.LString(c.author))
		tbl.RawSetString("def", lua.LString(c.def))
		tbl.RawSetString("sound", lua.LString(c.sound))
		tbl.RawSetString("intro", lua.LString(c.intro))
		tbl.RawSetString("ending", lua.LString(c.ending))
		tbl.RawSetString("arcadepath", lua.LString(c.arcadepath))
		tbl.RawSetString("ratiopath", lua.LString(c.ratiopath))
		tbl.RawSetString("portrait_scale", lua.LNumber(c.portrait_scale))
		//palettes
		subt := l.NewTable()
		if len(c.pal) > 0 {
			for k, v := range c.pal {
				subt.RawSetInt(k+1, lua.LNumber(v))
			}
		} else {
			subt.RawSetInt(1, lua.LNumber(1))
		}
		tbl.RawSetString("pal", subt)
		//default palettes
		subt = l.NewTable()
		if len(c.pal_defaults) > 0 {
			for k, v := range c.pal_defaults {
				subt.RawSetInt(k+1, lua.LNumber(v))
			}
		} else {
			subt.RawSetInt(1, lua.LNumber(1))
		}
		tbl.RawSetString("pal_defaults", subt)
		//palette keymap
		subt = l.NewTable()
		if len(c.pal_keymap) > 0 {
			for k, v := range c.pal_keymap {
				if int32(k+1) != v { //only actual remaps are relevant
					subt.RawSetInt(k+1, lua.LNumber(v))
				}
			}
		}
		tbl.RawSetString("pal_keymap", subt)
		l.Push(tbl)
		return 1
	})
	luaRegister(l, "getCharDialogue", func(*lua.LState) int {
		pn := int(numArg(l, 1))
		if pn != -1 && (pn < 1 || pn > MaxSimul*2+MaxAttachedChar) {
			l.RaiseError("\nInvalid player number: %v\n", pn)
		}
		tbl := l.NewTable()
		if pn == -1 {
			r := make([]int, 0)
			for i, p := range sys.chars {
				if len(p) > 0 && len(p[0].dialogue) > 0 {
					r = append(r, i)
				}
			}
			if len(r) > 0 {
				pn = r[rand.Int()%len(r)] + 1
			}
		}
		if pn >= 1 && pn <= len(sys.chars) && len(sys.chars[pn-1]) > 0 {
			for k, v := range sys.chars[pn-1][0].dialogue {
				tbl.RawSetInt(k+1, lua.LString(v))
			}
		}
		l.Push(tbl)
		l.Push(lua.LNumber(pn))
		return 2
	})
	luaRegister(l, "getCharMovelist", func(*lua.LState) int {
		c := sys.sel.GetChar(int(numArg(l, 1)))
		l.Push(lua.LString(c.movelist))
		return 1
	})
	luaRegister(l, "getCharName", func(*lua.LState) int {
		c := sys.sel.GetChar(int(numArg(l, 1)))
		l.Push(lua.LString(c.name))
		return 1
	})
	luaRegister(l, "getCharRandomPalette", func(*lua.LState) int {
		c := sys.sel.GetChar(int(numArg(l, 1)))
		if len(c.pal) > 0 {
			n := rand.Int() % len(c.pal)
			l.Push(lua.LNumber(c.pal[n]))
		} else {
			l.Push(lua.LNumber(1))
		}
		return 1
	})
	luaRegister(l, "getCharVictoryQuote", func(*lua.LState) int {
		pn := int(numArg(l, 1))
		if pn < 1 || pn > len(sys.chars) || len(sys.chars[pn-1]) == 0 {
			l.RaiseError("\nPlayer not found: %v\n", pn)
		}
		v := -1
		if l.GetTop() >= 2 {
			v = int(numArg(l, 2))
		} else {
			v = int(sys.chars[pn-1][0].winquote)
		}
		if v < 0 || v >= MaxQuotes {
			t := []int{}
			for i, q := range sys.cgi[sys.chars[pn-1][0].playerNo].quotes {
				if q != "" {
					t = append(t, i)
				}
			}
			if len(t) > 0 {
				v = rand.Int() % len(t)
				v = t[v]
			} else {
				v = -1
			}
		}
		if len(sys.cgi[sys.chars[pn-1][0].playerNo].quotes) == MaxQuotes && v != -1 {
			l.Push(lua.LString(sys.cgi[sys.chars[pn-1][0].playerNo].quotes[v]))
		} else {
			l.Push(lua.LString(""))
		}
		return 1
	})
	luaRegister(l, "getCommandLineFlags", func(*lua.LState) int {
		tbl := l.NewTable()
		for k, v := range sys.cmdFlags {
			tbl.RawSetString(k, lua.LString(v))
		}
		l.Push(tbl)
		return 1
	})
	luaRegister(l, "getCommandLineValue", func(*lua.LState) int {
		l.Push(lua.LString(sys.cmdFlags[strArg(l, 1)]))
		return 1
	})
	luaRegister(l, "getConsecutiveWins", func(l *lua.LState) int {
		l.Push(lua.LNumber(sys.consecutiveWins[int(numArg(l, 1))-1]))
		return 1
	})
	luaRegister(l, "getDirectoryFiles", func(*lua.LState) int {
		dir := l.NewTable()
		filepath.Walk(strArg(l, 1), func(path string, info os.FileInfo, err error) error {
			dir.Append(lua.LString(path))
			return nil
		})
		l.Push(dir)
		return 1
	})
	luaRegister(l, "getFrameCount", func(l *lua.LState) int {
		l.Push(lua.LNumber(sys.frameCounter))
		return 1
	})
	luaRegister(l, "getJoystickName", func(*lua.LState) int {
		l.Push(lua.LString(joystick[int(numArg(l, 1))].GetGamepadName()))
		return 1
	})
	luaRegister(l, "getJoystickPresent", func(*lua.LState) int {
		joy := int(numArg(l, 1))
		present := joystick[joy].Present()
		l.Push(lua.LBool(present))
		return 1
	})
	luaRegister(l, "getJoystickKey", func(*lua.LState) int {
		var s string
		var joy, min, max int = 0, 0, len(joystick)
		if l.GetTop() >= 1 {
			min = int(numArg(l, 1))
			max = min + 1
		}
		for joy = min; joy < max; joy++ {
			if joystick[joy].Present() {
				axes := joystick[joy].GetAxes()
				btns := joystick[joy].GetButtons()
				for i := range axes {
					if strings.Contains(joystick[joy].GetGamepadName(), "XInput") ||
						strings.Contains(joystick[joy].GetGamepadName(), "X360") {
						if axes[i] > 0.5 {
							s = strconv.Itoa(-i*2 - 2)
						} else if axes[i] < -0.5 && i < 4 {
							s = strconv.Itoa(-i*2 - 1)
						}
					} else if joystick[joy].GetGamepadName() != "PS4 Controller" || !(i == 3 || i == 4) {
						if axes[i] < -0.2 {
							s = strconv.Itoa(-i*2 - 1)
						} else if axes[i] > 0.2 {
							s = strconv.Itoa(-i*2 - 2)
						}
					}
				}
				for i := range btns {
					if btns[i] > 0 {
						s = strconv.Itoa(i)
					}
				}
				if s != "" {
					break
				}
			}
		}
		l.Push(lua.LString(s))
		if s != "" {
			l.Push(lua.LNumber(joy + 1))
		} else {
			l.Push(lua.LNumber(-1))
		}
		return 2
	})
	luaRegister(l, "getKey", func(*lua.LState) int {
		var s string
		if sys.keyInput != glfw.KeyUnknown {
			s = KeyToString(sys.keyInput)
		}
		if l.GetTop() == 0 {
			l.Push(lua.LString(s))
			return 1
		} else if strArg(l, 1) == "" {
			l.Push(lua.LBool(false))
			return 1
		}
		l.Push(lua.LBool(s == strArg(l, 1)))
		return 1
	})
	luaRegister(l, "getKeyText", func(*lua.LState) int {
		s := ""
		if sys.keyInput != glfw.KeyUnknown {
			if sys.keyInput == glfw.KeyInsert {
				s = sys.window.Window.GetClipboardString()
			} else {
				s = sys.keyString
			}
		}
		l.Push(lua.LString(s))
		return 1
	})
	luaRegister(l, "getListenPort", func(*lua.LState) int {
		l.Push(lua.LString(sys.listenPort))
		return 1
	})
	luaRegister(l, "getMatchMaxDrawGames", func(l *lua.LState) int {
		tn := int(numArg(l, 1))
		if tn < 1 || tn > 2 {
			l.RaiseError("\nInvalid team side: %v\n", tn)
		}
		l.Push(lua.LNumber(sys.lifebar.ro.match_maxdrawgames[tn-1]))
		return 1
	})
	luaRegister(l, "getMatchWins", func(l *lua.LState) int {
		tn := int(numArg(l, 1))
		if tn < 1 || tn > 2 {
			l.RaiseError("\nInvalid team side: %v\n", tn)
		}
		l.Push(lua.LNumber(sys.lifebar.ro.match_wins[tn-1]))
		return 1
	})
	luaRegister(l, "getRank", func(*lua.LState) int {
		tn := int(numArg(l, 1))
		if tn < 1 || tn > 2 {
			l.RaiseError("\nInvalid team side: %v\n", tn)
		}
		tbl := l.NewTable()
		tbl_values := l.NewTable()
		for k, v := range sys.lifebar.sc[tn-1].rankPoints {
			tbl_values.RawSetString(k, lua.LNumber(v))
		}
		tbl_icons := l.NewTable()
		for k, v := range sys.lifebar.sc[tn-1].rankIcons {
			tbl_icons.RawSetInt(k+1, lua.LString(v))
		}
		tbl.RawSetString("values", tbl_values)
		tbl.RawSetString("icons", tbl_icons)
		l.Push(tbl)
		return 1
	})
	luaRegister(l, "getRoundTime", func(l *lua.LState) int {
		l.Push(lua.LNumber(sys.roundTime))
		return 1
	})
	luaRegister(l, "getSoundPlaying", func(*lua.LState) int {
		s, ok := toUserData(l, 1).(*Snd)
		if !ok {
			userDataError(l, 1, s)
		}
		w := s.Get([...]int32{int32(numArg(l, 2)), int32(numArg(l, 3))})
		var found bool
		for _, v := range sys.sounds {
			if v.sound != nil && v.sound == w {
				found = true
				break
			}
		}
		l.Push(lua.LBool(found))
		return 1
	})
	luaRegister(l, "getStageAttachedChar", func(*lua.LState) int {
		attachedchardef := sys.sel.GetStageAttachedChar(int(numArg(l, 1)))
		l.Push(lua.LString(attachedchardef))
		return 1
	})
	luaRegister(l, "getStageBgm", func(*lua.LState) int {
		stagebgm := sys.sel.GetStageBgm(int(numArg(l, 1)))
		tbl := l.NewTable()
		for k, v := range stagebgm {
			tbl.RawSetString(k, lua.LString(v))
		}
		l.Push(tbl)
		return 1
	})
	luaRegister(l, "getStageName", func(*lua.LState) int {
		l.Push(lua.LString(sys.sel.GetStageName(int(numArg(l, 1)))))
		return 1
	})
	luaRegister(l, "getStageNo", func(*lua.LState) int {
		l.Push(lua.LNumber(sys.sel.selectedStageNo))
		return 1
	})
	luaRegister(l, "getTimeFramesPerCount", func(l *lua.LState) int {
		l.Push(lua.LNumber(sys.lifebar.ti.framespercount))
		return 1
	})
	luaRegister(l, "getWaveData", func(*lua.LState) int {
		//path, group, sound, loops before give up searching for group/sound pair (optional)
		var max uint32
		if l.GetTop() >= 4 {
			max = uint32(numArg(l, 4))
		}
		w, err := loadFromSnd(strArg(l, 1), int32(numArg(l, 2)), int32(numArg(l, 3)), max)
		if err != nil {
			l.RaiseError(err.Error())
		}
		l.Push(newUserData(l, w))
		return 1
	})
	luaRegister(l, "loadDebugFont", func(l *lua.LState) int {
		f, err := loadFnt(strArg(l, 1), -1)
		if err != nil {
			l.RaiseError(err.Error())
		}
		sys.debugFont = f
		return 0
	})
	luaRegister(l, "loadDebugInfo", func(l *lua.LState) int {
		tableArg(l, 1).ForEach(func(_, value lua.LValue) {
			sys.listLFunc = append(sys.listLFunc, sys.luaLState.GetGlobal(lua.LVAsString(value)).(*lua.LFunction))
		})
		return 0
	})
	luaRegister(l, "loadDebugStatus", func(l *lua.LState) int {
		sys.statusLFunc, _ = sys.luaLState.GetGlobal(strArg(l, 1)).(*lua.LFunction)
		return 0
	})
	luaRegister(l, "loadLifebar", func(l *lua.LState) int {
		lb, err := loadLifebar(strArg(l, 1))
		if err != nil {
			l.RaiseError(err.Error())
		}
		sys.lifebar = *lb
		return 0
	})
	luaRegister(l, "loadStart", func(l *lua.LState) int {
		if sys.gameMode != "randomtest" {
			for k, v := range sys.sel.selected {
				if len(v) < int(sys.numSimul[k]) {
					l.RaiseError("\nNot enough P%v side chars to load: expected %v, got %v\n", k+1, sys.numSimul[k], len(v))
				}
			}
		}
		if sys.sel.selectedStageNo == -1 {
			l.RaiseError("\nStage not selected for load\n")
		}
		sys.loadStart()
		return 0
	})
	luaRegister(l, "markCheat", func(*lua.LState) int {
		if sys.netInput == nil && sys.fileInput == nil {
			side := int(numArg(l, 1)) - 1
			for _, p := range sys.chars {
				if len(p) > 0 && p[0].teamside == side {
					p[0].cheated = true
				}
			}
		}
		return 0
	})
	luaRegister(l, "numberToRune", func(l *lua.LState) int {
		l.Push(lua.LString(string('A' - 1 + int(numArg(l, 1)))))
		return 1
	})
	luaRegister(l, "overrideCharData", func(l *lua.LState) int {
		pn := int(numArg(l, 1))
		if pn < 1 || pn > MaxSimul*2+MaxAttachedChar {
			l.RaiseError("\nInvalid player number: %v\n", pn)
		}
		tableArg(l, 2).ForEach(func(key, value lua.LValue) {
			switch k := key.(type) {
			case lua.LString:
				switch string(k) {
				case "life":
					sys.ocd[pn-1].life = int32(lua.LVAsNumber(value))
				case "lifeMax":
					sys.ocd[pn-1].lifeMax = int32(lua.LVAsNumber(value))
				case "power":
					sys.ocd[pn-1].power = int32(lua.LVAsNumber(value))
				case "dizzyPoints":
					sys.ocd[pn-1].dizzyPoints = int32(lua.LVAsNumber(value))
				case "guardPoints":
					sys.ocd[pn-1].guardPoints = int32(lua.LVAsNumber(value))
				case "lifeRatio":
					sys.ocd[pn-1].lifeRatio = float32(lua.LVAsNumber(value))
				case "attackRatio":
					sys.ocd[pn-1].attackRatio = float32(lua.LVAsNumber(value))
				default:
					l.RaiseError("\nInvalid table key: %v\n", k)
				}
			default:
				l.RaiseError("\nInvalid table key type: %v\n", fmt.Sprintf("%T\n", key))
			}
		})
		return 0
	})
	luaRegister(l, "panicError", func(*lua.LState) int {
		l.RaiseError(strArg(l, 1))
		return 0
	})
	luaRegister(l, "playBGM", func(l *lua.LState) int {
		isdefault := true
		var loop, volume, loopstart, loopend int = 1, 100, 0, 0
		if l.GetTop() >= 2 {
			isdefault = boolArg(l, 2)
		}
		if l.GetTop() >= 3 {
			loop = int(numArg(l, 3))
		}
		if l.GetTop() >= 4 {
			volume = int(numArg(l, 4))
		}
		if l.GetTop() >= 5 {
			loopstart = int(numArg(l, 5))
		}
		if l.GetTop() >= 6 {
			loopend = int(numArg(l, 6))
		}
		sys.bgm.Open(strArg(l, 1), isdefault, loop, volume, loopstart, loopend)
		return 0
	})
	luaRegister(l, "playerBufReset", func(*lua.LState) int {
		if l.GetTop() >= 1 {
			pn := int(numArg(l, 1))
			if pn < 1 || pn > len(sys.chars) || len(sys.chars[pn-1]) == 0 {
				return 0
			}
			for j := range sys.chars[pn-1][0].cmd {
				sys.chars[pn-1][0].cmd[j].BufReset()
				sys.chars[pn-1][0].setSF(CSF_nohardcodedkeys)
			}
		} else {
			for _, p := range sys.chars {
				if len(p) > 0 {
					for j := range p[0].cmd {
						p[0].cmd[j].BufReset()
						p[0].setSF(CSF_nohardcodedkeys)
					}
				}
			}
		}
		return 0
	})
	luaRegister(l, "preloadList", func(*lua.LState) int {
		if strArg(l, 1) == "anim" {
			sys.sel.animPreload = append(sys.sel.animPreload, int32(numArg(l, 2)))
		} else if strArg(l, 1) == "stage" {
			sys.sel.stagePreload = [...]int16{int16(numArg(l, 2)), int16(numArg(l, 3))}
		} else {
			sys.sel.spritePreload = append(sys.sel.spritePreload, [...]int16{int16(numArg(l, 2)), int16(numArg(l, 3))})
		}
		return 0
	})
	luaRegister(l, "printConsole", func(l *lua.LState) int {
		if l.GetTop() >= 2 && boolArg(l, 2) {
			sys.consoleText[len(sys.consoleText)-1] += strArg(l, 1)
		} else {
			sys.appendToConsole(strArg(l, 1))
		}
		fmt.Println(strArg(l, 1))
		return 0
	})
	luaRegister(l, "puts", func(*lua.LState) int {
		fmt.Println(strArg(l, 1))
		return 0
	})
	luaRegister(l, "refresh", func(*lua.LState) int {
		sys.playSound()
		if !sys.update() {
			l.RaiseError("<game end>")
		}
		return 0
	})
	luaRegister(l, "reload", func(*lua.LState) int {
		if sys.netInput == nil && sys.fileInput == nil {
			sys.reloadFlg = true
			for i := range sys.reloadCharSlot {
				sys.reloadCharSlot[i] = true
			}
		}
		return 0
	})
	luaRegister(l, "remapInput", func(l *lua.LState) int {
		src, dst := int(numArg(l, 1)), int(numArg(l, 2))
		if src < 1 || src > len(sys.inputRemap) ||
			dst < 1 || dst > len(sys.inputRemap) {
			l.RaiseError("\nInvalid player number: %v, %v\n", src, dst)
		}
		sys.inputRemap[src-1] = dst - 1
		return 0
	})
	luaRegister(l, "removeDizzy", func(*lua.LState) int {
		if sys.netInput == nil && sys.fileInput == nil {
			sys.debugWC.unsetSCF(SCF_dizzy)
		}
		return 0
	})
	luaRegister(l, "replayRecord", func(*lua.LState) int {
		if sys.netInput != nil {
			sys.netInput.rep, _ = os.Create(strArg(l, 1))
		}
		return 0
	})
	luaRegister(l, "replayStop", func(*lua.LState) int {
		if sys.netInput != nil && sys.netInput.rep != nil {
			sys.netInput.rep.Close()
			sys.netInput.rep = nil
		}
		return 0
	})
	luaRegister(l, "resetKey", func(*lua.LState) int {
		sys.keyInput = glfw.KeyUnknown
		sys.keyString = ""
		return 0
	})
	luaRegister(l, "resetAILevel", func(l *lua.LState) int {
		for i := range sys.com {
			sys.com[i] = 0
		}
		return 0
	})
	luaRegister(l, "resetMatchData", func(*lua.LState) int {
		sys.allPalFX = *newPalFX()
		sys.bgPalFX = *newPalFX()
		sys.superpmap = *newPalFX()
		sys.resetGblEffect()
		for i, p := range sys.chars {
			if len(p) > 0 {
				sys.playerClear(i)
			}
		}
		return 0
	})
	luaRegister(l, "resetRemapInput", func(l *lua.LState) int {
		sys.resetRemapInput()
		return 0
	})
	luaRegister(l, "resetScore", func(*lua.LState) int {
		tn := int(numArg(l, 1))
		if tn < 1 || tn > 2 {
			l.RaiseError("\nInvalid team side: %v\n", tn)
		}
		sys.lifebar.sc[tn-1].scorePoints = 0
		return 0
	})
	luaRegister(l, "roundReset", func(*lua.LState) int {
		if sys.netInput == nil && sys.fileInput == nil {
			sys.roundResetFlg = true
		}
		return 0
	})
	luaRegister(l, "selectChar", func(*lua.LState) int {
		tn := int(numArg(l, 1))
		if tn < 1 || tn > 2 {
			l.RaiseError("\nInvalid team side: %v\n", tn)
		}
		cn := int(numArg(l, 2))
		if cn < 0 || cn >= len(sys.sel.charlist) {
			l.RaiseError("\nInvalid char ref: %v\n", cn)
		}
		pl := int(numArg(l, 3))
		if pl < 1 || pl > 12 {
			l.RaiseError("\nInvalid palette: %v\n", pl)
		}
		var ret int
		if sys.sel.AddSelectedChar(tn-1, cn, pl) {
			switch sys.tmode[tn-1] {
			case TM_Single:
				ret = 2
			case TM_Simul:
				if len(sys.sel.selected[tn-1]) >= int(sys.numSimul[tn-1]) {
					ret = 2
				} else {
					ret = 1
				}
			case TM_Turns:
				if len(sys.sel.selected[tn-1]) >= int(sys.numTurns[tn-1]) {
					ret = 2
				} else {
					ret = 1
				}
			case TM_Tag:
				if len(sys.sel.selected[tn-1]) >= int(sys.numSimul[tn-1]) {
					ret = 2
				} else {
					ret = 1
				}
			}
		}
		l.Push(lua.LNumber(ret))
		return 1
	})
	luaRegister(l, "selectStage", func(*lua.LState) int {
		sn := int(numArg(l, 1))
		if sn < 0 || sn > len(sys.sel.stagelist) {
			l.RaiseError("\nInvalid stage ref: %v\n", sn)
		}
		sys.sel.SelectStage(sn)
		return 0
	})
	luaRegister(l, "selectStart", func(l *lua.LState) int {
		sys.sel.ClearSelected()
		//sys.loadStart()
		return 0
	})
	luaRegister(l, "sffNew", func(l *lua.LState) int {
		if l.GetTop() == 0 {
			l.Push(newUserData(l, newSff()))
			return 1
		}
		sff, err := loadSff(strArg(l, 1), false)
		if err != nil {
			l.RaiseError(err.Error())
		}
		l.Push(newUserData(l, sff))
		return 1
	})
	luaRegister(l, "selfState", func(*lua.LState) int {
		if sys.netInput == nil && sys.fileInput == nil {
			sys.debugWC.selfState(int32(numArg(l, 1)), -1, -1, 1, false)
		}
		return 0
	})
	luaRegister(l, "setAccel", func(*lua.LState) int {
		if sys.netInput == nil && sys.fileInput == nil {
			sys.accel = float32(numArg(l, 1))
		}
		return 0
	})
	luaRegister(l, "setAILevel", func(*lua.LState) int {
		if sys.netInput == nil && sys.fileInput == nil {
			level := float32(numArg(l, 1))
			sys.com[sys.debugWC.playerNo] = level
			for _, c := range sys.chars[sys.debugWC.playerNo] {
				if level == 0 {
					c.key = sys.debugWC.playerNo
				} else {
					c.key = ^sys.debugWC.playerNo
				}
			}
		}
		return 0
	})
	luaRegister(l, "setAllowDebugKeys", func(l *lua.LState) int {
		d := boolArg(l, 1)
		if !d {
			if sys.clsnDraw {
				sys.clsnDraw = false
			}
			if sys.debugDraw {
				sys.debugDraw = false
			}
		}
		sys.allowDebugKeys = d
		return 0
	})
	luaRegister(l, "setAudioDucking", func(l *lua.LState) int {
		sys.audioDucking = boolArg(l, 1)
		return 0
	})
	luaRegister(l, "setAutoguard", func(l *lua.LState) int {
		pn := int(numArg(l, 1))
		if pn < 1 || pn > MaxSimul*2+MaxAttachedChar {
			l.RaiseError("\nInvalid player number: %v\n", pn)
		}
		sys.autoguard[pn-1] = boolArg(l, 2)
		return 0
	})
	luaRegister(l, "setAutoLevel", func(*lua.LState) int {
		sys.autolevel = boolArg(l, 1)
		return 0
	})
	luaRegister(l, "setCom", func(*lua.LState) int {
		pn := int(numArg(l, 1))
		ailv := float32(numArg(l, 2))
		if pn < 1 || pn > MaxSimul*2+MaxAttachedChar {
			l.RaiseError("\nInvalid player number: %v\n", pn)
		}
		if ailv > 0 {
			sys.com[pn-1] = ailv
		} else {
			sys.com[pn-1] = 0
		}
		return 0
	})
	luaRegister(l, "setConsecutiveWins", func(l *lua.LState) int {
		sys.consecutiveWins[int(numArg(l, 1))-1] = int32(numArg(l, 2))
		return 0
	})
	luaRegister(l, "setContinue", func(l *lua.LState) int {
		sys.continueFlg = boolArg(l, 1)
		return 0
	})
	luaRegister(l, "setDizzyPoints", func(*lua.LState) int {
		if sys.netInput == nil && sys.fileInput == nil {
			sys.debugWC.dizzyPointsSet(int32(numArg(l, 1)))
		}
		return 0
	})
	luaRegister(l, "setGameMode", func(*lua.LState) int {
		sys.gameMode = strArg(l, 1)
		return 0
	})
	luaRegister(l, "setGameSpeed", func(*lua.LState) int {
		if sys.gameSpeed != 100 { //not speedtest
			sys.gameSpeed = float32(numArg(l, 1))
		}
		return 0
	})
	luaRegister(l, "setGCPercent", func(*lua.LState) int {
		debug.SetGCPercent(int(numArg(l, 1)))
		return 0
	})
	luaRegister(l, "setGuardBar", func(l *lua.LState) int {
		sys.lifebar.activeGb = boolArg(l, 1)
		return 0
	})
	luaRegister(l, "setGuardPoints", func(*lua.LState) int {
		if sys.netInput == nil && sys.fileInput == nil {
			sys.debugWC.guardPointsSet(int32(numArg(l, 1)))
		}
		return 0
	})
	luaRegister(l, "setHomeTeam", func(l *lua.LState) int {
		tn := int(numArg(l, 1))
		if tn < 1 || tn > 2 {
			l.RaiseError("\nInvalid team side: %v\n", tn)
		}
		sys.home = tn - 1
		return 0
	})
	luaRegister(l, "setKeyConfig", func(l *lua.LState) int {
		pn := int(numArg(l, 1))
		joy := int(numArg(l, 2))
		if pn < 1 || (joy == -1 && pn > len(sys.keyConfig)) || (joy >= 0 && pn > len(sys.joystickConfig)) {
			l.RaiseError("\nInvalid player number: %v\n", pn)
		}
		if joy < -1 || joy > len(sys.joystickConfig) {
			l.RaiseError("\nInvalid controller number: %v\n", joy)
		}
		tableArg(l, 3).ForEach(func(key, value lua.LValue) {
			if joy == -1 {
				btn := int(StringToKey(lua.LVAsString(value)))
				switch int(lua.LVAsNumber(key)) {
				case 1:
					sys.keyConfig[pn-1].dU = btn
				case 2:
					sys.keyConfig[pn-1].dD = btn
				case 3:
					sys.keyConfig[pn-1].dL = btn
				case 4:
					sys.keyConfig[pn-1].dR = btn
				case 5:
					sys.keyConfig[pn-1].kA = btn
				case 6:
					sys.keyConfig[pn-1].kB = btn
				case 7:
					sys.keyConfig[pn-1].kC = btn
				case 8:
					sys.keyConfig[pn-1].kX = btn
				case 9:
					sys.keyConfig[pn-1].kY = btn
				case 10:
					sys.keyConfig[pn-1].kZ = btn
				case 11:
					sys.keyConfig[pn-1].kS = btn
				case 12:
					sys.keyConfig[pn-1].kD = btn
				case 13:
					sys.keyConfig[pn-1].kW = btn
				case 14:
					sys.keyConfig[pn-1].kM = btn
				}
			} else {
				btn, err := strconv.Atoi(lua.LVAsString(value))
				if err != nil {
					btn = 999
				}
				switch int(lua.LVAsNumber(key)) {
				case 1:
					sys.joystickConfig[pn-1].dU = btn
				case 2:
					sys.joystickConfig[pn-1].dD = btn
				case 3:
					sys.joystickConfig[pn-1].dL = btn
				case 4:
					sys.joystickConfig[pn-1].dR = btn
				case 5:
					sys.joystickConfig[pn-1].kA = btn
				case 6:
					sys.joystickConfig[pn-1].kB = btn
				case 7:
					sys.joystickConfig[pn-1].kC = btn
				case 8:
					sys.joystickConfig[pn-1].kX = btn
				case 9:
					sys.joystickConfig[pn-1].kY = btn
				case 10:
					sys.joystickConfig[pn-1].kZ = btn
				case 11:
					sys.joystickConfig[pn-1].kS = btn
				case 12:
					sys.joystickConfig[pn-1].kD = btn
				case 13:
					sys.joystickConfig[pn-1].kW = btn
				case 14:
					sys.joystickConfig[pn-1].kM = btn
				}
			}
		})
		return 0
	})
	luaRegister(l, "setLife", func(*lua.LState) int {
		if sys.netInput == nil && sys.fileInput == nil && sys.debugWC.alive() {
			sys.debugWC.lifeSet(int32(numArg(l, 1)))
		}
		return 0
	})
	luaRegister(l, "setLifeShare", func(l *lua.LState) int {
		tn := int(numArg(l, 1))
		if tn < 1 || tn > 2 {
			l.RaiseError("\nInvalid team side: %v\n", tn)
		}
		sys.lifeShare[tn-1] = boolArg(l, 2)
		return 0
	})
	luaRegister(l, "setLifebarElements", func(*lua.LState) int {
		tableArg(l, 1).ForEach(func(key, value lua.LValue) {
			switch k := key.(type) {
			case lua.LString:
				switch string(k) {
				case "timer":
					sys.lifebar.tr.active = lua.LVAsBool(value)
				case "p1score":
					sys.lifebar.sc[0].active = lua.LVAsBool(value)
				case "p2score":
					sys.lifebar.sc[1].active = lua.LVAsBool(value)
				case "match":
					sys.lifebar.ma.active = lua.LVAsBool(value)
				case "p1ai":
					sys.lifebar.ai[0].active = lua.LVAsBool(value)
				case "p2ai":
					sys.lifebar.ai[1].active = lua.LVAsBool(value)
				case "mode":
					sys.lifebar.activeMode = lua.LVAsBool(value)
				case "bars":
					sys.lifebar.activeBars = lua.LVAsBool(value)
				case "lifebar":
					sys.lifebar.active = lua.LVAsBool(value)
				default:
					l.RaiseError("\nInvalid table key: %v\n", k)
				}
			default:
				l.RaiseError("\nInvalid table key type: %v\n", fmt.Sprintf("%T\n", key))
			}
		})
		return 0
	})
	luaRegister(l, "setLifebarLocalcoord", func(l *lua.LState) int {
		sys.lifebarLocalcoord[0] = int32(numArg(l, 1))
		sys.lifebarLocalcoord[1] = int32(numArg(l, 2))
		return 0
	})
	luaRegister(l, "setLifebarOffsetX", func(l *lua.LState) int {
		sys.lifebarOffsetX = float32(numArg(l, 1))
		return 0
	})
	luaRegister(l, "setLifebarScale", func(l *lua.LState) int {
		sys.lifebarScale = float32(numArg(l, 1))
		return 0
	})
	luaRegister(l, "setLifebarPortraitScale", func(l *lua.LState) int {
		sys.lifebarPortraitScale = float32(numArg(l, 1))
		return 0
	})
	luaRegister(l, "setLifebarScore", func(*lua.LState) int {
		sys.scoreStart[0] = float32(numArg(l, 1))
		if l.GetTop() >= 2 {
			sys.scoreStart[1] = float32(numArg(l, 2))
		}
		return 0
	})
	luaRegister(l, "setLifebarTimer", func(*lua.LState) int {
		sys.timerStart = int32(numArg(l, 1))
		return 0
	})
	luaRegister(l, "setLifeMul", func(l *lua.LState) int {
		sys.lifeMul = float32(numArg(l, 1))
		return 0
	})
	luaRegister(l, "setListenPort", func(*lua.LState) int {
		sys.listenPort = strArg(l, 1)
		return 0
	})
	luaRegister(l, "setLoseSimul", func(l *lua.LState) int {
		sys.loseSimul = boolArg(l, 1)
		return 0
	})
	luaRegister(l, "setLoseTag", func(l *lua.LState) int {
		sys.loseTag = boolArg(l, 1)
		return 0
	})
	luaRegister(l, "setLuaLocalcoord", func(l *lua.LState) int {
		sys.luaLocalcoord[0] = int32(numArg(l, 1))
		sys.luaLocalcoord[1] = int32(numArg(l, 2))
		return 0
	})
	luaRegister(l, "setLuaPortraitScale", func(l *lua.LState) int {
		sys.luaPortraitScale = float32(numArg(l, 1))
		return 0
	})
	luaRegister(l, "setLuaSpriteOffsetX", func(l *lua.LState) int {
		sys.luaSpriteOffsetX = float64(numArg(l, 1))
		return 0
	})
	luaRegister(l, "setLuaSpriteScale", func(l *lua.LState) int {
		sys.luaSpriteScale = float64(numArg(l, 1))
		return 0
	})
	luaRegister(l, "setMatchMaxDrawGames", func(l *lua.LState) int {
		tn := int(numArg(l, 1))
		if tn < 1 || tn > 2 {
			l.RaiseError("\nInvalid team side: %v\n", tn)
		}
		sys.lifebar.ro.match_maxdrawgames[tn-1] = int32(numArg(l, 2))
		return 0
	})
	luaRegister(l, "setMatchNo", func(l *lua.LState) int {
		sys.match = int32(numArg(l, 1))
		return 0
	})
	luaRegister(l, "setMatchWins", func(l *lua.LState) int {
		tn := int(numArg(l, 1))
		if tn < 1 || tn > 2 {
			l.RaiseError("\nInvalid team side: %v\n", tn)
		}
		sys.lifebar.ro.match_wins[tn-1] = int32(numArg(l, 2))
		return 0
	})
	luaRegister(l, "setMaxAfterImage", func(l *lua.LState) int {
		sys.afterImageMax = int32(numArg(l, 1))
		return 0
	})
	luaRegister(l, "setMaxExplod", func(l *lua.LState) int {
		sys.explodMax = int(numArg(l, 1))
		return 0
	})
	luaRegister(l, "setMaxHelper", func(l *lua.LState) int {
		sys.helperMax = int32(numArg(l, 1))
		return 0
	})
	luaRegister(l, "setMaxPlayerProjectile", func(l *lua.LState) int {
		sys.playerProjectileMax = int(numArg(l, 1))
		return 0
	})
	luaRegister(l, "setMotifDir", func(*lua.LState) int {
		sys.motifDir = strArg(l, 1)
		return 0
	})
	luaRegister(l, "setPlayers", func(l *lua.LState) int {
		total := int(numArg(l, 1))
		if len(sys.keyConfig) > total {
			sys.keyConfig = sys.keyConfig[:total]
		} else {
			for i := len(sys.keyConfig); i < total; i++ {
				sys.keyConfig = append(sys.keyConfig, KeyConfig{})
			}
		}
		if len(sys.joystickConfig) > total {
			sys.joystickConfig = sys.joystickConfig[:total]
		} else {
			for i := len(sys.joystickConfig); i < total; i++ {
				sys.joystickConfig = append(sys.joystickConfig, KeyConfig{})
			}
		}
		return 0
	})
	luaRegister(l, "setPower", func(*lua.LState) int {
		if sys.netInput == nil && sys.fileInput == nil {
			sys.debugWC.setPower(int32(numArg(l, 1)))
		}
		return 0
	})
	luaRegister(l, "setPowerShare", func(l *lua.LState) int {
		tn := int(numArg(l, 1))
		if tn < 1 || tn > 2 {
			l.RaiseError("\nInvalid team side: %v\n", tn)
		}
		sys.powerShare[tn-1] = boolArg(l, 2)
		return 0
	})
	luaRegister(l, "setRedLife", func(*lua.LState) int {
		if sys.netInput == nil && sys.fileInput == nil {
			sys.debugWC.redLifeSet(int32(numArg(l, 1)))
		}
		return 0
	})
	luaRegister(l, "setRoundTime", func(l *lua.LState) int {
		sys.roundTime = int32(numArg(l, 1))
		return 0
	})
	luaRegister(l, "setRatioLevel", func(*lua.LState) int {
		pn := int(numArg(l, 1))
		if pn < 1 || pn > MaxSimul*2+MaxAttachedChar {
			l.RaiseError("\nInvalid player number: %v\n", pn)
		}
		rn := int32(numArg(l, 2))
		if rn < 0 || rn > 4 {
			l.RaiseError("\nInvalid ratio number: %v\n", rn)
		}
		sys.ratioLevel[pn-1] = rn
		return 0
	})
	luaRegister(l, "setRedLifeBar", func(l *lua.LState) int {
		sys.lifebar.activeRl = boolArg(l, 1)
		return 0
	})
	luaRegister(l, "setStunBar", func(l *lua.LState) int {
		sys.lifebar.activeSb = boolArg(l, 1)
		return 0
	})
	luaRegister(l, "setTeam1VS2Life", func(l *lua.LState) int {
		sys.team1VS2Life = float32(numArg(l, 1))
		return 0
	})
	luaRegister(l, "setTeamMode", func(*lua.LState) int {
		tn := int(numArg(l, 1))
		if tn < 1 || tn > 2 {
			l.RaiseError("\nInvalid team side: %v\n", tn)
		}
		tm := TeamMode(numArg(l, 2))
		if tm < 0 || tm > TM_LAST {
			l.RaiseError("\nInvalid team mode: %v\n", tm)
		}
		nt := int32(numArg(l, 3))
		if nt < 1 || nt > MaxSimul {
			l.RaiseError("\nInvalid team size: %v\n", nt)
		}
		sys.sel.selected[tn-1], sys.tmode[tn-1] = nil, tm
		sys.numTurns[tn-1], sys.numSimul[tn-1] = nt, nt
		if (tm == TM_Simul || tm == TM_Tag) && nt == 1 {
			sys.tmode[tn-1] = TM_Single
		}
		return 0
	})
	luaRegister(l, "setTime", func(*lua.LState) int {
		if sys.netInput == nil && sys.fileInput == nil {
			sys.time = int32(numArg(l, 1))
		}
		return 0
	})
	luaRegister(l, "setTimeFramesPerCount", func(l *lua.LState) int {
		sys.lifebar.ti.framespercount = int32(numArg(l, 1))
		return 0
	})
	luaRegister(l, "setVolumeMaster", func(l *lua.LState) int {
		sys.masterVolume = int(numArg(l, 1))
		return 0
	})
	luaRegister(l, "setVolumeBgm", func(l *lua.LState) int {
		sys.bgmVolume = int(numArg(l, 1))
		return 0
	})
	luaRegister(l, "setVolumeSfx", func(l *lua.LState) int {
		sys.wavVolume = int(numArg(l, 1))
		return 0
	})
	luaRegister(l, "setZoom", func(l *lua.LState) int {
		sys.cam.ZoomEnable = boolArg(l, 1)
		return 0
	})
	luaRegister(l, "setZoomMax", func(l *lua.LState) int {
		sys.cam.ZoomMax = float32(numArg(l, 1))
		return 0
	})
	luaRegister(l, "setZoomMin", func(l *lua.LState) int {
		sys.cam.ZoomMin = float32(numArg(l, 1))
		return 0
	})
	luaRegister(l, "setZoomSpeed", func(l *lua.LState) int {
		sys.cam.ZoomSpeed = 12 - float32(numArg(l, 1))
		return 0
	})
	luaRegister(l, "sleep", func(l *lua.LState) int {
		time.Sleep(time.Duration((numArg(l, 1))) * time.Second)
		return 0
	})
	luaRegister(l, "sndNew", func(l *lua.LState) int {
		snd, err := LoadSnd(strArg(l, 1))
		if err != nil {
			l.RaiseError(err.Error())
		}
		l.Push(newUserData(l, snd))
		return 1
	})
	luaRegister(l, "sndPlay", func(l *lua.LState) int {
		s, ok := toUserData(l, 1).(*Snd)
		if !ok {
			userDataError(l, 1, s)
		}
		s.play([...]int32{int32(numArg(l, 2)), int32(numArg(l, 3))})
		return 0
	})
	luaRegister(l, "sndStop", func(l *lua.LState) int {
		s, ok := toUserData(l, 1).(*Snd)
		if !ok {
			userDataError(l, 1, s)
		}
		s.stop([...]int32{int32(numArg(l, 2)), int32(numArg(l, 3))})
		return 0
	})
	luaRegister(l, "sszRandom", func(l *lua.LState) int {
		l.Push(lua.LNumber(Random()))
		return 1
	})
	luaRegister(l, "stagePortraitDraw", func(l *lua.LState) int {
		//ref, x, y, scaleX * facing, scaleY, window
		if sys.frameSkip {
			return 0
		}
		c := sys.sel.GetStage(int(numArg(l, 1)))
		x, y := float32(numArg(l, 2)), float32(numArg(l, 3))
		var xscl, yscl float32 = 1, 1
		window := &sys.scrrect
		if l.GetTop() >= 4 {
			xscl = float32(numArg(l, 4))
			if l.GetTop() >= 5 {
				yscl = float32(numArg(l, 5))
				if l.GetTop() >= 9 {
					window = &[...]int32{int32(numArg(l, 6)), int32(numArg(l, 7)), int32(numArg(l, 8)), int32(numArg(l, 9))}
				}
			}
		}
		xscl *= c.portrait_scale
		yscl *= c.portrait_scale
		c.portrait.Draw(x/float32(sys.luaSpriteScale)+float32(sys.luaSpriteOffsetX), y/float32(sys.luaSpriteScale), xscl/sys.luaPortraitScale, yscl/sys.luaPortraitScale, c.portrait.Pal, nil, c.portrait.PalTex, window)
		return 0
	})
	luaRegister(l, "step", func(*lua.LState) int {
		sys.step = true
		return 0
	})
	luaRegister(l, "synchronize", func(*lua.LState) int {
		if err := sys.synchronize(); err != nil {
			l.RaiseError(err.Error())
		}
		return 0
	})
	luaRegister(l, "textImgDraw", func(*lua.LState) int {
		ts, ok := toUserData(l, 1).(*TextSprite)
		if !ok {
			userDataError(l, 1, ts)
		}
		ts.Draw()
		return 0
	})
	luaRegister(l, "textImgNew", func(*lua.LState) int {
		l.Push(newUserData(l, NewTextSprite()))
		return 1
	})
	luaRegister(l, "textImgSetAlign", func(*lua.LState) int {
		ts, ok := toUserData(l, 1).(*TextSprite)
		if !ok {
			userDataError(l, 1, ts)
		}
		ts.align = int32(numArg(l, 2))
		return 0
	})
	luaRegister(l, "textImgSetBank", func(*lua.LState) int {
		ts, ok := toUserData(l, 1).(*TextSprite)
		if !ok {
			userDataError(l, 1, ts)
		}
		ts.bank = int32(numArg(l, 2))
		return 0
	})
	luaRegister(l, "textImgSetColor", func(*lua.LState) int {
		ts, ok := toUserData(l, 1).(*TextSprite)
		if !ok {
			userDataError(l, 1, ts)
		}
		ts.palfx.setColor(float32(numArg(l, 2)), float32(numArg(l, 3)), float32(numArg(l, 4)))
		return 0
	})
	luaRegister(l, "textImgSetFont", func(*lua.LState) int {
		ts, ok := toUserData(l, 1).(*TextSprite)
		if !ok {
			userDataError(l, 1, ts)
		}
		fnt, ok2 := toUserData(l, 2).(*Fnt)
		if !ok2 {
			userDataError(l, 2, fnt)
		}
		ts.fnt = fnt
		return 0
	})
	luaRegister(l, "textImgSetPos", func(*lua.LState) int {
		ts, ok := toUserData(l, 1).(*TextSprite)
		if !ok {
			userDataError(l, 1, ts)
		}
		if boolArg(l, 3) {
			ts.x, ts.y = float32((numArg(l, 2)/sys.luaSpriteScale)+sys.luaSpriteOffsetX), float32(numArg(l, 3)/sys.luaSpriteScale)
		}
		return 0
	})
	luaRegister(l, "textImgSetScale", func(*lua.LState) int {
		ts, ok := toUserData(l, 1).(*TextSprite)
		if !ok {
			userDataError(l, 1, ts)
		}
		ts.xscl, ts.yscl = float32(numArg(l, 2)/sys.luaSpriteScale), float32(numArg(l, 3)/sys.luaSpriteScale)
		return 0
	})
	luaRegister(l, "textImgSetText", func(*lua.LState) int {
		ts, ok := toUserData(l, 1).(*TextSprite)
		if !ok {
			userDataError(l, 1, ts)
		}
		ts.text = strArg(l, 2)
		return 0
	})
	luaRegister(l, "textImgSetWindow", func(*lua.LState) int {
		ts, ok := toUserData(l, 1).(*TextSprite)
		if !ok {
			userDataError(l, 1, ts)
		}
		ts.SetWindow(float32((numArg(l, 2)/sys.luaSpriteScale)+sys.luaSpriteOffsetX), float32(numArg(l, 3)/sys.luaSpriteScale),
			float32(numArg(l, 4)/sys.luaSpriteScale), float32(numArg(l, 5)/sys.luaSpriteScale))
		return 0
	})
	luaRegister(l, "toggleClsnDraw", func(*lua.LState) int {
		if l.GetTop() >= 1 {
			sys.clsnDraw = boolArg(l, 1)
		} else {
			sys.clsnDraw = !sys.clsnDraw
		}
		return 0
	})
	luaRegister(l, "toggleDebugDraw", func(*lua.LState) int {
		if l.GetTop() >= 1 {
			sys.debugDraw = !sys.debugDraw
			return 0
		}
		if !sys.debugDraw {
			sys.debugDraw = true
		} else {
			pn := sys.debugRef[0]
			hn := sys.debugRef[1]
			for i := hn + 1; i <= len(sys.chars[pn]); i++ {
				hn = i
				if hn >= len(sys.chars[pn]) {
					pn += 1
					hn = 0
					break
				}
				if sys.chars[pn][hn] != nil && !sys.chars[pn][hn].sf(CSF_destroy) {
					break
				}
			}
			ok := false
			for pn < len(sys.chars) {
				if len(sys.chars[pn]) > 0 {
					ok = true
					break
				}
				pn += 1

			}
			if !ok {
				pn = 0
				hn = 0
				sys.debugDraw = false
			}
			sys.debugRef[0] = pn
			sys.debugRef[1] = hn
		}
		return 0
	})
	luaRegister(l, "toggleFullscreen", func(*lua.LState) int {
		fs := !sys.window.fullscreen
		if l.GetTop() >= 1 {
			fs = boolArg(l, 1)
		}
		if fs != sys.window.fullscreen {
			sys.window.toggleFullscreen()
		}
		return 0
	})
	luaRegister(l, "toggleMaxPowerMode", func(*lua.LState) int {
		if l.GetTop() >= 1 {
			sys.maxPowerMode = boolArg(l, 1)
		} else {
			sys.maxPowerMode = !sys.maxPowerMode
		}
		if sys.maxPowerMode {
			for _, c := range sys.chars {
				if len(c) > 0 {
					c[0].power = c[0].powerMax
				}
			}
		}
		return 0
	})
	luaRegister(l, "toggleNoSound", func(*lua.LState) int {
		if l.GetTop() >= 1 {
			sys.noSoundFlg = boolArg(l, 1)
		} else {
			sys.noSoundFlg = !sys.noSoundFlg
		}
		return 0
	})
	luaRegister(l, "togglePause", func(*lua.LState) int {
		if sys.netInput == nil {
			if l.GetTop() >= 1 {
				sys.paused = boolArg(l, 1)
			} else {
				sys.paused = !sys.paused
			}
		}
		return 0
	})
	luaRegister(l, "togglePlayer", func(*lua.LState) int {
		pn := int(numArg(l, 1))
		if pn < 1 || pn > len(sys.chars) || len(sys.chars[pn-1]) == 0 {
			return 0
		}
		for _, ch := range sys.chars[pn-1] {
			if ch.scf(SCF_disabled) {
				ch.unsetSCF(SCF_disabled)
			} else {
				ch.setSCF(SCF_disabled)
			}
		}
		return 0
	})
	luaRegister(l, "togglePostMatch", func(*lua.LState) int {
		if l.GetTop() >= 1 {
			sys.postMatchFlg = boolArg(l, 1)
		} else {
			sys.postMatchFlg = !sys.postMatchFlg
		}
		return 0
	})
	luaRegister(l, "toggleStatusDraw", func(*lua.LState) int {
		if l.GetTop() >= 1 {
			sys.statusDraw = boolArg(l, 1)
		} else {
			sys.statusDraw = !sys.statusDraw
		}
		return 0
	})
	luaRegister(l, "toggleVsync", func(*lua.LState) int {
		if l.GetTop() >= 1 {
			sys.vRetrace = int(numArg(l, 1))
		} else if sys.vRetrace == 0 {
			sys.vRetrace = 1
		} else {
			sys.vRetrace = 0
		}
		glfw.SwapInterval(sys.vRetrace)
		return 0
	})
	luaRegister(l, "wavePlay", func(l *lua.LState) int {
		w, ok := toUserData(l, 1).(*Wave)
		if !ok {
			userDataError(l, 1, w)
		}
		w.play()
		return 0
	})
}

// Trigger Functions
func triggerFunctions(l *lua.LState) {
	sys.debugWC = newChar(0, 0)
	// redirection
	luaRegister(l, "player", func(*lua.LState) int {
		pn := int(numArg(l, 1))
		ret := false
		if pn >= 1 && pn <= len(sys.chars) && len(sys.chars[pn-1]) > 0 {
			sys.debugWC, ret = sys.chars[pn-1][0], true
		}
		l.Push(lua.LBool(ret))
		return 1
	})
	luaRegister(l, "parent", func(*lua.LState) int {
		ret := false
		if c := sys.debugWC.parent(); c != nil {
			sys.debugWC, ret = c, true
		}
		l.Push(lua.LBool(ret))
		return 1
	})
	luaRegister(l, "root", func(*lua.LState) int {
		ret := false
		if c := sys.debugWC.root(); c != nil {
			sys.debugWC, ret = c, true
		}
		l.Push(lua.LBool(ret))
		return 1
	})
	luaRegister(l, "helper", func(*lua.LState) int {
		ret, id := false, int32(0)
		if l.GetTop() >= 1 {
			id = int32(numArg(l, 1))
		}
		if c := sys.debugWC.helper(id); c != nil {
			sys.debugWC, ret = c, true
		}
		l.Push(lua.LBool(ret))
		return 1
	})
	luaRegister(l, "target", func(*lua.LState) int {
		ret, id := false, int32(-1)
		if l.GetTop() >= 1 {
			id = int32(numArg(l, 1))
		}
		if c := sys.debugWC.target(id); c != nil {
			sys.debugWC, ret = c, true
		}
		l.Push(lua.LBool(ret))
		return 1
	})
	luaRegister(l, "partner", func(*lua.LState) int {
		ret, n := false, int32(0)
		if l.GetTop() >= 1 {
			n = int32(numArg(l, 1))
		}
		if c := sys.debugWC.partner(n); c != nil {
			sys.debugWC, ret = c, true
		}
		l.Push(lua.LBool(ret))
		return 1
	})
	luaRegister(l, "enemy", func(*lua.LState) int {
		ret, n := false, int32(0)
		if l.GetTop() >= 1 {
			n = int32(numArg(l, 1))
		}
		if c := sys.debugWC.enemy(n); c != nil {
			sys.debugWC, ret = c, true
		}
		l.Push(lua.LBool(ret))
		return 1
	})
	luaRegister(l, "enemynear", func(*lua.LState) int {
		ret, n := false, int32(0)
		if l.GetTop() >= 1 {
			n = int32(numArg(l, 1))
		}
		if c := sys.debugWC.enemyNear(n); c != nil {
			sys.debugWC, ret = c, true
		}
		l.Push(lua.LBool(ret))
		return 1
	})
	luaRegister(l, "playerid", func(*lua.LState) int {
		ret := false
		if c := sys.playerID(int32(numArg(l, 1))); c != nil {
			sys.debugWC, ret = c, true
		}
		l.Push(lua.LBool(ret))
		return 1
	})

	// vanilla triggers
	luaRegister(l, "ailevel", func(*lua.LState) int {
		l.Push(lua.LNumber(sys.debugWC.aiLevel()))
		return 1
	})
	luaRegister(l, "alive", func(*lua.LState) int {
		l.Push(lua.LBool(sys.debugWC.alive()))
		return 1
	})
	luaRegister(l, "anim", func(*lua.LState) int {
		l.Push(lua.LNumber(sys.debugWC.animNo))
		return 1
	})
	//animelem (deprecated by animelemtime)
	luaRegister(l, "animelemno", func(*lua.LState) int {
		l.Push(lua.LNumber(sys.debugWC.animElemNo(int32(numArg(l, 1))).ToI()))
		return 1
	})
	luaRegister(l, "animelemtime", func(*lua.LState) int {
		l.Push(lua.LNumber(sys.debugWC.animElemTime(int32(numArg(l, 1))).ToI()))
		return 1
	})
	luaRegister(l, "animexist", func(*lua.LState) int {
		l.Push(lua.LBool(sys.debugWC.animExist(sys.debugWC,
			BytecodeInt(int32(numArg(l, 1)))).ToB()))
		return 1
	})
	luaRegister(l, "animtime", func(*lua.LState) int {
		l.Push(lua.LNumber(sys.debugWC.animTime()))
		return 1
	})
	luaRegister(l, "authorname", func(*lua.LState) int {
		l.Push(lua.LString(sys.debugWC.gi().author))
		return 1
	})
	luaRegister(l, "backedge", func(*lua.LState) int {
		l.Push(lua.LNumber(sys.debugWC.backEdge()))
		return 1
	})
	luaRegister(l, "backedgebodydist", func(*lua.LState) int {
		l.Push(lua.LNumber(int32(sys.debugWC.backEdgeBodyDist())))
		return 1
	})
	luaRegister(l, "backedgedist", func(*lua.LState) int {
		l.Push(lua.LNumber(int32(sys.debugWC.backEdgeDist())))
		return 1
	})
	luaRegister(l, "bottomedge", func(*lua.LState) int {
		l.Push(lua.LNumber(sys.debugWC.bottomEdge()))
		return 1
	})
	luaRegister(l, "cameraposX", func(*lua.LState) int {
		l.Push(lua.LNumber(sys.cam.Pos[0]))
		return 1
	})
	luaRegister(l, "cameraposY", func(*lua.LState) int {
		l.Push(lua.LNumber(sys.cam.Pos[1]))
		return 1
	})
	luaRegister(l, "camerazoom", func(*lua.LState) int {
		l.Push(lua.LNumber(sys.cam.Scale))
		return 1
	})
	luaRegister(l, "canrecover", func(*lua.LState) int {
		l.Push(lua.LBool(sys.debugWC.canRecover()))
		return 1
	})
	luaRegister(l, "command", func(*lua.LState) int {
		l.Push(lua.LBool(sys.debugWC.commandByName(strArg(l, 1))))
		return 1
	})
	luaRegister(l, "const", func(*lua.LState) int {
		c := sys.debugWC
		var ln lua.LNumber
		switch strArg(l, 1) {
		case "data.life":
			ln = lua.LNumber(c.gi().data.life)
		case "data.power":
			ln = lua.LNumber(c.gi().data.power)
		case "data.guardpoints":
			ln = lua.LNumber(c.gi().data.guardpoints)
		case "data.dizzypoints":
			ln = lua.LNumber(c.gi().data.dizzypoints)
		case "data.attack":
			ln = lua.LNumber(c.gi().data.attack)
		case "data.defence":
			ln = lua.LNumber(c.gi().data.defence)
		case "data.fall.defence_mul":
			ln = lua.LNumber(c.gi().data.fall.defence_mul)
		case "data.liedown.time":
			ln = lua.LNumber(c.gi().data.liedown.time)
		case "data.airjuggle":
			ln = lua.LNumber(c.gi().data.airjuggle)
		case "data.sparkno":
			ln = lua.LNumber(c.gi().data.sparkno)
		case "data.guard.sparkno":
			ln = lua.LNumber(c.gi().data.guard.sparkno)
		case "data.ko.echo":
			ln = lua.LNumber(c.gi().data.ko.echo)
		case "data.intpersistindex":
			ln = lua.LNumber(c.gi().data.intpersistindex)
		case "data.floatpersistindex":
			ln = lua.LNumber(c.gi().data.floatpersistindex)
		case "size.xscale":
			ln = lua.LNumber(c.size.xscale)
		case "size.yscale":
			ln = lua.LNumber(c.size.yscale)
		case "size.ground.back":
			ln = lua.LNumber(c.size.ground.back)
		case "size.ground.front":
			ln = lua.LNumber(c.size.ground.front)
		case "size.air.back":
			ln = lua.LNumber(c.size.air.back)
		case "size.air.front":
			ln = lua.LNumber(c.size.air.front)
		case "size.z.width":
			ln = lua.LNumber(c.size.z.width)
		case "size.height":
			ln = lua.LNumber(c.size.height)
		case "size.attack.dist":
			ln = lua.LNumber(c.size.attack.dist)
		case "size.attack.z.width.back":
			ln = lua.LNumber(c.size.attack.z.width[1])
		case "size.attack.z.width.front":
			ln = lua.LNumber(c.size.attack.z.width[0])
		case "size.proj.attack.dist":
			ln = lua.LNumber(c.size.proj.attack.dist)
		case "size.proj.doscale":
			ln = lua.LNumber(c.size.proj.doscale)
		case "size.head.pos.x":
			ln = lua.LNumber(c.size.head.pos[0])
		case "size.head.pos.y":
			ln = lua.LNumber(c.size.head.pos[1])
		case "size.mid.pos.x":
			ln = lua.LNumber(c.size.mid.pos[0])
		case "size.mid.pos.y":
			ln = lua.LNumber(c.size.mid.pos[1])
		case "size.shadowoffset":
			ln = lua.LNumber(c.size.shadowoffset)
		case "size.draw.offset.x":
			ln = lua.LNumber(c.size.draw.offset[0])
		case "size.draw.offset.y":
			ln = lua.LNumber(c.size.draw.offset[1])
		case "velocity.walk.fwd.x":
			ln = lua.LNumber(c.gi().velocity.walk.fwd)
		case "velocity.walk.back.x":
			ln = lua.LNumber(c.gi().velocity.walk.back)
		case "velocity.walk.up.x":
			ln = lua.LNumber(c.gi().velocity.walk.up.x)
		case "velocity.walk.down.x":
			ln = lua.LNumber(c.gi().velocity.walk.down.x)
		case "velocity.run.fwd.x":
			ln = lua.LNumber(c.gi().velocity.run.fwd[0])
		case "velocity.run.fwd.y":
			ln = lua.LNumber(c.gi().velocity.run.fwd[1])
		case "velocity.run.back.x":
			ln = lua.LNumber(c.gi().velocity.run.back[0])
		case "velocity.run.back.y":
			ln = lua.LNumber(c.gi().velocity.run.back[1])
		case "velocity.run.up.x":
			ln = lua.LNumber(c.gi().velocity.run.up.x)
		case "velocity.run.up.y":
			ln = lua.LNumber(c.gi().velocity.run.up.y)
		case "velocity.run.down.x":
			ln = lua.LNumber(c.gi().velocity.run.down.x)
		case "velocity.run.down.y":
			ln = lua.LNumber(c.gi().velocity.run.down.y)
		case "velocity.jump.y":
			ln = lua.LNumber(c.gi().velocity.jump.neu[1])
		case "velocity.jump.neu.x":
			ln = lua.LNumber(c.gi().velocity.jump.neu[0])
		case "velocity.jump.back.x":
			ln = lua.LNumber(c.gi().velocity.jump.back)
		case "velocity.jump.fwd.x":
			ln = lua.LNumber(c.gi().velocity.jump.fwd)
		case "velocity.jump.up.x":
			ln = lua.LNumber(c.gi().velocity.jump.up.x)
		case "velocity.jump.down.x":
			ln = lua.LNumber(c.gi().velocity.jump.down.x)
		case "velocity.runjump.back.x":
			ln = lua.LNumber(c.gi().velocity.runjump.back[0])
		case "velocity.runjump.back.y":
			ln = lua.LNumber(c.gi().velocity.runjump.back[1])
		case "velocity.runjump.y":
			ln = lua.LNumber(c.gi().velocity.runjump.fwd[1])
		case "velocity.runjump.fwd.x":
			ln = lua.LNumber(c.gi().velocity.runjump.fwd[0])
		case "velocity.runjump.up.x":
			ln = lua.LNumber(c.gi().velocity.runjump.up.x)
		case "velocity.runjump.down.x":
			ln = lua.LNumber(c.gi().velocity.runjump.down.x)
		case "velocity.airjump.y":
			ln = lua.LNumber(c.gi().velocity.airjump.neu[1])
		case "velocity.airjump.neu.x":
			ln = lua.LNumber(c.gi().velocity.airjump.neu[0])
		case "velocity.airjump.back.x":
			ln = lua.LNumber(c.gi().velocity.airjump.back)
		case "velocity.airjump.fwd.x":
			ln = lua.LNumber(c.gi().velocity.airjump.fwd)
		case "velocity.airjump.up.x":
			ln = lua.LNumber(c.gi().velocity.airjump.up.x)
		case "velocity.airjump.down.x":
			ln = lua.LNumber(c.gi().velocity.airjump.down.x)
		case "velocity.air.gethit.groundrecover.x":
			ln = lua.LNumber(c.gi().velocity.air.gethit.groundrecover[0])
		case "velocity.air.gethit.groundrecover.y":
			ln = lua.LNumber(c.gi().velocity.air.gethit.groundrecover[1])
		case "velocity.air.gethit.airrecover.mul.x":
			ln = lua.LNumber(c.gi().velocity.air.gethit.airrecover.mul[0])
		case "velocity.air.gethit.airrecover.mul.y":
			ln = lua.LNumber(c.gi().velocity.air.gethit.airrecover.mul[1])
		case "velocity.air.gethit.airrecover.add.x":
			ln = lua.LNumber(c.gi().velocity.air.gethit.airrecover.add[0])
		case "velocity.air.gethit.airrecover.add.y":
			ln = lua.LNumber(c.gi().velocity.air.gethit.airrecover.add[1])
		case "velocity.air.gethit.airrecover.back":
			ln = lua.LNumber(c.gi().velocity.air.gethit.airrecover.back)
		case "velocity.air.gethit.airrecover.fwd":
			ln = lua.LNumber(c.gi().velocity.air.gethit.airrecover.fwd)
		case "velocity.air.gethit.airrecover.up":
			ln = lua.LNumber(c.gi().velocity.air.gethit.airrecover.up)
		case "velocity.air.gethit.airrecover.down":
			ln = lua.LNumber(c.gi().velocity.air.gethit.airrecover.down)
		case "movement.airjump.num":
			ln = lua.LNumber(c.gi().movement.airjump.num)
		case "movement.airjump.height":
			ln = lua.LNumber(c.gi().movement.airjump.height)
		case "movement.yaccel":
			ln = lua.LNumber(c.gi().movement.yaccel)
		case "movement.stand.friction":
			ln = lua.LNumber(c.gi().movement.stand.friction)
		case "movement.crouch.friction":
			ln = lua.LNumber(c.gi().movement.crouch.friction)
		case "movement.stand.friction.threshold":
			ln = lua.LNumber(c.gi().movement.stand.friction_threshold)
		case "movement.crouch.friction.threshold":
			ln = lua.LNumber(c.gi().movement.crouch.friction_threshold)
		case "movement.air.gethit.groundlevel":
			ln = lua.LNumber(c.gi().movement.air.gethit.groundlevel)
		case "movement.air.gethit.groundrecover.ground.threshold":
			ln = lua.LNumber(
				c.gi().movement.air.gethit.groundrecover.ground.threshold)
		case "movement.air.gethit.groundrecover.groundlevel":
			ln = lua.LNumber(c.gi().movement.air.gethit.groundrecover.groundlevel)
		case "movement.air.gethit.airrecover.threshold":
			ln = lua.LNumber(c.gi().movement.air.gethit.airrecover.threshold)
		case "movement.air.gethit.airrecover.yaccel":
			ln = lua.LNumber(c.gi().movement.air.gethit.airrecover.yaccel)
		case "movement.air.gethit.trip.groundlevel":
			ln = lua.LNumber(c.gi().movement.air.gethit.trip.groundlevel)
		case "movement.down.bounce.offset.x":
			ln = lua.LNumber(c.gi().movement.down.bounce.offset[0])
		case "movement.down.bounce.offset.y":
			ln = lua.LNumber(c.gi().movement.down.bounce.offset[1])
		case "movement.down.bounce.yaccel":
			ln = lua.LNumber(c.gi().movement.down.bounce.yaccel)
		case "movement.down.bounce.groundlevel":
			ln = lua.LNumber(c.gi().movement.down.bounce.groundlevel)
		case "movement.down.friction.threshold":
			ln = lua.LNumber(c.gi().movement.down.friction_threshold)
		default:
			ln = lua.LNumber(c.gi().constants[strArg(l, 1)])
		}
		l.Push(ln)
		return 1
	})
	luaRegister(l, "const240p", func(*lua.LState) int {
		l.Push(lua.LNumber(sys.debugWC.constp(320, float32(numArg(l, 1))).ToF()))
		return 1
	})
	luaRegister(l, "const480p", func(*lua.LState) int {
		l.Push(lua.LNumber(sys.debugWC.constp(640, float32(numArg(l, 1))).ToF()))
		return 1
	})
	luaRegister(l, "const720p", func(*lua.LState) int {
		l.Push(lua.LNumber(sys.debugWC.constp(1280, float32(numArg(l, 1))).ToF()))
		return 1
	})
	luaRegister(l, "ctrl", func(*lua.LState) int {
		l.Push(lua.LBool(sys.debugWC.ctrl()))
		return 1
	})
	luaRegister(l, "drawgame", func(*lua.LState) int {
		l.Push(lua.LBool(sys.debugWC.drawgame()))
		return 1
	})
	luaRegister(l, "facing", func(*lua.LState) int {
		l.Push(lua.LNumber(sys.debugWC.facing))
		return 1
	})
	luaRegister(l, "frontedge", func(*lua.LState) int {
		l.Push(lua.LNumber(sys.debugWC.frontEdge()))
		return 1
	})
	luaRegister(l, "frontedgebodydist", func(*lua.LState) int {
		l.Push(lua.LNumber(int32(sys.debugWC.frontEdgeBodyDist())))
		return 1
	})
	luaRegister(l, "frontedgedist", func(*lua.LState) int {
		l.Push(lua.LNumber(int32(sys.debugWC.frontEdgeDist())))
		return 1
	})
	luaRegister(l, "fvar", func(*lua.LState) int {
		l.Push(lua.LNumber(sys.debugWC.fvarGet(int32(numArg(l, 1))).ToF()))
		return 1
	})
	luaRegister(l, "gameheight", func(*lua.LState) int {
		l.Push(lua.LNumber(sys.debugWC.gameHeight()))
		return 1
	})
	luaRegister(l, "gametime", func(*lua.LState) int {
		l.Push(lua.LNumber(sys.gameTime))
		return 1
	})
	luaRegister(l, "gamewidth", func(*lua.LState) int {
		l.Push(lua.LNumber(sys.debugWC.gameWidth()))
		return 1
	})
	luaRegister(l, "gethitvar", func(*lua.LState) int {
		c := sys.debugWC
		var ln lua.LNumber
		switch strArg(l, 1) {
		case "xveladd":
			ln = lua.LNumber(0)
		case "yveladd":
			ln = lua.LNumber(0)
		case "type":
			ln = lua.LNumber(0)
		case "zoff":
			ln = lua.LNumber(0)
		case "fall.envshake.dir":
			ln = lua.LNumber(0)
		case "animtype":
			ln = lua.LNumber(c.gethitAnimtype())
		case "airtype":
			ln = lua.LNumber(c.ghv.airtype)
		case "groundtype":
			ln = lua.LNumber(c.ghv.groundtype)
		case "damage":
			ln = lua.LNumber(c.ghv.damage)
		case "hitcount":
			ln = lua.LNumber(c.ghv.hitcount)
		case "fallcount":
			ln = lua.LNumber(c.ghv.fallcount)
		case "hitshaketime":
			ln = lua.LNumber(c.ghv.hitshaketime)
		case "hittime":
			ln = lua.LNumber(c.ghv.hittime)
		case "slidetime":
			ln = lua.LNumber(c.ghv.slidetime)
		case "ctrltime":
			ln = lua.LNumber(c.ghv.ctrltime)
		case "recovertime":
			ln = lua.LNumber(c.recoverTime)
		case "xoff":
			ln = lua.LNumber(c.ghv.xoff)
		case "yoff":
			ln = lua.LNumber(c.ghv.yoff)
		case "xvel":
			ln = lua.LNumber(c.ghv.xvel * c.facing)
		case "yvel":
			ln = lua.LNumber(c.ghv.yvel)
		case "yaccel":
			ln = lua.LNumber(c.ghv.getYaccel(c))
		case "hitid", "chainid":
			ln = lua.LNumber(c.ghv.chainId())
		case "guarded":
			ln = lua.LNumber(Btoi(c.ghv.guarded))
		case "isbound":
			ln = lua.LNumber(Btoi(c.isBound()))
		case "fall":
			ln = lua.LNumber(Btoi(c.ghv.fallf))
		case "fall.damage":
			ln = lua.LNumber(c.ghv.fall.damage)
		case "fall.xvel":
			ln = lua.LNumber(c.ghv.fall.xvel())
		case "fall.yvel":
			ln = lua.LNumber(c.ghv.fall.yvelocity)
		case "fall.recover":
			ln = lua.LNumber(Btoi(c.ghv.fall.recover))
		case "fall.time":
			ln = lua.LNumber(c.fallTime)
		case "fall.recovertime":
			ln = lua.LNumber(c.ghv.fall.recovertime)
		case "fall.kill":
			ln = lua.LNumber(Btoi(c.ghv.fall.kill))
		case "fall.envshake.time":
			ln = lua.LNumber(c.ghv.fall.envshake_time)
		case "fall.envshake.freq":
			ln = lua.LNumber(c.ghv.fall.envshake_freq)
		case "fall.envshake.ampl":
			ln = lua.LNumber(c.ghv.fall.envshake_ampl)
		case "fall.envshake.phase":
			ln = lua.LNumber(c.ghv.fall.envshake_phase)
		case "attr":
			ln = lua.LNumber(c.ghv.attr)
		case "dizzypoints":
			ln = lua.LNumber(c.ghv.dizzypoints)
		case "guardpoints":
			ln = lua.LNumber(c.ghv.guardpoints)
		case "id":
			ln = lua.LNumber(c.ghv.id)
		case "playerno":
			ln = lua.LNumber(c.ghv.playerNo)
		case "redlife":
			ln = lua.LNumber(c.ghv.redlife)
		case "score":
			ln = lua.LNumber(c.ghv.score)
		}
		l.Push(ln)
		return 1
	})
	luaRegister(l, "hitcount", func(*lua.LState) int {
		l.Push(lua.LNumber(sys.debugWC.hitCount))
		return 1
	})
	luaRegister(l, "hitdefattr", func(*lua.LState) int {
		attr, str := sys.debugWC.hitdef.attr, ""
		if sys.debugWC.ss.moveType == MT_A {
			if attr&int32(ST_S) != 0 {
				str += "S"
			}
			if attr&int32(ST_C) != 0 {
				str += "C"
			}
			if attr&int32(ST_A) != 0 {
				str += "A"
			}
			if attr&int32(AT_NA) != 0 {
				str += ", NA"
			}
			if attr&int32(AT_NT) != 0 {
				str += ", NT"
			}
			if attr&int32(AT_NP) != 0 {
				str += ", NP"
			}
			if attr&int32(AT_SA) != 0 {
				str += ", SA"
			}
			if attr&int32(AT_ST) != 0 {
				str += ", ST"
			}
			if attr&int32(AT_SP) != 0 {
				str += ", SP"
			}
			if attr&int32(AT_HA) != 0 {
				str += ", HA"
			}
			if attr&int32(AT_HT) != 0 {
				str += ", HT"
			}
			if attr&int32(AT_HP) != 0 {
				str += ", HP"
			}
		}
		l.Push(lua.LString(str))
		return 1
	})
	luaRegister(l, "hitfall", func(*lua.LState) int {
		l.Push(lua.LBool(sys.debugWC.ghv.fallf))
		return 1
	})
	luaRegister(l, "hitover", func(*lua.LState) int {
		l.Push(lua.LBool(sys.debugWC.hitOver()))
		return 1
	})
	luaRegister(l, "hitpausetime", func(*lua.LState) int {
		l.Push(lua.LNumber(sys.debugWC.hitPauseTime))
		return 1
	})
	luaRegister(l, "hitshakeover", func(*lua.LState) int {
		l.Push(lua.LBool(sys.debugWC.hitShakeOver()))
		return 1
	})
	luaRegister(l, "hitvelX", func(*lua.LState) int {
		l.Push(lua.LNumber(sys.debugWC.hitVelX()))
		return 1
	})
	luaRegister(l, "hitvelY", func(*lua.LState) int {
		l.Push(lua.LNumber(sys.debugWC.hitVelY()))
		return 1
	})
	luaRegister(l, "id", func(*lua.LState) int {
		l.Push(lua.LNumber(sys.debugWC.id))
		return 1
	})
	luaRegister(l, "inguarddist", func(*lua.LState) int {
		l.Push(lua.LBool(sys.debugWC.inguarddist))
		return 1
	})
	luaRegister(l, "ishelper", func(*lua.LState) int {
		id := int32(0)
		if l.GetTop() >= 1 {
			id = int32(numArg(l, 1))
		}
		l.Push(lua.LBool(sys.debugWC.isHelper(BytecodeInt(id)).ToB()))
		return 1
	})
	luaRegister(l, "ishometeam", func(*lua.LState) int {
		l.Push(lua.LBool(sys.debugWC.teamside == sys.home))
		return 1
	})
	luaRegister(l, "leftedge", func(*lua.LState) int {
		l.Push(lua.LNumber(sys.debugWC.leftEdge()))
		return 1
	})
	luaRegister(l, "life", func(*lua.LState) int {
		l.Push(lua.LNumber(sys.debugWC.life))
		return 1
	})
	luaRegister(l, "lifemax", func(*lua.LState) int {
		l.Push(lua.LNumber(sys.debugWC.lifeMax))
		return 1
	})
	luaRegister(l, "lose", func(*lua.LState) int {
		l.Push(lua.LBool(sys.debugWC.lose()))
		return 1
	})
	luaRegister(l, "loseko", func(*lua.LState) int {
		l.Push(lua.LBool(sys.debugWC.loseKO()))
		return 1
	})
	luaRegister(l, "losetime", func(*lua.LState) int {
		l.Push(lua.LBool(sys.debugWC.loseTime()))
		return 1
	})
	luaRegister(l, "matchno", func(*lua.LState) int {
		l.Push(lua.LNumber(sys.match))
		return 1
	})
	luaRegister(l, "matchover", func(*lua.LState) int {
		l.Push(lua.LBool(sys.matchOver()))
		return 1
	})
	luaRegister(l, "movecontact", func(*lua.LState) int {
		l.Push(lua.LNumber(sys.debugWC.moveContact()))
		return 1
	})
	luaRegister(l, "moveguarded", func(*lua.LState) int {
		l.Push(lua.LNumber(sys.debugWC.moveGuarded()))
		return 1
	})
	luaRegister(l, "movehit", func(*lua.LState) int {
		l.Push(lua.LNumber(sys.debugWC.moveHit()))
		return 1
	})
	luaRegister(l, "movetype", func(*lua.LState) int {
		var s string
		switch sys.debugWC.ss.moveType {
		case MT_I:
			s = "I"
		case MT_A:
			s = "A"
		case MT_H:
			s = "H"
		}
		l.Push(lua.LString(s))
		return 1
	})
	luaRegister(l, "movereversed", func(*lua.LState) int {
		l.Push(lua.LNumber(sys.debugWC.moveReversed()))
		return 1
	})
	//name also returns p1name-p8name variants and helpername
	luaRegister(l, "name", func(*lua.LState) int {
		n := int32(1)
		if l.GetTop() >= 1 {
			n = int32(numArg(l, 1))
		}
		if n <= 2 {
			l.Push(lua.LString(sys.debugWC.name))
		} else if ^n&1+1 == 1 {
			if p := sys.debugWC.partner(n/2 - 1); p != nil {
				l.Push(lua.LString(p.name))
			} else {
				l.Push(lua.LString(""))
			}
		} else {
			if p := sys.charList.enemyNear(sys.debugWC, n/2-1, true, false); p != nil &&
				!(p.scf(SCF_ko) && p.scf(SCF_over)) {
				l.Push(lua.LString(p.name))
			} else {
				l.Push(lua.LString(""))
			}
		}
		return 1
	})
	luaRegister(l, "numenemy", func(*lua.LState) int {
		l.Push(lua.LNumber(sys.debugWC.numEnemy()))
		return 1
	})
	luaRegister(l, "numexplod", func(*lua.LState) int {
		id := int32(-1)
		if l.GetTop() >= 1 {
			id = int32(numArg(l, 1))
		}
		l.Push(lua.LNumber(sys.debugWC.numExplod(BytecodeInt(id)).ToI()))
		return 1
	})
	luaRegister(l, "numhelper", func(*lua.LState) int {
		id := int32(0)
		if l.GetTop() >= 1 {
			id = int32(numArg(l, 1))
		}
		l.Push(lua.LNumber(sys.debugWC.numHelper(BytecodeInt(id)).ToI()))
		return 1
	})
	luaRegister(l, "numpartner", func(*lua.LState) int {
		l.Push(lua.LNumber(sys.debugWC.numPartner()))
		return 1
	})
	luaRegister(l, "numproj", func(*lua.LState) int {
		l.Push(lua.LNumber(sys.debugWC.numProj()))
		return 1
	})
	luaRegister(l, "numprojid", func(*lua.LState) int {
		l.Push(lua.LNumber(sys.debugWC.numProjID(
			BytecodeInt(int32(numArg(l, 1)))).ToI()))
		return 1
	})
	luaRegister(l, "numtarget", func(*lua.LState) int {
		id := int32(-1)
		if l.GetTop() >= 1 {
			id = int32(numArg(l, 1))
		}
		l.Push(lua.LNumber(sys.debugWC.numTarget(BytecodeInt(id)).ToI()))
		return 1
	})
	//p1name and other variants can be checked via name
	luaRegister(l, "p2bodydistX", func(*lua.LState) int {
		l.Push(lua.LNumber(sys.debugWC.p2BodyDistX(sys.debugWC).ToI()))
		return 1
	})
	luaRegister(l, "p2bodydistY", func(*lua.LState) int {
		l.Push(lua.LNumber(sys.debugWC.rdDistY(sys.debugWC.p2(), sys.debugWC).ToI()))
		return 1
	})
	luaRegister(l, "p2distX", func(*lua.LState) int {
		l.Push(lua.LNumber(sys.debugWC.rdDistX(sys.debugWC.p2(), sys.debugWC).ToI()))
		return 1
	})
	luaRegister(l, "p2distY", func(*lua.LState) int {
		l.Push(lua.LNumber(sys.debugWC.rdDistY(sys.debugWC.p2(), sys.debugWC).ToI()))
		return 1
	})
	luaRegister(l, "p2life", func(*lua.LState) int {
		if p2 := sys.debugWC.p2(); p2 != nil {
			l.Push(lua.LNumber(p2.life))
		} else {
			l.Push(lua.LNumber(-1))
		}
		return 1
	})
	luaRegister(l, "p2movetype", func(*lua.LState) int {
		if p2 := sys.debugWC.p2(); p2 != nil {
			var s string
			switch p2.ss.moveType {
			case MT_I:
				s = "I"
			case MT_A:
				s = "A"
			case MT_H:
				s = "H"
			}
			l.Push(lua.LString(s))
		} else {
			l.Push(lua.LString(""))
		}
		return 1
	})
	luaRegister(l, "p2stateno", func(*lua.LState) int {
		if p2 := sys.debugWC.p2(); p2 != nil {
			l.Push(lua.LNumber(p2.ss.no))
		}
		return 1
	})
	luaRegister(l, "p2statetype", func(*lua.LState) int {
		if p2 := sys.debugWC.p2(); p2 != nil {
			var s string
			switch p2.ss.stateType {
			case ST_S:
				s = "S"
			case ST_C:
				s = "C"
			case ST_A:
				s = "A"
			case ST_L:
				s = "L"
			}
			l.Push(lua.LString(s))
		} else {
			l.Push(lua.LString(""))
		}
		return 1
	})
	luaRegister(l, "palno", func(*lua.LState) int {
		l.Push(lua.LNumber(sys.debugWC.gi().palno))
		return 1
	})
	luaRegister(l, "parentdistX", func(*lua.LState) int {
		l.Push(lua.LNumber(sys.debugWC.rdDistX(sys.debugWC.parent(), sys.debugWC).ToI()))
		return 1
	})
	luaRegister(l, "parentdistY", func(*lua.LState) int {
		l.Push(lua.LNumber(sys.debugWC.rdDistY(sys.debugWC.parent(), sys.debugWC).ToI()))
		return 1
	})
	luaRegister(l, "posX", func(*lua.LState) int {
		l.Push(lua.LNumber(sys.debugWC.pos[0] - sys.cam.Pos[0]))
		return 1
	})
	luaRegister(l, "posY", func(*lua.LState) int {
		l.Push(lua.LNumber(sys.debugWC.pos[1]))
		return 1
	})
	luaRegister(l, "power", func(*lua.LState) int {
		l.Push(lua.LNumber(sys.debugWC.getPower()))
		return 1
	})
	luaRegister(l, "powermax", func(*lua.LState) int {
		l.Push(lua.LNumber(sys.debugWC.powerMax))
		return 1
	})
	luaRegister(l, "playeridexist", func(*lua.LState) int {
		l.Push(lua.LBool(sys.playerIDExist(
			BytecodeInt(int32(numArg(l, 1)))).ToB()))
		return 1
	})
	luaRegister(l, "prevstateno", func(*lua.LState) int {
		l.Push(lua.LNumber(sys.debugWC.ss.prevno))
		return 1
	})
	luaRegister(l, "projcanceltime", func(*lua.LState) int {
		l.Push(lua.LNumber(sys.debugWC.projCancelTime(
			BytecodeInt(int32(numArg(l, 1)))).ToI()))
		return 1
	})
	//projcontact (deprecated by projcontacttime)
	luaRegister(l, "projcontacttime", func(*lua.LState) int {
		l.Push(lua.LNumber(sys.debugWC.projContactTime(
			BytecodeInt(int32(numArg(l, 1)))).ToI()))
		return 1
	})
	//projguarded (deprecated by projguardedtime)
	luaRegister(l, "projguardedtime", func(*lua.LState) int {
		l.Push(lua.LNumber(sys.debugWC.projGuardedTime(
			BytecodeInt(int32(numArg(l, 1)))).ToI()))
		return 1
	})
	//projhit (deprecated by projhittime)
	luaRegister(l, "projhittime", func(*lua.LState) int {
		l.Push(lua.LNumber(sys.debugWC.projHitTime(
			BytecodeInt(int32(numArg(l, 1)))).ToI()))
		return 1
	})
	//luaRegister(l, "random", func(*lua.LState) int {
	//	l.Push(lua.LNumber(Rand(0, 999)))
	//	return 1
	//})
	luaRegister(l, "rightedge", func(*lua.LState) int {
		l.Push(lua.LNumber(sys.debugWC.rightEdge()))
		return 1
	})
	luaRegister(l, "rootdistX", func(*lua.LState) int {
		l.Push(lua.LNumber(sys.debugWC.rdDistX(sys.debugWC.root(), sys.debugWC).ToI()))
		return 1
	})
	luaRegister(l, "rootdistY", func(*lua.LState) int {
		l.Push(lua.LNumber(sys.debugWC.rdDistY(sys.debugWC.root(), sys.debugWC).ToI()))
		return 1
	})
	luaRegister(l, "roundno", func(*lua.LState) int {
		l.Push(lua.LNumber(sys.round))
		return 1
	})
	luaRegister(l, "roundsexisted", func(*lua.LState) int {
		l.Push(lua.LNumber(sys.debugWC.roundsExisted()))
		return 1
	})
	luaRegister(l, "roundstate", func(*lua.LState) int {
		l.Push(lua.LNumber(sys.debugWC.roundState()))
		return 1
	})
	luaRegister(l, "screenheight", func(*lua.LState) int {
		l.Push(lua.LNumber(sys.screenHeight()))
		return 1
	})
	luaRegister(l, "screenposX", func(*lua.LState) int {
		l.Push(lua.LNumber(sys.debugWC.screenPosX()))
		return 1
	})
	luaRegister(l, "screenposY", func(*lua.LState) int {
		l.Push(lua.LNumber(sys.debugWC.screenPosY()))
		return 1
	})
	luaRegister(l, "screenwidth", func(*lua.LState) int {
		l.Push(lua.LNumber(sys.screenWidth()))
		return 1
	})
	luaRegister(l, "selfanimexist", func(*lua.LState) int {
		l.Push(lua.LBool(sys.debugWC.selfAnimExist(
			BytecodeInt(int32(numArg(l, 1)))).ToB()))
		return 1
	})
	luaRegister(l, "stateno", func(*lua.LState) int {
		l.Push(lua.LNumber(sys.debugWC.ss.no))
		return 1
	})
	luaRegister(l, "statetype", func(*lua.LState) int {
		var s string
		switch sys.debugWC.ss.stateType {
		case ST_S:
			s = "S"
		case ST_C:
			s = "C"
		case ST_A:
			s = "A"
		case ST_L:
			s = "L"
		}
		l.Push(lua.LString(s))
		return 1
	})
	luaRegister(l, "stagevar", func(*lua.LState) int {
		var s string
		switch strArg(l, 1) {
		case "info.name":
			s = sys.stage.name
		case "info.displayname":
			s = sys.stage.displayname
		case "info.author":
			s = sys.stage.author
		}
		l.Push(lua.LString(s))
		return 1
	})
	luaRegister(l, "sysfvar", func(*lua.LState) int {
		l.Push(lua.LNumber(sys.debugWC.sysFvarGet(int32(numArg(l, 1))).ToF()))
		return 1
	})
	luaRegister(l, "sysvar", func(*lua.LState) int {
		l.Push(lua.LNumber(sys.debugWC.sysVarGet(int32(numArg(l, 1))).ToI()))
		return 1
	})
	luaRegister(l, "teammode", func(*lua.LState) int {
		var s string
		switch sys.tmode[sys.debugWC.playerNo&1] {
		case TM_Single:
			s = "single"
		case TM_Simul:
			s = "simul"
		case TM_Turns:
			s = "turns"
		case TM_Tag:
			s = "tag"
		}
		l.Push(lua.LString(s))
		return 1
	})
	luaRegister(l, "teamside", func(*lua.LState) int {
		l.Push(lua.LNumber(int32(sys.debugWC.teamside) + 1))
		return 1
	})
	luaRegister(l, "tickspersecond", func(*lua.LState) int {
		l.Push(lua.LNumber(FPS))
		return 1
	})
	luaRegister(l, "time", func(*lua.LState) int {
		l.Push(lua.LNumber(sys.debugWC.ss.time))
		return 1
	})
<<<<<<< HEAD
	//timemod
	luaRegister(l, "topEdge", func(*lua.LState) int {
=======
	luaRegister(l, "timemod", func(*lua.LState) int {
		l.Push(lua.LNumber(sys.debugWC.ss.time % int32(numArg(l, 1))))
		return 1
	})
	luaRegister(l, "topedge", func(*lua.LState) int {
>>>>>>> 95306f5e
		l.Push(lua.LNumber(sys.debugWC.topEdge()))
		return 1
	})
	luaRegister(l, "uniqHitCount", func(*lua.LState) int {
		l.Push(lua.LNumber(sys.debugWC.uniqHitCount))
		return 1
	})
	luaRegister(l, "var", func(*lua.LState) int {
		l.Push(lua.LNumber(sys.debugWC.varGet(int32(numArg(l, 1))).ToI()))
		return 1
	})
	luaRegister(l, "vel", func(*lua.LState) int {
		l.Push(lua.LNumber(sys.debugWC.vel[0]))
		return 1
	})
	luaRegister(l, "velX", func(*lua.LState) int {
		l.Push(lua.LNumber(sys.debugWC.vel[0]))
		return 1
	})
	luaRegister(l, "velY", func(*lua.LState) int {
		l.Push(lua.LNumber(sys.debugWC.vel[1]))
		return 1
	})
	luaRegister(l, "win", func(*lua.LState) int {
		l.Push(lua.LBool(sys.debugWC.win()))
		return 1
	})
	luaRegister(l, "winKo", func(*lua.LState) int {
		l.Push(lua.LBool(sys.debugWC.winKO()))
		return 1
	})
	luaRegister(l, "winTime", func(*lua.LState) int {
		l.Push(lua.LBool(sys.debugWC.winTime()))
		return 1
	})
	luaRegister(l, "winPerfect", func(*lua.LState) int {
		l.Push(lua.LBool(sys.debugWC.winPerfect()))
		return 1
	})
<<<<<<< HEAD
	luaRegister(l, "winNormal", func(*lua.LState) int {
		l.Push(lua.LBool(sys.debugWC.winNormal()))
		return 1
	})
	luaRegister(l, "winSpecial", func(*lua.LState) int {
		l.Push(lua.LBool(sys.debugWC.winSpecial()))
		return 1
	})
	luaRegister(l, "winHyper", func(*lua.LState) int {
		l.Push(lua.LBool(sys.debugWC.winHyper()))
		return 1
	})
	luaRegister(l, "winCheese", func(*lua.LState) int {
		l.Push(lua.LBool(sys.debugWC.winCheese()))
		return 1
	})
	luaRegister(l, "winThrow", func(*lua.LState) int {
		l.Push(lua.LBool(sys.debugWC.winThrow()))
		return 1
	})
	luaRegister(l, "winSuicide", func(*lua.LState) int {
		l.Push(lua.LBool(sys.debugWC.winSuicide()))
		return 1
	})
	luaRegister(l, "winTeammate", func(*lua.LState) int {
		l.Push(lua.LBool(sys.debugWC.winTeammate()))
=======
	luaRegister(l, "winspecial", func(*lua.LState) int {
		l.Push(lua.LBool(sys.debugWC.winType(WT_S)))
		return 1
	})
	luaRegister(l, "winhyper", func(*lua.LState) int {
		l.Push(lua.LBool(sys.debugWC.winType(WT_H)))
>>>>>>> 95306f5e
		return 1
	})

	// ---------------------------------------------------------------------------------------------
	// New triggers
	luaRegister(l, "animElemLength", func(*lua.LState) int {
		if f := sys.debugWC.anim.CurrentFrame(); f != nil {
			l.Push(lua.LNumber(f.Time))
		} else {
			l.Push(lua.LNumber(0))
		}
		return 1
	})
	luaRegister(l, "animLength", func(*lua.LState) int {
		l.Push(lua.LNumber(sys.debugWC.anim.totaltime))
		return 1
	})
	luaRegister(l, "cheated", func(*lua.LState) int {
		l.Push(lua.LBool(sys.debugWC.cheated))
		return 1
	})
	luaRegister(l, "comboCount", func(*lua.LState) int {
		l.Push(lua.LNumber(sys.debugWC.comboCount()))
		return 1
	})
	luaRegister(l, "consecutiveWins", func(*lua.LState) int {
		l.Push(lua.LNumber(sys.consecutiveWins[sys.debugWC.teamside]))
		return 1
	})
<<<<<<< HEAD
	luaRegister(l, "damageCount", func(*lua.LState) int {
		l.Push(lua.LNumber(sys.debugWC.damageCount))
		return 1
	})
	luaRegister(l, "defence", func(*lua.LState) int {
		l.Push(lua.LNumber(sys.debugWC.finalDefence * 100))
		return 1
	})
=======
>>>>>>> 95306f5e
	luaRegister(l, "dizzy", func(*lua.LState) int {
		l.Push(lua.LBool(sys.debugWC.scf(SCF_dizzy)))
		return 1
	})
	luaRegister(l, "dizzyPoints", func(*lua.LState) int {
		l.Push(lua.LNumber(sys.debugWC.dizzyPoints))
		return 1
	})
	luaRegister(l, "dizzyPointsmMax", func(*lua.LState) int {
		l.Push(lua.LNumber(sys.debugWC.dizzyPointsMax))
		return 1
	})
	luaRegister(l, "firstAttack", func(*lua.LState) int {
		l.Push(lua.LBool(sys.debugWC.firstAttack))
		return 1
	})
	luaRegister(l, "gameMode", func(*lua.LState) int {
		if l.GetTop() == 0 {
			l.Push(lua.LString(sys.gameMode))
			return 1
		}
		l.Push(lua.LBool(sys.gameMode == strArg(l, 1)))
		return 1
	})
	luaRegister(l, "getPlayerId", func(*lua.LState) int {
		l.Push(lua.LNumber(sys.debugWC.getPlayerID(int(numArg(l, 1)))))
		return 1
	})
	luaRegister(l, "guardBreak", func(*lua.LState) int {
		l.Push(lua.LBool(sys.debugWC.scf(SCF_guardbreak)))
		return 1
	})
	luaRegister(l, "guardPoints", func(*lua.LState) int {
		l.Push(lua.LNumber(sys.debugWC.guardPoints))
		return 1
	})
	luaRegister(l, "guardPointsMax", func(*lua.LState) int {
		l.Push(lua.LNumber(sys.debugWC.guardPointsMax))
		return 1
	})
<<<<<<< HEAD
	luaRegister(l, "inCustomState", func(*lua.LState) int {
		l.Push(lua.LBool(sys.debugWC.ss.sb.playerNo != sys.debugWC.playerNo))
		return 1
	})
	luaRegister(l, "localScale", func(*lua.LState) int {
=======
	luaRegister(l, "hitoverridden", func(*lua.LState) int {
		l.Push(lua.LBool(sys.debugWC.hoIdx >= 0))
		return 1
	})
	luaRegister(l, "incustomstate", func(*lua.LState) int {
		l.Push(lua.LBool(sys.debugWC.ss.sb.playerNo != sys.debugWC.playerNo))
		return 1
	})
	luaRegister(l, "indialogue", func(*lua.LState) int {
		l.Push(lua.LBool(sys.dialogueFlg))
		return 1
	})
	luaRegister(l, "ishost", func(*lua.LState) int {
		l.Push(lua.LBool(sys.debugWC.isHost()))
		return 1
	})
	luaRegister(l, "localscale", func(*lua.LState) int {
>>>>>>> 95306f5e
		l.Push(lua.LNumber(sys.debugWC.localscl))
		return 1
	})
	luaRegister(l, "majorVersion", func(*lua.LState) int {
		l.Push(lua.LNumber(sys.debugWC.gi().ver[0]))
		return 1
	})
	luaRegister(l, "map", func(*lua.LState) int {
		l.Push(lua.LNumber(sys.debugWC.mapArray[strArg(l, 1)]))
		return 1
	})
	luaRegister(l, "memberNo", func(*lua.LState) int {
		l.Push(lua.LNumber(sys.debugWC.memberNo))
		return 1
	})
	luaRegister(l, "moveCountered", func(*lua.LState) int {
		l.Push(lua.LNumber(sys.debugWC.moveCountered()))
		return 1
	})
<<<<<<< HEAD
	luaRegister(l, "networkPlayer", func(*lua.LState) int {
		l.Push(lua.LNumber(sys.debugWC.networkPlayer()))
		return 1
	})
	//p5name, p6name, p7name, p8name
	luaRegister(l, "pauseTime", func(*lua.LState) int {
=======
	luaRegister(l, "pausetime", func(*lua.LState) int {
>>>>>>> 95306f5e
		l.Push(lua.LNumber(sys.debugWC.pauseTime()))
		return 1
	})
	luaRegister(l, "physics", func(*lua.LState) int {
		var s string
		switch sys.debugWC.ss.physics {
		case ST_S:
			s = "S"
		case ST_C:
			s = "C"
		case ST_A:
			s = "A"
		case ST_N:
			s = "N"
		}
		l.Push(lua.LString(s))
		return 1
	})
	luaRegister(l, "playerNo", func(*lua.LState) int {
		l.Push(lua.LNumber(sys.debugWC.playerNo + 1))
		return 1
	})
<<<<<<< HEAD
	luaRegister(l, "ratioLevel", func(*lua.LState) int {
=======
	luaRegister(l, "rank", func(*lua.LState) int {
		l.Push(lua.LNumber(sys.debugWC.rank()))
		return 1
	})
	luaRegister(l, "ratiolevel", func(*lua.LState) int {
>>>>>>> 95306f5e
		l.Push(lua.LNumber(sys.debugWC.ratioLevel()))
		return 1
	})
	luaRegister(l, "receivedHits", func(*lua.LState) int {
		l.Push(lua.LNumber(sys.debugWC.getcombo))
		return 1
	})
	luaRegister(l, "receivedDamage", func(*lua.LState) int {
		l.Push(lua.LNumber(sys.debugWC.getcombodmg))
		return 1
	})
	luaRegister(l, "redLife", func(*lua.LState) int {
		l.Push(lua.LNumber(sys.debugWC.redLife))
		return 1
	})
	luaRegister(l, "roundType", func(*lua.LState) int {
		l.Push(lua.LNumber(sys.debugWC.roundType()))
		return 1
	})
<<<<<<< HEAD
	luaRegister(l, "scoreCurrent", func(*lua.LState) int {
		l.Push(lua.LNumber(sys.debugWC.scoreCurrent))
		return 1
	})
	luaRegister(l, "scoreRound", func(*lua.LState) int {
		l.Push(lua.LNumber(scoreRound(sys.debugWC.teamside)))
		return 1
	})
	luaRegister(l, "scoreTotal",
		func(*lua.LState) int {
			l.Push(lua.LNumber(scoreTotal(sys.debugWC.teamside)))
			return 1
		})
	luaRegister(l, "selfStateNoExist", func(*lua.LState) int {
=======
	luaRegister(l, "score", func(*lua.LState) int {
		l.Push(lua.LNumber(sys.debugWC.score()))
		return 1
	})
	luaRegister(l, "scoretotal", func(*lua.LState) int {
		l.Push(lua.LNumber(sys.debugWC.scoreTotal()))
		return 1
	})
	luaRegister(l, "selfstatenoexist", func(*lua.LState) int {
>>>>>>> 95306f5e
		l.Push(lua.LBool(sys.debugWC.selfStatenoExist(
			BytecodeInt(int32(numArg(l, 1)))).ToB()))
		return 1
	})
	luaRegister(l, "stageBackEdge", func(*lua.LState) int {
		l.Push(lua.LNumber(sys.debugWC.stageBackEdge()))
		return 1
	})
<<<<<<< HEAD
	luaRegister(l, "stageFrontEdge", func(*lua.LState) int {
=======
	luaRegister(l, "stageconst", func(*lua.LState) int {
		l.Push(lua.LNumber(sys.stage.constants[strArg(l, 1)]))
		return 1
	})
	luaRegister(l, "stagefrontedge", func(*lua.LState) int {
>>>>>>> 95306f5e
		l.Push(lua.LNumber(sys.debugWC.stageFrontEdge()))
		return 1
	})
	luaRegister(l, "stagetime", func(*lua.LState) int {
		l.Push(lua.LNumber(sys.stage.stageTime))
		return 1
	})
	luaRegister(l, "standby", func(*lua.LState) int {
		l.Push(lua.LBool(sys.debugWC.scf(SCF_standby)))
		return 1
	})
<<<<<<< HEAD
	luaRegister(l, "timeLeft", func(*lua.LState) int {
		l.Push(lua.LNumber(timeLeft()))
		return 1
	})
	luaRegister(l, "timeRound", func(*lua.LState) int {
		l.Push(lua.LNumber(timeRound()))
=======
	luaRegister(l, "teamleader", func(*lua.LState) int {
		l.Push(lua.LNumber(sys.debugWC.teamLeader()))
		return 1
	})
	luaRegister(l, "teamsize", func(*lua.LState) int {
		l.Push(lua.LNumber(sys.debugWC.teamSize()))
		return 1
	})
	luaRegister(l, "timeelapsed", func(*lua.LState) int {
		l.Push(lua.LNumber(timeElapsed()))
		return 1
	})
	luaRegister(l, "timeremaining", func(*lua.LState) int {
		l.Push(lua.LNumber(timeRemaining()))
>>>>>>> 95306f5e
		return 1
	})
	luaRegister(l, "timeTotal", func(*lua.LState) int {
		l.Push(lua.LNumber(timeTotal()))
		return 1
	})

	// lua/debug only triggers
	luaRegister(l, "animelemCount", func(*lua.LState) int {
		l.Push(lua.LNumber(len(sys.debugWC.anim.frames)))
		return 1
	})
	luaRegister(l, "animElemTimeSum", func(*lua.LState) int {
		l.Push(lua.LNumber(sys.debugWC.anim.time))
		return 1
	})
	luaRegister(l, "animTimeSum", func(*lua.LState) int {
		l.Push(lua.LNumber(sys.debugWC.anim.sumtime))
		return 1
	})
	luaRegister(l, "animOwner", func(*lua.LState) int {
		l.Push(lua.LNumber(sys.debugWC.animPN) + 1)
		return 1
	})
<<<<<<< HEAD
	luaRegister(l, "gameEnd", func(*lua.LState) int {
=======
	luaRegister(l, "attack", func(*lua.LState) int {
		l.Push(lua.LNumber(sys.debugWC.attackMul * 100))
		return 1
	})
	luaRegister(l, "continue", func(*lua.LState) int {
		l.Push(lua.LBool(sys.continueFlg))
		return 1
	})
	luaRegister(l, "defence", func(*lua.LState) int {
		l.Push(lua.LNumber(sys.debugWC.finalDefence * 100))
		return 1
	})
	luaRegister(l, "displayname", func(*lua.LState) int {
		l.Push(lua.LString(sys.debugWC.gi().displayname))
		return 1
	})
	luaRegister(l, "gameend", func(*lua.LState) int {
>>>>>>> 95306f5e
		l.Push(lua.LBool(sys.gameEnd))
		return 1
	})
	luaRegister(l, "gameSpeed", func(*lua.LState) int {
		l.Push(lua.LNumber(sys.gameSpeed * sys.accel * 100))
		return 1
	})
	luaRegister(l, "localCoord", func(*lua.LState) int {
		l.Push(lua.LNumber(sys.debugWC.localcoord))
		return 1
	})
	luaRegister(l, "matchTime", func(*lua.LState) int {
		var ti int32
		for _, v := range sys.timerRounds {
			ti += v
		}
		l.Push(lua.LNumber(ti))
		return 1
	})
	luaRegister(l, "network", func(*lua.LState) int {
		l.Push(lua.LBool(sys.netInput != nil || sys.fileInput != nil))
		return 1
	})
	luaRegister(l, "paused", func(*lua.LState) int {
		l.Push(lua.LBool(sys.paused && !sys.step))
		return 1
	})
	luaRegister(l, "roundOver", func(*lua.LState) int {
		l.Push(lua.LBool(sys.roundOver()))
		return 1
	})
	luaRegister(l, "roundStart", func(*lua.LState) int {
		l.Push(lua.LBool(sys.tickCount == 1))
		return 1
	})
	luaRegister(l, "selectNo", func(*lua.LState) int {
		l.Push(lua.LNumber(sys.debugWC.selectNo))
		return 1
	})
	luaRegister(l, "spriteGroup", func(*lua.LState) int {
		l.Push(lua.LNumber(sys.debugWC.curFrame.Group))
		return 1
	})
	luaRegister(l, "spriteNumber", func(*lua.LState) int {
		l.Push(lua.LNumber(sys.debugWC.curFrame.Number))
		return 1
	})
	luaRegister(l, "stateOwner", func(*lua.LState) int {
		l.Push(lua.LNumber(sys.debugWC.ss.sb.playerNo + 1))
		return 1
	})
	luaRegister(l, "stateOwnerId", func(*lua.LState) int {
		l.Push(lua.LNumber(sys.chars[sys.debugWC.ss.sb.playerNo][0].id))
		return 1
	})
	luaRegister(l, "stateOwnerName", func(*lua.LState) int {
		l.Push(lua.LString(sys.chars[sys.debugWC.ss.sb.playerNo][0].name))
		return 1
	})
	luaRegister(l, "tickCount", func(*lua.LState) int {
		l.Push(lua.LNumber(sys.tickCount))
		return 1
	})
	luaRegister(l, "vsync", func(*lua.LState) int {
		l.Push(lua.LNumber(sys.vRetrace))
		return 1
	})
	luaRegister(l, "winnerTeam", func(*lua.LState) int {
		var winp int32 = -1
		/*if sys.matchOver() && sys.roundOver() {
			w1 := sys.wins[0] >= sys.matchWins[0]
			w2 := sys.wins[1] >= sys.matchWins[1]
			if w1 != w2 {
				winp = Btoi(w1) + Btoi(w2)*2
			}
		} else if sys.winTeam != -1 {
			winp = int32(sys.winTeam) + 1
		}*/
		if !sys.endMatch && (sys.winTeam >= 0 || sys.debugWC.roundState() >= 3) {
			winp = int32(sys.winTeam) + 1
		}
		l.Push(lua.LNumber(winp))
		return 1
	})
<<<<<<< HEAD
}

// -------------------------------------------------------------------------------------------------
// Legacy functions (unused)
func legacyFunctions(l *lua.LState) {
	luaRegister(l, "drawFace", func(l *lua.LState) int {
		if !sys.frameSkip {
			x, y := float32(numArg(l, 1)), float32(numArg(l, 2))
			offset := 0
			if l.GetTop() >= 3 {
				offset = int(numArg(l, 3))
			}
			for j := 0; j < sys.sel.rows; j++ {
				for i := 0; i < sys.sel.columns; i++ {
					c := sys.sel.GetChar(offset)
					offset++
					if c != nil {
						if c.sportrait != nil {
							c.sportrait.Draw((x + float32(i)*sys.sel.cellsize[0]),
								(y+float32(j)*sys.sel.cellsize[1])/float32(sys.luaSpriteScale),
								(sys.sel.cellscale[0]*c.portrait_scale)/float32(sys.luaSpriteScale),
								(sys.sel.cellscale[1]*c.portrait_scale)/float32(sys.luaSpriteScale),
								c.sportrait.Pal, nil, c.sportrait.PalTex, &sys.scrrect)
						} else if c.def == "randomselect" && sys.sel.randomspr != nil {
							sys.sel.randomspr.Draw(x+float32(i)*sys.sel.cellsize[0],
								y+float32(j)*sys.sel.cellsize[1]/float32(sys.luaSpriteScale),
								sys.sel.randomscl[0]/float32(sys.luaSpriteScale),
								sys.sel.randomscl[1]/float32(sys.luaSpriteScale),
								sys.sel.randomspr.Pal, nil, sys.sel.randomspr.PalTex, &sys.scrrect)
						}
					}
				}
			}
		}
		return 0
	})
	luaRegister(l, "drawPortrait", func(l *lua.LState) int {
		if !sys.frameSkip {
			n, x, y := int(numArg(l, 1)), float32(numArg(l, 2)), float32(numArg(l, 3))
			var xscl, yscl float32 = 1, 1
			if l.GetTop() >= 4 {
				xscl = float32(numArg(l, 4))
				if l.GetTop() >= 5 {
					yscl = float32(numArg(l, 5))
				}
			}
			c := sys.sel.GetChar(n)
			if c != nil && c.lportrait != nil {
				c.lportrait.Draw(x, y, xscl, yscl, c.lportrait.Pal, nil, c.lportrait.PalTex, &sys.scrrect)
			}
		}
		return 0
	})
	luaRegister(l, "inputDialogGetStr", func(l *lua.LState) int {
		id, ok := toUserData(l, 1).(InputDialog)
		if !ok {
			userDataError(l, 1, id)
		}
		l.Push(lua.LString(id.GetStr()))
		return 1
	})
	luaRegister(l, "inputDialogIsDone", func(l *lua.LState) int {
		id, ok := toUserData(l, 1).(InputDialog)
		if !ok {
			userDataError(l, 1, id)
		}
		l.Push(lua.LBool(id.IsDone()))
		return 1
	})
	luaRegister(l, "inputDialogNew", func(l *lua.LState) int {
		l.Push(newUserData(l, newInputDialog()))
		return 1
	})
	luaRegister(l, "inputDialogPopup", func(l *lua.LState) int {
		id, ok := toUserData(l, 1).(InputDialog)
		if !ok {
			userDataError(l, 1, id)
		}
		id.Popup(strArg(l, 2))
		return 0
	})
	luaRegister(l, "setRandomSpr", func(*lua.LState) int {
		sff, ok := toUserData(l, 1).(*Sff)
		if !ok {
			userDataError(l, 1, sff)
		}
		sys.sel.randomspr = sff.getOwnPalSprite(int16(numArg(l, 2)),
			int16(numArg(l, 3)))
		sys.sel.randomscl = [...]float32{float32(numArg(l, 4)),
			float32(numArg(l, 5))}
		return 0
	})
	luaRegister(l, "setSelCellScale", func(*lua.LState) int {
		sys.sel.cellscale = [...]float32{float32(numArg(l, 1)),
			float32(numArg(l, 2))}
		return 0
	})
	luaRegister(l, "setSelCellSize", func(*lua.LState) int {
		sys.sel.cellsize = [...]float32{float32(numArg(l, 1)),
			float32(numArg(l, 2))}
		return 0
	})
	luaRegister(l, "setSelColRow", func(*lua.LState) int {
		sys.sel.columns = int(numArg(l, 1))
		sys.sel.rows = int(numArg(l, 2))
		return 0
	})
=======
>>>>>>> 95306f5e
}<|MERGE_RESOLUTION|>--- conflicted
+++ resolved
@@ -67,12 +67,6 @@
 // System Script
 func systemScriptInit(l *lua.LState) {
 	triggerFunctions(l)
-<<<<<<< HEAD
-	legacyFunctions(l)
-	luaTrigger.intAnim(l)
-	luaTrigger.intCharData(l)
-=======
->>>>>>> 95306f5e
 	luaRegister(l, "addChar", func(l *lua.LState) int {
 		for _, c := range strings.Split(strings.TrimSpace(strArg(l, 1)), "\n") {
 			c = strings.Trim(c, "\r")
@@ -600,41 +594,6 @@
 		}
 		return 0
 	})
-<<<<<<< HEAD
-	luaRegister(l, "drawPortraitStage", func(l *lua.LState) int {
-		if !sys.frameSkip {
-			ref, grp, idx, x, y := int(numArg(l, 1)), int16(numArg(l, 2)), int16(numArg(l, 3)), float32(numArg(l, 4)), float32(numArg(l, 5))
-			var xscl, yscl float32 = 1, 1
-			window := &sys.scrrect
-			if l.GetTop() >= 6 {
-				xscl = float32(numArg(l, 6))
-				if l.GetTop() >= 7 {
-					yscl = float32(numArg(l, 7))
-					if l.GetTop() >= 11 {
-						window = &[...]int32{int32(numArg(l, 8)), int32(numArg(l, 9)), int32(numArg(l, 10)), int32(numArg(l, 11))}
-					}
-				}
-			}
-			c := sys.sel.GetStage(ref)
-			if c != nil {
-				if _, ok := c.portrait[[...]int16{grp, idx}]; !ok {
-					LoadFile(&c.spr, c.def, func(file string) error {
-						var err error
-						if _, ok := c.portrait[[...]int16{grp, idx}]; !ok {
-							if c.portrait[[...]int16{grp, idx}], err = loadFromSff(file, grp, idx); err != nil {
-								c.portrait[[...]int16{grp, idx}] = newSprite()
-							}
-						}
-						return nil
-					})
-				}
-				if c.portraitScale != 1 {
-					xscl *= c.portraitScale
-					yscl *= c.portraitScale
-				}
-				p := c.portrait[[...]int16{grp, idx}]
-				p.Draw(x/float32(sys.luaSpriteScale)+float32(sys.luaSpriteOffsetX), y/float32(sys.luaSpriteScale), xscl/sys.luaPortraitScale, yscl/sys.luaPortraitScale, p.Pal, nil, p.PalTex, window)
-=======
 	luaRegister(l, "connected", func(*lua.LState) int {
 		l.Push(lua.LBool(sys.netInput.IsConnected()))
 		return 1
@@ -643,7 +602,6 @@
 		for _, p := range sys.chars {
 			if len(p) > 0 {
 				p[0].dialogue = nil
->>>>>>> 95306f5e
 			}
 		}
 		sys.dialogueFlg = false
@@ -3428,16 +3386,11 @@
 		l.Push(lua.LNumber(sys.debugWC.ss.time))
 		return 1
 	})
-<<<<<<< HEAD
-	//timemod
-	luaRegister(l, "topEdge", func(*lua.LState) int {
-=======
 	luaRegister(l, "timemod", func(*lua.LState) int {
 		l.Push(lua.LNumber(sys.debugWC.ss.time % int32(numArg(l, 1))))
 		return 1
 	})
 	luaRegister(l, "topedge", func(*lua.LState) int {
->>>>>>> 95306f5e
 		l.Push(lua.LNumber(sys.debugWC.topEdge()))
 		return 1
 	})
@@ -3477,41 +3430,12 @@
 		l.Push(lua.LBool(sys.debugWC.winPerfect()))
 		return 1
 	})
-<<<<<<< HEAD
-	luaRegister(l, "winNormal", func(*lua.LState) int {
-		l.Push(lua.LBool(sys.debugWC.winNormal()))
-		return 1
-	})
-	luaRegister(l, "winSpecial", func(*lua.LState) int {
-		l.Push(lua.LBool(sys.debugWC.winSpecial()))
-		return 1
-	})
-	luaRegister(l, "winHyper", func(*lua.LState) int {
-		l.Push(lua.LBool(sys.debugWC.winHyper()))
-		return 1
-	})
-	luaRegister(l, "winCheese", func(*lua.LState) int {
-		l.Push(lua.LBool(sys.debugWC.winCheese()))
-		return 1
-	})
-	luaRegister(l, "winThrow", func(*lua.LState) int {
-		l.Push(lua.LBool(sys.debugWC.winThrow()))
-		return 1
-	})
-	luaRegister(l, "winSuicide", func(*lua.LState) int {
-		l.Push(lua.LBool(sys.debugWC.winSuicide()))
-		return 1
-	})
-	luaRegister(l, "winTeammate", func(*lua.LState) int {
-		l.Push(lua.LBool(sys.debugWC.winTeammate()))
-=======
 	luaRegister(l, "winspecial", func(*lua.LState) int {
 		l.Push(lua.LBool(sys.debugWC.winType(WT_S)))
 		return 1
 	})
 	luaRegister(l, "winhyper", func(*lua.LState) int {
 		l.Push(lua.LBool(sys.debugWC.winType(WT_H)))
->>>>>>> 95306f5e
 		return 1
 	})
 
@@ -3541,17 +3465,6 @@
 		l.Push(lua.LNumber(sys.consecutiveWins[sys.debugWC.teamside]))
 		return 1
 	})
-<<<<<<< HEAD
-	luaRegister(l, "damageCount", func(*lua.LState) int {
-		l.Push(lua.LNumber(sys.debugWC.damageCount))
-		return 1
-	})
-	luaRegister(l, "defence", func(*lua.LState) int {
-		l.Push(lua.LNumber(sys.debugWC.finalDefence * 100))
-		return 1
-	})
-=======
->>>>>>> 95306f5e
 	luaRegister(l, "dizzy", func(*lua.LState) int {
 		l.Push(lua.LBool(sys.debugWC.scf(SCF_dizzy)))
 		return 1
@@ -3592,13 +3505,6 @@
 		l.Push(lua.LNumber(sys.debugWC.guardPointsMax))
 		return 1
 	})
-<<<<<<< HEAD
-	luaRegister(l, "inCustomState", func(*lua.LState) int {
-		l.Push(lua.LBool(sys.debugWC.ss.sb.playerNo != sys.debugWC.playerNo))
-		return 1
-	})
-	luaRegister(l, "localScale", func(*lua.LState) int {
-=======
 	luaRegister(l, "hitoverridden", func(*lua.LState) int {
 		l.Push(lua.LBool(sys.debugWC.hoIdx >= 0))
 		return 1
@@ -3616,7 +3522,6 @@
 		return 1
 	})
 	luaRegister(l, "localscale", func(*lua.LState) int {
->>>>>>> 95306f5e
 		l.Push(lua.LNumber(sys.debugWC.localscl))
 		return 1
 	})
@@ -3636,16 +3541,7 @@
 		l.Push(lua.LNumber(sys.debugWC.moveCountered()))
 		return 1
 	})
-<<<<<<< HEAD
-	luaRegister(l, "networkPlayer", func(*lua.LState) int {
-		l.Push(lua.LNumber(sys.debugWC.networkPlayer()))
-		return 1
-	})
-	//p5name, p6name, p7name, p8name
-	luaRegister(l, "pauseTime", func(*lua.LState) int {
-=======
 	luaRegister(l, "pausetime", func(*lua.LState) int {
->>>>>>> 95306f5e
 		l.Push(lua.LNumber(sys.debugWC.pauseTime()))
 		return 1
 	})
@@ -3668,15 +3564,11 @@
 		l.Push(lua.LNumber(sys.debugWC.playerNo + 1))
 		return 1
 	})
-<<<<<<< HEAD
-	luaRegister(l, "ratioLevel", func(*lua.LState) int {
-=======
 	luaRegister(l, "rank", func(*lua.LState) int {
 		l.Push(lua.LNumber(sys.debugWC.rank()))
 		return 1
 	})
 	luaRegister(l, "ratiolevel", func(*lua.LState) int {
->>>>>>> 95306f5e
 		l.Push(lua.LNumber(sys.debugWC.ratioLevel()))
 		return 1
 	})
@@ -3696,22 +3588,6 @@
 		l.Push(lua.LNumber(sys.debugWC.roundType()))
 		return 1
 	})
-<<<<<<< HEAD
-	luaRegister(l, "scoreCurrent", func(*lua.LState) int {
-		l.Push(lua.LNumber(sys.debugWC.scoreCurrent))
-		return 1
-	})
-	luaRegister(l, "scoreRound", func(*lua.LState) int {
-		l.Push(lua.LNumber(scoreRound(sys.debugWC.teamside)))
-		return 1
-	})
-	luaRegister(l, "scoreTotal",
-		func(*lua.LState) int {
-			l.Push(lua.LNumber(scoreTotal(sys.debugWC.teamside)))
-			return 1
-		})
-	luaRegister(l, "selfStateNoExist", func(*lua.LState) int {
-=======
 	luaRegister(l, "score", func(*lua.LState) int {
 		l.Push(lua.LNumber(sys.debugWC.score()))
 		return 1
@@ -3721,7 +3597,6 @@
 		return 1
 	})
 	luaRegister(l, "selfstatenoexist", func(*lua.LState) int {
->>>>>>> 95306f5e
 		l.Push(lua.LBool(sys.debugWC.selfStatenoExist(
 			BytecodeInt(int32(numArg(l, 1)))).ToB()))
 		return 1
@@ -3730,15 +3605,11 @@
 		l.Push(lua.LNumber(sys.debugWC.stageBackEdge()))
 		return 1
 	})
-<<<<<<< HEAD
-	luaRegister(l, "stageFrontEdge", func(*lua.LState) int {
-=======
 	luaRegister(l, "stageconst", func(*lua.LState) int {
 		l.Push(lua.LNumber(sys.stage.constants[strArg(l, 1)]))
 		return 1
 	})
 	luaRegister(l, "stagefrontedge", func(*lua.LState) int {
->>>>>>> 95306f5e
 		l.Push(lua.LNumber(sys.debugWC.stageFrontEdge()))
 		return 1
 	})
@@ -3750,14 +3621,6 @@
 		l.Push(lua.LBool(sys.debugWC.scf(SCF_standby)))
 		return 1
 	})
-<<<<<<< HEAD
-	luaRegister(l, "timeLeft", func(*lua.LState) int {
-		l.Push(lua.LNumber(timeLeft()))
-		return 1
-	})
-	luaRegister(l, "timeRound", func(*lua.LState) int {
-		l.Push(lua.LNumber(timeRound()))
-=======
 	luaRegister(l, "teamleader", func(*lua.LState) int {
 		l.Push(lua.LNumber(sys.debugWC.teamLeader()))
 		return 1
@@ -3772,7 +3635,6 @@
 	})
 	luaRegister(l, "timeremaining", func(*lua.LState) int {
 		l.Push(lua.LNumber(timeRemaining()))
->>>>>>> 95306f5e
 		return 1
 	})
 	luaRegister(l, "timeTotal", func(*lua.LState) int {
@@ -3797,9 +3659,6 @@
 		l.Push(lua.LNumber(sys.debugWC.animPN) + 1)
 		return 1
 	})
-<<<<<<< HEAD
-	luaRegister(l, "gameEnd", func(*lua.LState) int {
-=======
 	luaRegister(l, "attack", func(*lua.LState) int {
 		l.Push(lua.LNumber(sys.debugWC.attackMul * 100))
 		return 1
@@ -3817,7 +3676,6 @@
 		return 1
 	})
 	luaRegister(l, "gameend", func(*lua.LState) int {
->>>>>>> 95306f5e
 		l.Push(lua.LBool(sys.gameEnd))
 		return 1
 	})
@@ -3902,114 +3760,4 @@
 		l.Push(lua.LNumber(winp))
 		return 1
 	})
-<<<<<<< HEAD
-}
-
-// -------------------------------------------------------------------------------------------------
-// Legacy functions (unused)
-func legacyFunctions(l *lua.LState) {
-	luaRegister(l, "drawFace", func(l *lua.LState) int {
-		if !sys.frameSkip {
-			x, y := float32(numArg(l, 1)), float32(numArg(l, 2))
-			offset := 0
-			if l.GetTop() >= 3 {
-				offset = int(numArg(l, 3))
-			}
-			for j := 0; j < sys.sel.rows; j++ {
-				for i := 0; i < sys.sel.columns; i++ {
-					c := sys.sel.GetChar(offset)
-					offset++
-					if c != nil {
-						if c.sportrait != nil {
-							c.sportrait.Draw((x + float32(i)*sys.sel.cellsize[0]),
-								(y+float32(j)*sys.sel.cellsize[1])/float32(sys.luaSpriteScale),
-								(sys.sel.cellscale[0]*c.portrait_scale)/float32(sys.luaSpriteScale),
-								(sys.sel.cellscale[1]*c.portrait_scale)/float32(sys.luaSpriteScale),
-								c.sportrait.Pal, nil, c.sportrait.PalTex, &sys.scrrect)
-						} else if c.def == "randomselect" && sys.sel.randomspr != nil {
-							sys.sel.randomspr.Draw(x+float32(i)*sys.sel.cellsize[0],
-								y+float32(j)*sys.sel.cellsize[1]/float32(sys.luaSpriteScale),
-								sys.sel.randomscl[0]/float32(sys.luaSpriteScale),
-								sys.sel.randomscl[1]/float32(sys.luaSpriteScale),
-								sys.sel.randomspr.Pal, nil, sys.sel.randomspr.PalTex, &sys.scrrect)
-						}
-					}
-				}
-			}
-		}
-		return 0
-	})
-	luaRegister(l, "drawPortrait", func(l *lua.LState) int {
-		if !sys.frameSkip {
-			n, x, y := int(numArg(l, 1)), float32(numArg(l, 2)), float32(numArg(l, 3))
-			var xscl, yscl float32 = 1, 1
-			if l.GetTop() >= 4 {
-				xscl = float32(numArg(l, 4))
-				if l.GetTop() >= 5 {
-					yscl = float32(numArg(l, 5))
-				}
-			}
-			c := sys.sel.GetChar(n)
-			if c != nil && c.lportrait != nil {
-				c.lportrait.Draw(x, y, xscl, yscl, c.lportrait.Pal, nil, c.lportrait.PalTex, &sys.scrrect)
-			}
-		}
-		return 0
-	})
-	luaRegister(l, "inputDialogGetStr", func(l *lua.LState) int {
-		id, ok := toUserData(l, 1).(InputDialog)
-		if !ok {
-			userDataError(l, 1, id)
-		}
-		l.Push(lua.LString(id.GetStr()))
-		return 1
-	})
-	luaRegister(l, "inputDialogIsDone", func(l *lua.LState) int {
-		id, ok := toUserData(l, 1).(InputDialog)
-		if !ok {
-			userDataError(l, 1, id)
-		}
-		l.Push(lua.LBool(id.IsDone()))
-		return 1
-	})
-	luaRegister(l, "inputDialogNew", func(l *lua.LState) int {
-		l.Push(newUserData(l, newInputDialog()))
-		return 1
-	})
-	luaRegister(l, "inputDialogPopup", func(l *lua.LState) int {
-		id, ok := toUserData(l, 1).(InputDialog)
-		if !ok {
-			userDataError(l, 1, id)
-		}
-		id.Popup(strArg(l, 2))
-		return 0
-	})
-	luaRegister(l, "setRandomSpr", func(*lua.LState) int {
-		sff, ok := toUserData(l, 1).(*Sff)
-		if !ok {
-			userDataError(l, 1, sff)
-		}
-		sys.sel.randomspr = sff.getOwnPalSprite(int16(numArg(l, 2)),
-			int16(numArg(l, 3)))
-		sys.sel.randomscl = [...]float32{float32(numArg(l, 4)),
-			float32(numArg(l, 5))}
-		return 0
-	})
-	luaRegister(l, "setSelCellScale", func(*lua.LState) int {
-		sys.sel.cellscale = [...]float32{float32(numArg(l, 1)),
-			float32(numArg(l, 2))}
-		return 0
-	})
-	luaRegister(l, "setSelCellSize", func(*lua.LState) int {
-		sys.sel.cellsize = [...]float32{float32(numArg(l, 1)),
-			float32(numArg(l, 2))}
-		return 0
-	})
-	luaRegister(l, "setSelColRow", func(*lua.LState) int {
-		sys.sel.columns = int(numArg(l, 1))
-		sys.sel.rows = int(numArg(l, 2))
-		return 0
-	})
-=======
->>>>>>> 95306f5e
 }