--- conflicted
+++ resolved
@@ -930,15 +930,12 @@
 func (s *Sprite) readV2(f *os.File, offset int64, datasize uint32) error {
 	if s.rle <= 0 {
 		format := -s.rle
-<<<<<<< HEAD
-=======
-		
+
 		if format == 0 {
 			f.Seek(offset, 0)
 		} else {
 			f.Seek(offset+4, 0)
 		}
->>>>>>> 054fe2d3
 
 		var px []byte
 		var rgba *image.RGBA
