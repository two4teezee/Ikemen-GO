--- conflicted
+++ resolved
@@ -799,12 +799,9 @@
 func (s *System) nextRound() {
 	s.resetGblEffect()
 	s.lifebar.reset()
-<<<<<<< HEAD
 	s.saveStateFlag = false
 	s.loadStateFlag = false
-=======
 	s.firstAttack = [3]int32{}
->>>>>>> 52f46633
 	s.finish = FT_NotYet
 	s.winTeam = -1
 	s.winType = [...]WinType{WT_N, WT_N}
