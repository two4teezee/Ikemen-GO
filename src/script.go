package main

import (
	"fmt"
	"math"
	"math/rand"
	"runtime"
	"runtime/debug"
	"strconv"
	"strings"
	"os"
	"path/filepath"
	
	"github.com/go-gl/glfw/v3.3/glfw"
	lua "github.com/yuin/gopher-lua"
)

func luaRegister(l *lua.LState, name string, f func(*lua.LState) int) {
	l.Register(name, f)
}
func strArg(l *lua.LState, argi int) string {
	if !lua.LVCanConvToString(l.Get(argi)) {
		l.RaiseError("%v番目の引数が文字列ではありません。", argi)
	}
	return l.ToString(argi)
}
func numArg(l *lua.LState, argi int) float64 {
	num, ok := l.Get(argi).(lua.LNumber)
	if !ok {
		l.RaiseError("%v番目の引数が数ではありません。", argi)
	}
	return float64(num)
}
func boolArg(l *lua.LState, argi int) bool {
	return l.ToBool(argi)
}
func tableArg(l *lua.LState, argi int) *lua.LTable {
	return l.ToTable(argi)
}
func newUserData(l *lua.LState, value interface{}) *lua.LUserData {
	ud := l.NewUserData()
	ud.Value = value
	return ud
}
func toUserData(l *lua.LState, argi int) interface{} {
	if ud := l.ToUserData(argi); ud != nil {
		return ud.Value
	}
	return nil
}
func userDataError(l *lua.LState, argi int, udtype interface{}) {
	l.RaiseError("%v番目の引数が%Tではありません。", argi, udtype)
}

type InputDialog interface {
	Popup(title string) (ok bool)
	IsDone() bool
	GetStr() string
}

func newInputDialog() InputDialog {
	return newCommandLineInput()
}

type commandLineInput struct {
	str  string
	done bool
}

func newCommandLineInput() *commandLineInput {
	return &commandLineInput{done: true}
}
func (cli *commandLineInput) Popup(title string) bool {
	if !cli.done {
		return false
	}
	cli.done = false
	print(title + ": ")
	return true
}
func (cli *commandLineInput) IsDone() bool {
	if !cli.done {
		select {
		case cli.str = <-sys.commandLine:
			cli.done = true
		default:
		}
	}
	return cli.done
}
func (cli *commandLineInput) GetStr() string {
	if !cli.IsDone() {
		return ""
	}
	return cli.str
}

// Script Common

func scriptCommonInit(l *lua.LState) {
	// A bind to GO's SetGCPercent. A negative percentage disables garbage collection.
	luaRegister(l, "SetGCPercent", func(*lua.LState) int {
		debug.SetGCPercent(int(numArg(l, 1)))
		return 0
	})
	//----------------------------------------------------------------
	// Returns sys.externalShaderNames as a table.
	// It contains the list of filenames of shader loaded (Without extension)
	luaRegister(l, "GetShaderNames", func(*lua.LState) int {
		nameTable := l.NewTable()
		for _, name := range sys.externalShaderNames {
			nameTable.Append(lua.LString(name))
		}
		l.Push(nameTable)
		return 1
	})
	
	//----------------------------------------------------------------
	// Generate table listing all files in a given directory
	luaRegister(l, "GetDirectoryFiles", func(*lua.LState) int {
		dir := l.NewTable()
		filepath.Walk(strArg(l, 1), func(path string, info os.FileInfo, err error) error {
			dir.Append(lua.LString(path))
			return nil
		})
		l.Push(dir)
		return 1
	})
	
	//----------------------------------------------------------------
	luaRegister(l, "getFrameCount", func(l *lua.LState) int {
		l.Push(lua.LNumber(sys.frameCounter))
		return 1
	})
	
	luaRegister(l, "clearColor", func(l *lua.LState) int {
		a := int32(255)
		if l.GetTop() >= 4 {
			a = int32(numArg(l, 4))
		}
		col := uint32(int32(numArg(l, 3))&0xff | int32(numArg(l, 2))&0xff<<8 |
		int32(numArg(l, 1))&0xff<<16)
		FillRect(sys.scrrect, col, a)
		return 0
	})
	luaRegister(l, "fillRect", func(l *lua.LState) int {
		x1 := float32(numArg(l, 1))
		y1 := float32(numArg(l, 2))
		x2 := float32(numArg(l, 3))
		y2 := float32(numArg(l, 4))
		var ws, hs float32 = 1, 1
		if l.GetTop() >= 10 && boolArg(l, 10) { //auto scaling
			if l.GetTop() >= 11 && boolArg(l, 11) { //use screenpack localcoord
				ws = float32(sys.scrrect[2]) / MinF(float32(sys.luaLocalcoord[0]), float32(sys.gameWidth))
				hs = float32(sys.scrrect[3]) / MinF(float32(sys.luaLocalcoord[1]), float32(sys.gameHeight))
			} else {
				ws = float32(sys.scrrect[2]) / float32(sys.gameWidth)
				hs = float32(sys.scrrect[3]) / float32(sys.gameHeight)
				x1 += float32(sys.gameWidth-320)/2
				y1 += float32(sys.gameHeight-240)
			}
		}
		col := uint32(int32(numArg(l, 7))&0xff | int32(numArg(l, 6))&0xff<<8 | int32(numArg(l, 5))&0xff<<16)
		a := int32(int32(numArg(l, 8))&0xff | int32(numArg(l, 9))&0xff<<10)
		FillRect([4]int32{int32(x1*ws),int32(y1*hs),int32(x2*ws),int32(y2*hs)}, col, a)
		return 0
	})
	luaRegister(l, "fadeScreen", func(l *lua.LState) int {
		frame := float64(sys.frameCounter - int32(numArg(l, 2)))
		length := float64(numArg(l, 3))
		if frame > length || length <= 0 {
			l.Push(lua.LBool(false))
			return 1
		}
		r, g, b, a := int32(0), int32(0), int32(0), float64(0)
		if strArg(l, 1) == "fadeout" {
			a = math.Floor(float64(255) / length * frame)
		} else if strArg(l, 1) == "fadein" {
			a = math.Floor(255 - 255 * (frame - 1) / length)
		}
		if a < 0 {
			a = 0
		} else if a > 255 {
			a = 255
		}
		if l.GetTop() >= 6 {
			r = int32(numArg(l, 4))
			g = int32(numArg(l, 5))
			b = int32(numArg(l, 6))
		}
		col := uint32(int32(b)&0xff | int32(g)&0xff<<8 | int32(r)&0xff<<16)
		FillRect(sys.scrrect, col, int32(a))
		l.Push(lua.LBool(true))
		return 1
	})
	luaRegister(l, "sffNew", func(l *lua.LState) int {
		sff, err := loadSff(strArg(l, 1), false)
		if err != nil {
			l.RaiseError(err.Error())
		}
		l.Push(newUserData(l, sff))
		return 1
	})
	luaRegister(l, "sndNew", func(l *lua.LState) int {
		snd, err := LoadSnd(strArg(l, 1))
		if err != nil {
			l.RaiseError(err.Error())
		}
		l.Push(newUserData(l, snd))
		return 1
	})
	luaRegister(l, "fontNew", func(l *lua.LState) int {
		var height int32 = -1
		if l.GetTop() >= 2 {
			height = int32(numArg(l, 2))
		}
		fnt, err := loadFnt(strArg(l, 1), height)
		if err != nil {
			l.RaiseError(err.Error())
		}
		l.Push(newUserData(l, fnt))
		return 1
	})
	luaRegister(l, "fontGetDef", func(l *lua.LState) int {
		fnt, ok := toUserData(l, 1).(*Fnt)
		if !ok {
			userDataError(l, 1, fnt)
		}
		tbl := l.NewTable()
		tbl.RawSetString("Type", lua.LString(fnt.Type))
		subt := l.NewTable()
		subt.Append(lua.LNumber(fnt.Size[0]))
		subt.Append(lua.LNumber(fnt.Size[1]))
		tbl.RawSetString("Size", subt)
		subt = l.NewTable()
		subt.Append(lua.LNumber(fnt.Spacing[0]))
		subt.Append(lua.LNumber(fnt.Spacing[1]))
		tbl.RawSetString("Spacing", subt)
		subt = l.NewTable()
		subt.Append(lua.LNumber(fnt.offset[0]))
		subt.Append(lua.LNumber(fnt.offset[1]))
		tbl.RawSetString("offset", subt)
		l.Push(tbl)
		return 1
	})
	luaRegister(l, "fontGetTextWidth", func(*lua.LState) int {
		fnt, ok := toUserData(l, 1).(*Fnt)
		if !ok {
			userDataError(l, 1, fnt)
		}
		l.Push(lua.LNumber(fnt.TextWidth(strArg(l, 2))))
		return 1
	})
	luaRegister(l, "commandNew", func(l *lua.LState) int {
		l.Push(newUserData(l, NewCommandList(NewCommandBuffer())))
		return 1
	})
	luaRegister(l, "commandAdd", func(l *lua.LState) int {
		cl, ok := toUserData(l, 1).(*CommandList)
		if !ok {
			userDataError(l, 1, cl)
		}
		c, err := ReadCommand(strArg(l, 2), strArg(l, 3), NewCommandKeyRemap())
		if err != nil {
			l.RaiseError(err.Error())
		}
		cl.Add(*c)
		return 0
	})
	luaRegister(l, "commandGetState", func(l *lua.LState) int {
		cl, ok := toUserData(l, 1).(*CommandList)
		if !ok {
			userDataError(l, 1, cl)
		}
		l.Push(lua.LBool(cl.GetState(strArg(l, 2))))
		return 1
	})
	luaRegister(l, "commandInput", func(l *lua.LState) int {
		cl, ok := toUserData(l, 1).(*CommandList)
		if !ok {
			userDataError(l, 1, cl)
		}
		if cl.Input(int(numArg(l, 2))-1, 1, 0) {
			cl.Step(1, false, false, 0)
		}
		return 0
	})
	luaRegister(l, "commandBufReset", func(l *lua.LState) int {
		cl, ok := toUserData(l, 1).(*CommandList)
		if !ok {
			userDataError(l, 1, cl)
		}
		cl.BufReset()
		return 0
	})
	luaRegister(l, "inputDialogNew", func(l *lua.LState) int {
		l.Push(newUserData(l, newInputDialog()))
		return 1
	})
	luaRegister(l, "inputDialogPopup", func(l *lua.LState) int {
		id, ok := toUserData(l, 1).(InputDialog)
		if !ok {
			userDataError(l, 1, id)
		}
		id.Popup(strArg(l, 2))
		return 0
	})
	luaRegister(l, "inputDialogIsDone", func(l *lua.LState) int {
		id, ok := toUserData(l, 1).(InputDialog)
		if !ok {
			userDataError(l, 1, id)
		}
		l.Push(lua.LBool(id.IsDone()))
		return 1
	})
	luaRegister(l, "inputDialogGetStr", func(l *lua.LState) int {
		id, ok := toUserData(l, 1).(InputDialog)
		if !ok {
			userDataError(l, 1, id)
		}
		l.Push(lua.LString(id.GetStr()))
		return 1
	})
	luaRegister(l, "sndPlay", func(l *lua.LState) int {
		s, ok := toUserData(l, 1).(*Snd)
		if !ok {
			userDataError(l, 1, s)
		}
		s.play([...]int32{int32(numArg(l, 2)), int32(numArg(l, 3))})
		return 0
	})
	luaRegister(l, "sndStop", func(l *lua.LState) int {
		s, ok := toUserData(l, 1).(*Snd)
		if !ok {
			userDataError(l, 1, s)
		}
		s.stop([...]int32{int32(numArg(l, 2)), int32(numArg(l, 3))})
		return 0
	})
	luaRegister(l, "playBGM", func(l *lua.LState) int {
		isdefault := true
		var loop, volume, loopstart, loopend int = 1, 100, 0, 0
		if l.GetTop() >= 2 {
			isdefault = boolArg(l, 2)
		}
		if l.GetTop() >= 3 {
			loop = int(numArg(l, 3))
		}
		if l.GetTop() >= 4 {
			volume = int(numArg(l, 4))
		}
		if l.GetTop() >= 5 {
			loopstart = int(numArg(l, 5))
		}
		if l.GetTop() >= 6 {
			loopend = int(numArg(l, 6))
		}
		sys.bgm.Open(strArg(l, 1), isdefault, loop, volume, loopstart, loopend)
		return 0
	})
	luaRegister(l, "esc", func(l *lua.LState) int {
		if l.GetTop() >= 1 {
			sys.esc = boolArg(l, 1)
		}
		l.Push(lua.LBool(sys.esc))
		return 1
	})
	luaRegister(l, "sszRandom", func(l *lua.LState) int {
		l.Push(lua.LNumber(Random()))
		return 1
	})
	luaRegister(l, "setAutoguard", func(l *lua.LState) int {
		pn := int(numArg(l, 1))
		if pn < 1 || pn > MaxSimul*2+MaxAttachedChar {
			l.RaiseError("プレイヤー番号(%v)が不正です。", pn)
		}
		sys.autoguard[pn-1] = boolArg(l, 2)
		return 0
	})
	luaRegister(l, "setPowerShare", func(l *lua.LState) int {
		tn := int(numArg(l, 1))
		if tn < 1 || tn > 2 {
			l.RaiseError("チーム番号(%v)が不正です。", tn)
		}
		sys.powerShare[tn-1] = boolArg(l, 2)
		return 0
	})
	luaRegister(l, "setRoundTime", func(l *lua.LState) int {
		sys.roundTime = int32(numArg(l, 1))
		return 0
	})
	luaRegister(l, "getRoundTime", func(l *lua.LState) int {
		l.Push(lua.LNumber(sys.roundTime))
		return 1
	})
	luaRegister(l, "setHomeTeam", func(l *lua.LState) int {
		tn := int(numArg(l, 1))
		if tn < 1 || tn > 2 {
			l.RaiseError("チーム番号(%v)が不正です。", tn)
		}
		sys.home = tn - 1
		return 0
	})
	luaRegister(l, "setMatchNo", func(l *lua.LState) int {
		sys.match = int32(numArg(l, 1))
		return 0
	})
	luaRegister(l, "setConsecutiveWins", func(l *lua.LState) int {
		sys.consecutiveWins[int(numArg(l, 1))-1] = int32(numArg(l, 2))
		return 0
	})
	luaRegister(l, "getConsecutiveWins", func(l *lua.LState) int {
		l.Push(lua.LNumber(sys.consecutiveWins[int(numArg(l, 1))-1]))
		return 1
	})
	luaRegister(l, "setLifeAdjustment", func(l *lua.LState) int {
		sys.lifeAdjustment = boolArg(l, 1)
		return 0
	})
	luaRegister(l, "setLoseKO", func(l *lua.LState) int {
		sys.simulLoseKO = boolArg(l, 1)
		sys.tagLoseKO = boolArg(l, 2)
		return 0
	})
	luaRegister(l, "setMatchWins", func(l *lua.LState) int {
		sys.lifebar.ro.match_wins = int32(numArg(l, 1))
		return 0
	})
	luaRegister(l, "getMatchWins", func(l *lua.LState) int {
		l.Push(lua.LNumber(sys.lifebar.ro.match_wins))
		return 1
	})
	luaRegister(l, "setMatchMaxDrawGames", func(l *lua.LState) int {
		sys.lifebar.ro.match_maxdrawgames = int32(numArg(l, 1))
		return 0
	})
	luaRegister(l, "getMatchMaxDrawGames", func(l *lua.LState) int {
		l.Push(lua.LNumber(sys.lifebar.ro.match_maxdrawgames))
		return 1
	})
	luaRegister(l, "setFramesPerCount", func(l *lua.LState) int {
		sys.lifebar.ti.framespercount = int32(numArg(l, 1))
		return 0
	})
	luaRegister(l, "getFramesPerCount", func(l *lua.LState) int {
		l.Push(lua.LNumber(sys.lifebar.ti.framespercount))
		return 1
	})
	luaRegister(l, "setMasterVolume", func(l *lua.LState) int {
		sys.masterVolume = int(numArg(l, 1))
		return 0
	})
	luaRegister(l, "setBgmVolume", func(l *lua.LState) int {
		sys.bgmVolume = int(numArg(l, 1))
		return 0
	})
	luaRegister(l, "setWavVolume", func(l *lua.LState) int {
		sys.wavVolume = int(numArg(l, 1))
		return 0
	})
	luaRegister(l, "setAudioDucking", func(l *lua.LState) int {
		sys.audioDucking = boolArg(l, 1)
		return 0
	})
	luaRegister(l, "setAllowDebugKeys", func(l *lua.LState) int {
		d := boolArg(l, 1)
		if !d {
			if sys.clsnDraw {
				sys.clsnDraw = false
			}
			if sys.debugDraw {
				sys.debugDraw = false
			}
		}
		sys.allowDebugKeys = d
		return 0
	})
	luaRegister(l, "setGuardBar", func(l *lua.LState) int {
		sys.lifebar.activeGb = boolArg(l, 1)
		return 0
	})
	luaRegister(l, "setStunBar", func(l *lua.LState) int {
		sys.lifebar.activeSb = boolArg(l, 1)
		return 0
	})
<<<<<<< HEAD
	luaRegister(l, "setRedLifeBar", func(l *lua.LState) int {
		sys.lifebar.activeRl = boolArg(l, 1)
		return 0
	})
=======
>>>>>>> dab9d1e7
	
	luaRegister(l, "setLuaLocalcoord", func(l *lua.LState) int {
		sys.luaLocalcoord[0] = int32(numArg(l, 1))
		sys.luaLocalcoord[1] = int32(numArg(l, 2))
		return 0
	})

	// All the lua sprites will be caled by this value
	luaRegister(l, "setLuaSpriteScale", func(l *lua.LState) int {
		sys.luaSpriteScale = float64(numArg(l, 1))
		return 0
	})

	// All the lua sprites will be caled by this value
	luaRegister(l, "setLuaSpriteOffsetX", func(l *lua.LState) int {
		sys.luaSpriteOffsetX = float64(numArg(l, 1))
		return 0
	})

	// All the lua sprites will add this value to his position Y
	luaRegister(l, "setLuaSmallPortraitScale", func(l *lua.LState) int {
		sys.luaSmallPortraitScale = float32(numArg(l, 1))
		return 0
	})
	// All the lua sprites will add this value to his position Y
	luaRegister(l, "setLuaBigPortraitScale", func(l *lua.LState) int {
		sys.luaBigPortraitScale = float32(numArg(l, 1))
		return 0
	})

	// Lifebar localcoord support
	luaRegister(l, "setLuaLifebarScale", func(l *lua.LState) int {
		sys.lifebarScale = float32(numArg(l, 1))
		return 0
	})
	luaRegister(l, "setLifebarOffsetX", func(l *lua.LState) int {
		sys.lifebarOffsetX = float32(numArg(l, 1))
		return 0
	})
	luaRegister(l, "setLifebarPortraitScale", func(l *lua.LState) int {
		sys.lifebarPortraitScale = float32(numArg(l, 1))
		return 0
	})
	luaRegister(l, "setLifebarLocalcoord", func(l *lua.LState) int {
		sys.lifebarLocalcoord[0] = int32(numArg(l, 1))
		sys.lifebarLocalcoord[1] = int32(numArg(l, 2))
		return 0
	})

	// TODO: Test if this even function works.
	luaRegister(l, "setWindowTitle", func(*lua.LState) int {
		sys.windowTitle = string(strArg(l, 1))
		sys.window.SetTitle(sys.windowTitle)
		return 0
	})
}

// System Script

func systemScriptInit(l *lua.LState) {
	scriptCommonInit(l)
	luaRegister(l, "panicError", func(*lua.LState) int {
		l.RaiseError(strArg(l, 1))
		return 0
	})
	luaRegister(l, "bgNew", func(*lua.LState) int {
		s, ok := toUserData(l, 1).(*Sff)
		if !ok {
			userDataError(l, 1, s)
		}
		bg, err := loadBGDef(s, strArg(l, 2), strArg(l, 3))
		if err != nil {
			l.RaiseError(err.Error())
		}
		l.Push(newUserData(l, bg))
		return 1
	})
	luaRegister(l, "bgDraw", func(*lua.LState) int {
		bg, ok := toUserData(l, 1).(*BGDef)
		if !ok {
			userDataError(l, 1, bg)
		}
		top := false
		var x, y, scl float32 = 0, 0, 1
		if l.GetTop() >= 2 {
			top = boolArg(l, 2)
		}
		if l.GetTop() >= 3 {
			x = float32(numArg(l, 3))
		}
		if l.GetTop() >= 4 {
			y = float32(numArg(l, 4))
		}
		if l.GetTop() >= 5 {
			scl = float32(numArg(l, 5))
		}
		bg.draw(top, x, y, scl)
		return 0
	})
	luaRegister(l, "bgReset", func(*lua.LState) int {
		bg, ok := toUserData(l, 1).(*BGDef)
		if !ok {
			userDataError(l, 1, bg)
		}
		bg.reset()
		return 0
	})
	luaRegister(l, "textImgNew", func(*lua.LState) int {
		l.Push(newUserData(l, NewTextSprite()))
		return 1
	})
	luaRegister(l, "textImgSetFont", func(*lua.LState) int {
		ts, ok := toUserData(l, 1).(*TextSprite)
		if !ok {
			userDataError(l, 1, ts)
		}
		fnt, ok2 := toUserData(l, 2).(*Fnt)
		if !ok2 {
			userDataError(l, 2, fnt)
		}
		ts.fnt = fnt
		return 0
	})
	luaRegister(l, "textImgSetBank", func(*lua.LState) int {
		ts, ok := toUserData(l, 1).(*TextSprite)
		if !ok {
			userDataError(l, 1, ts)
		}
		ts.bank = int32(numArg(l, 2))
		return 0
	})
	luaRegister(l, "textImgSetAlign", func(*lua.LState) int {
		ts, ok := toUserData(l, 1).(*TextSprite)
		if !ok {
			userDataError(l, 1, ts)
		}
		ts.align = int32(numArg(l, 2))
		return 0
	})
	luaRegister(l, "textImgSetText", func(*lua.LState) int {
		ts, ok := toUserData(l, 1).(*TextSprite)
		if !ok {
			userDataError(l, 1, ts)
		}
		ts.text = strArg(l, 2)
		return 0
	})
	luaRegister(l, "textImgSetPos", func(*lua.LState) int {
		ts, ok := toUserData(l, 1).(*TextSprite)
		if !ok {
			userDataError(l, 1, ts)
		}
		if boolArg(l, 3) {
			ts.x, ts.y = float32((numArg(l, 2)/sys.luaSpriteScale)+sys.luaSpriteOffsetX), float32(numArg(l, 3)/sys.luaSpriteScale)
		}
		return 0
	})
	luaRegister(l, "textImgSetScale", func(*lua.LState) int {
		ts, ok := toUserData(l, 1).(*TextSprite)
		if !ok {
			userDataError(l, 1, ts)
		}
		ts.xscl, ts.yscl = float32(numArg(l, 2)/sys.luaSpriteScale), float32(numArg(l, 3)/sys.luaSpriteScale)
		return 0
	})
	luaRegister(l, "textImgSetWindow", func(*lua.LState) int {
		ts, ok := toUserData(l, 1).(*TextSprite)
		if !ok {
			userDataError(l, 1, ts)
		}
		ts.SetWindow(float32((numArg(l, 2)/sys.luaSpriteScale)+sys.luaSpriteOffsetX), float32(numArg(l, 3)/sys.luaSpriteScale),
			float32(numArg(l, 4)/sys.luaSpriteScale), float32(numArg(l, 5)/sys.luaSpriteScale))
		return 0
	})
	luaRegister(l, "textImgSetColor", func(*lua.LState) int {
		ts, ok := toUserData(l, 1).(*TextSprite)
		if !ok {
			userDataError(l, 1, ts)
		}
		ts.palfx.setColor(float32(numArg(l, 2)), float32(numArg(l, 3)), float32(numArg(l, 4)))
		return 0
	})
	luaRegister(l, "textImgDraw", func(*lua.LState) int {
		ts, ok := toUserData(l, 1).(*TextSprite)
		if !ok {
			userDataError(l, 1, ts)
		}
		ts.Draw()
		return 0
	})
	luaRegister(l, "animNew", func(*lua.LState) int {
		s, ok := toUserData(l, 1).(*Sff)
		if !ok {
			userDataError(l, 1, s)
		}
		act := strArg(l, 2)
		anim := NewAnim(s, act)
		if anim == nil {
			l.RaiseError("\n%v\n\nデータの読み込みに失敗しました。", act)
		}
		l.Push(newUserData(l, anim))
		return 1
	})
	luaRegister(l, "animSetPos", func(*lua.LState) int {
		a, ok := toUserData(l, 1).(*Anim)
		if !ok {
			userDataError(l, 1, a)
		}
		a.SetPos(float32((numArg(l, 2)/sys.luaSpriteScale)+sys.luaSpriteOffsetX), float32(numArg(l, 3)/sys.luaSpriteScale))
		return 0
	})
	luaRegister(l, "animAddPos", func(*lua.LState) int {
		a, ok := toUserData(l, 1).(*Anim)
		if !ok {
			userDataError(l, 1, a)
		}
		a.AddPos(float32(numArg(l, 2)/sys.luaSpriteScale), float32(numArg(l, 3)/sys.luaSpriteScale))
		return 0
	})
	luaRegister(l, "animSetTile", func(*lua.LState) int {
		a, ok := toUserData(l, 1).(*Anim)
		if !ok {
			userDataError(l, 1, a)
		}
		var sx, sy int32 = 0, 0
		if l.GetTop() >= 4 {
			sx = int32(numArg(l, 4))
			if l.GetTop() >= 5 {
				sy = int32(numArg(l, 5))
			} else {
				sy = sx
			}
		}
		a.SetTile(int32(numArg(l, 2)), int32(numArg(l, 3)), sx, sy)
		return 0
	})
	luaRegister(l, "animSetColorKey", func(*lua.LState) int {
		a, ok := toUserData(l, 1).(*Anim)
		if !ok {
			userDataError(l, 1, a)
		}
		a.SetColorKey(int16(numArg(l, 2)))
		return 0
	})
	luaRegister(l, "animSetAlpha", func(*lua.LState) int {
		a, ok := toUserData(l, 1).(*Anim)
		if !ok {
			userDataError(l, 1, a)
		}
		a.SetAlpha(int16(numArg(l, 2)), int16(numArg(l, 3)))
		return 0
	})
	luaRegister(l, "animSetScale", func(*lua.LState) int {
		a, ok := toUserData(l, 1).(*Anim)
		if !ok {
			userDataError(l, 1, a)
		}
		a.SetScale(float32(numArg(l, 2)/sys.luaSpriteScale), float32(numArg(l, 3)/sys.luaSpriteScale))
		return 0
	})
	luaRegister(l, "animSetWindow", func(*lua.LState) int {
		a, ok := toUserData(l, 1).(*Anim)
		if !ok {
			userDataError(l, 1, a)
		}
		a.SetWindow(float32((numArg(l, 2)/sys.luaSpriteScale)+sys.luaSpriteOffsetX), float32(numArg(l, 3)/sys.luaSpriteScale),
			float32(numArg(l, 4)/sys.luaSpriteScale), float32(numArg(l, 5)/sys.luaSpriteScale))
		return 0
	})
	luaRegister(l, "animUpdate", func(*lua.LState) int {
		a, ok := toUserData(l, 1).(*Anim)
		if !ok {
			userDataError(l, 1, a)
		}
		a.Update()
		return 0
	})
	luaRegister(l, "animDraw", func(*lua.LState) int {
		a, ok := toUserData(l, 1).(*Anim)
		if !ok {
			userDataError(l, 1, a)
		}
		a.Draw()
		return 0
	})
	luaRegister(l, "animReset", func(*lua.LState) int {
		a, ok := toUserData(l, 1).(*Anim)
		if !ok {
			userDataError(l, 1, a)
		}
		a.ResetFrames()
		return 0
	})
	luaRegister(l, "enterNetPlay", func(*lua.LState) int {
		if sys.netInput != nil {
			l.RaiseError("すでに通信中です。")
		}
		sys.chars = [len(sys.chars)][]*Char{}
		sys.netInput = NewNetInput("save/replays/netplay.replay")
		if host := strArg(l, 1); host != "" {
			sys.netInput.Connect(host, sys.listenPort)
		} else {
			if err := sys.netInput.Accept(sys.listenPort); err != nil {
				l.RaiseError(err.Error())
			}
		}
		return 0
	})
	luaRegister(l, "exitNetPlay", func(*lua.LState) int {
		if sys.netInput != nil {
			sys.netInput.Close()
			sys.netInput = nil
		}
		return 0
	})
	luaRegister(l, "enterReplay", func(*lua.LState) int {
		sys.chars = [len(sys.chars)][]*Char{}
		sys.fileInput = OpenFileInput(strArg(l, 1))
		return 0
	})
	luaRegister(l, "exitReplay", func(*lua.LState) int {
		if sys.fileInput != nil {
			sys.fileInput.Close()
			sys.fileInput = nil
		}
		return 0
	})
	luaRegister(l, "setCom", func(*lua.LState) int {
		pn := int(numArg(l, 1))
		ailv := float32(numArg(l, 2))
		if pn < 1 || pn > MaxSimul*2+MaxAttachedChar {
			l.RaiseError("プレイヤー番号(%v)が不正です。", pn)
		}
		if ailv > 0 {
			sys.com[pn-1] = ailv
		} else {
			sys.com[pn-1] = 0
		}
	
		return 0
	})
	luaRegister(l, "setAutoLevel", func(*lua.LState) int {
		sys.autolevel = boolArg(l, 1)
		return 0
	})
	luaRegister(l, "getListenPort", func(*lua.LState) int {
		l.Push(lua.LString(sys.listenPort))
		return 1
	})
	luaRegister(l, "connected", func(*lua.LState) int {
		l.Push(lua.LBool(sys.netInput.IsConnected()))
		return 1
	})
	luaRegister(l, "setListenPort", func(*lua.LState) int {
		sys.listenPort = strArg(l, 1)
		return 0
	})
	luaRegister(l, "synchronize", func(*lua.LState) int {
		if err := sys.synchronize(); err != nil {
			l.RaiseError(err.Error())
		}
		return 0
	})
	luaRegister(l, "addChar", func(l *lua.LState) int {
		for _, c := range strings.Split(strings.TrimSpace(strArg(l, 1)), "\n") {
			c = strings.Trim(c, "\r")
			if len(c) > 0 {
				sys.sel.addChar(c)
			}
		}
		return 0
	})
	luaRegister(l, "addStage", func(l *lua.LState) int {
		for _, c := range SplitAndTrim(strings.TrimSpace(strArg(l, 1)), "\n") {
			if err := sys.sel.AddStage(c); err != nil {
				l.RaiseError(err.Error())
			}
		}
		return 0
	})
	luaRegister(l, "setRandomSpr", func(*lua.LState) int {
		sff, ok := toUserData(l, 1).(*Sff)
		if !ok {
			userDataError(l, 1, sff)
		}
		sys.sel.randomspr = sff.getOwnPalSprite(int16(numArg(l, 2)),
			int16(numArg(l, 3)))
		sys.sel.randomscl = [...]float32{float32(numArg(l, 4)),
			float32(numArg(l, 5))}
		return 0
	})
	luaRegister(l, "setSelColRow", func(*lua.LState) int {
		sys.sel.columns = int(numArg(l, 1))
		sys.sel.rows = int(numArg(l, 2))
		return 0
	})
	luaRegister(l, "setSelCellSize", func(*lua.LState) int {
		sys.sel.cellsize = [...]float32{float32(numArg(l, 1)),
			float32(numArg(l, 2))}
		return 0
	})
	luaRegister(l, "setSelCellScale", func(*lua.LState) int {
		sys.sel.cellscale = [...]float32{float32(numArg(l, 1)),
			float32(numArg(l, 2))}
		return 0
	})
	luaRegister(l, "numSelCells", func(*lua.LState) int {
		l.Push(lua.LNumber(len(sys.sel.charlist)))
		return 1
	})
	luaRegister(l, "setStage", func(*lua.LState) int {
		l.Push(lua.LNumber(sys.sel.SetStageNo(int(numArg(l, 1)))))
		return 1
	})
	luaRegister(l, "selectStage", func(*lua.LState) int {
		sys.sel.SelectStage(int(numArg(l, 1)))
		return 0
	})
	luaRegister(l, "setTeamMode", func(*lua.LState) int {
		tn := int(numArg(l, 1))
		if tn < 1 || tn > 2 {
			l.RaiseError("The team number (%v) is invalid. / チーム番号(%v)が不正です。", tn)
		}
		tm := TeamMode(numArg(l, 2))
		if tm < 0 || tm > TM_LAST {
			l.RaiseError("The mode number (%v) is invalid. / モード番号(%v)が不正です。", tm)
		}
		nt := int32(numArg(l, 3))
		if nt < 1 || nt > MaxSimul {
			l.RaiseError("The team number (% v) is incorrect. / チーム人数(%v)が不正です。", nt)
		}
		sys.sel.selected[tn-1], sys.tmode[tn-1] = nil, tm
		sys.numTurns[tn-1], sys.numSimul[tn-1] = nt, nt
		if (tm == TM_Simul || tm == TM_Tag) && nt == 1 {
			sys.tmode[tn-1] = TM_Single
		}
		return 0
	})
	luaRegister(l, "setRatioLevel", func(*lua.LState) int {
		pn := int(numArg(l, 1))
		rn := int32(numArg(l, 2))
		if rn < 0 || rn > 4 {
			l.RaiseError("The ratio number (%v) is invalid.", rn)
		}
		sys.ratioLevel[pn-1] = rn
		return 0
	})
	luaRegister(l, "getCharName", func(*lua.LState) int {
		c := sys.sel.GetChar(int(numArg(l, 1)))
		l.Push(lua.LString(c.name))
		return 1
	})
	luaRegister(l, "getCharFileName", func(*lua.LState) int {
		c := sys.sel.GetChar(int(numArg(l, 1)))
		l.Push(lua.LString(c.def))
		return 1
	})
	luaRegister(l, "selectChar", func(*lua.LState) int {
		tn := int(numArg(l, 1))
		if tn < 1 || tn > 2 {
			l.RaiseError("チーム番号(%v)が不正です。", tn)
		}
		cn, pl, ret := int(numArg(l, 2)), int(numArg(l, 3)), 0
		if pl >= 1 && pl <= 12 && sys.sel.AddSelectedChar(tn-1, cn, pl) {
			switch sys.tmode[tn-1] {
			case TM_Single:
				ret = 2
			case TM_Simul:
				if len(sys.sel.selected[tn-1]) >= int(sys.numSimul[tn-1]) {
					ret = 2
				} else {
					ret = 1
				}
			case TM_Turns:
				if len(sys.sel.selected[tn-1]) >= int(sys.numTurns[tn-1]) {
					ret = 2
				} else {
					ret = 1
				}
			case TM_Tag:
				if len(sys.sel.selected[tn-1]) >= int(sys.numSimul[tn-1]) {
					ret = 2
				} else {
					ret = 1
				}
			}
		}
		l.Push(lua.LNumber(ret))
		return 1
	})
	luaRegister(l, "getStageName", func(*lua.LState) int {
		l.Push(lua.LString(sys.sel.GetStageName(int(numArg(l, 1)))))
		return 1
	})
	luaRegister(l, "refresh", func(*lua.LState) int {
		sys.playSound()
		if !sys.update() {
			l.RaiseError("<game end>")
		}
		return 0
	})
	luaRegister(l, "drawPortrait", func(l *lua.LState) int {
		n, x, y := int(numArg(l, 1)), float32(numArg(l, 2)), float32(numArg(l, 3))
		var xscl, yscl float32 = 1, 1
		window := &sys.scrrect
		if l.GetTop() >= 4 {
			xscl = float32(numArg(l, 4))
			if l.GetTop() >= 5 {
				yscl = float32(numArg(l, 5))
				if l.GetTop() >= 9 {
					window = &[...]int32{int32(numArg(l, 6)), int32(numArg(l, 7)), int32(numArg(l, 8)), int32(numArg(l, 9))}
				}
			}
		}
		if !sys.frameSkip {
			c := sys.sel.GetChar(n)
			if c != nil {
				if c.lportrait == nil {
					c.loadPortrait(true)
				}
				if c.portrait_scale != 1 {
					xscl *= c.portrait_scale
					yscl *= c.portrait_scale
				}
				paltex := c.lportrait.PalTex
				c.lportrait.Draw(x/float32(sys.luaSpriteScale)+float32(sys.luaSpriteOffsetX), y/float32(sys.luaSpriteScale), xscl/sys.luaBigPortraitScale, yscl/sys.luaBigPortraitScale, c.lportrait.Pal, nil, paltex, window)
			}
		}
		return 0
	})
	luaRegister(l, "drawSmallPortrait", func(l *lua.LState) int {
		n, x, y := int(numArg(l, 1)), float32(numArg(l, 2)), float32(numArg(l, 3))
		var xscl, yscl float32 = 1, 1
		window := &sys.scrrect
		if l.GetTop() >= 4 {
			xscl = float32(numArg(l, 4))
			if l.GetTop() >= 5 {
				yscl = float32(numArg(l, 5))
				if l.GetTop() >= 9 {
					window = &[...]int32{int32(numArg(l, 6)), int32(numArg(l, 7)), int32(numArg(l, 8)), int32(numArg(l, 9))}
				}
			}
		}
		if !sys.frameSkip {
			c := sys.sel.GetChar(n)
			if c != nil {
				if c.sportrait == nil {
					return 0
					//c.loadPortrait(true)
				}
				if c.portrait_scale != 1 {
					xscl *= c.portrait_scale
					yscl *= c.portrait_scale
				}
				paltex := c.sportrait.PalTex
				c.sportrait.Draw(x/float32(sys.luaSpriteScale)+float32(sys.luaSpriteOffsetX), y/float32(sys.luaSpriteScale), xscl/sys.luaSmallPortraitScale, yscl/sys.luaSmallPortraitScale, c.sportrait.Pal, nil, paltex, window)
			}
		}
		return 0
	})
	luaRegister(l, "drawVersusPortrait", func(l *lua.LState) int {
		n, x, y := int(numArg(l, 1)), float32(numArg(l, 2)), float32(numArg(l, 3))
		var xscl, yscl float32 = 1, 1
		window := &sys.scrrect
		if l.GetTop() >= 4 {
			xscl = float32(numArg(l, 4))
			if l.GetTop() >= 5 {
				yscl = float32(numArg(l, 5))
				if l.GetTop() >= 9 {
					window = &[...]int32{int32(numArg(l, 6)), int32(numArg(l, 7)), int32(numArg(l, 8)), int32(numArg(l, 9))}
				}
			}
		}
		if !sys.frameSkip {
			c := sys.sel.GetChar(n)
			if c != nil {
				if c.vsportrait == nil {
					c.loadPortrait(true)
				}
				if c.portrait_scale != 1 {
					xscl *= c.portrait_scale
					yscl *= c.portrait_scale
				}
				paltex := c.vsportrait.PalTex
				c.vsportrait.Draw(x/float32(sys.luaSpriteScale)+float32(sys.luaSpriteOffsetX), y/float32(sys.luaSpriteScale), xscl/sys.luaBigPortraitScale, yscl/sys.luaBigPortraitScale, c.vsportrait.Pal, nil, paltex, window)
			}
		}
		return 0
	})
	luaRegister(l, "drawStagePortrait", func(l *lua.LState) int {
		n, x, y := int(numArg(l, 1)), float32(numArg(l, 2)), float32(numArg(l, 3))
		var xscl, yscl float32 = 1, 1
		window := &sys.scrrect
		if l.GetTop() >= 4 {
			xscl = float32(numArg(l, 4))
			if l.GetTop() >= 5 {
				yscl = float32(numArg(l, 5))
				if l.GetTop() >= 9 {
					window = &[...]int32{int32(numArg(l, 6)), int32(numArg(l, 7)), int32(numArg(l, 8)), int32(numArg(l, 9))}
				}
			}
		}
		if !sys.frameSkip {
			c := sys.sel.GetStage(n)
			if c != nil {
				if c.stageportrait == nil {
					c.loadPortrait()
				}
				if c.portrait_scale != 1 {
					xscl *= c.portrait_scale
					yscl *= c.portrait_scale
				}
				paltex := c.stageportrait.PalTex
				c.stageportrait.Draw(x/float32(sys.luaSpriteScale)+float32(sys.luaSpriteOffsetX), y/float32(sys.luaSpriteScale), xscl/sys.luaBigPortraitScale, yscl/sys.luaBigPortraitScale, c.stageportrait.Pal, nil, paltex, window)
			}
		}
		return 0
	})
	luaRegister(l, "drawFace", func(l *lua.LState) int {
		x, y := float32(numArg(l, 1)), float32(numArg(l, 2))
		offset := 0
		if l.GetTop() >= 3 {
			offset = int(numArg(l, 3))
		}
		if !sys.frameSkip {
			for j := 0; j < sys.sel.rows; j++ {
				for i := 0; i < sys.sel.columns; i++ {
					c := sys.sel.GetChar(offset)
					offset++
					if c != nil {
						if c.sportrait != nil {
							paltex := c.sportrait.PalTex
							c.sportrait.Draw((x + float32(i)*sys.sel.cellsize[0]),
								(y+float32(j)*sys.sel.cellsize[1])/float32(sys.luaSpriteScale),
								(sys.sel.cellscale[0]*c.portrait_scale)/float32(sys.luaSpriteScale),
								(sys.sel.cellscale[1]*c.portrait_scale)/float32(sys.luaSpriteScale),
								c.sportrait.Pal, nil, paltex, &sys.scrrect)
						} else if c.def == "randomselect" && sys.sel.randomspr != nil {
							paltex := sys.sel.randomspr.PalTex
							sys.sel.randomspr.Draw(x+float32(i)*sys.sel.cellsize[0],
								y+float32(j)*sys.sel.cellsize[1]/float32(sys.luaSpriteScale),
								sys.sel.randomscl[0]/float32(sys.luaSpriteScale),
								sys.sel.randomscl[1]/float32(sys.luaSpriteScale),
								sys.sel.randomspr.Pal, nil, paltex, &sys.scrrect)
						}
					}
				}
			}
		}
		return 0
	})
	luaRegister(l, "loadLifebar", func(l *lua.LState) int {
		lb, err := loadLifebar(strArg(l, 1))
		if err != nil {
			l.RaiseError(err.Error())
		}
		sys.lifebar = *lb
		return 0
	})
	luaRegister(l, "loadDebugFont", func(l *lua.LState) int {
		f, err := loadFnt(strArg(l, 1), -1)
		if err != nil {
			l.RaiseError(err.Error())
		}
		sys.debugFont = f
		return 0
	})
	luaRegister(l, "setDebugScript", func(l *lua.LState) int {
		sys.debugScript = strArg(l, 1)
		return 0
	})
	luaRegister(l, "setLifeMul", func(l *lua.LState) int {
		sys.lifeMul = float32(numArg(l, 1))
		return 0
	})
	luaRegister(l, "setGameSpeed", func(*lua.LState) int {
		if sys.gameSpeed != 100 { //not speedtest
			sys.gameSpeed = float32(numArg(l, 1))
		}
		return 0
	})
	luaRegister(l, "setSingleVsTeamLife", func(l *lua.LState) int {
		sys.singleVsTeamLife = float32(numArg(l, 1))
		return 0
	})
	luaRegister(l, "setTurnsRecoveryRate", func(l *lua.LState) int {
		sys.turnsRecoveryBase = float32(numArg(l, 1))
		sys.turnsRecoveryBonus = float32(numArg(l, 2))
		return 0
	})
	luaRegister(l, "setZoom", func(l *lua.LState) int {
		sys.cam.ZoomEnable = boolArg(l, 1)
		return 0
	})
	luaRegister(l, "setZoomMin", func(l *lua.LState) int {
		sys.cam.ZoomMin = float32(numArg(l, 1))
		return 0
	})
	luaRegister(l, "setZoomMax", func(l *lua.LState) int {
		sys.cam.ZoomMax = float32(numArg(l, 1))
		return 0
	})
	luaRegister(l, "setZoomSpeed", func(l *lua.LState) int {
		sys.cam.ZoomSpeed = 12 - float32(numArg(l, 1))
		return 0
	})
	luaRegister(l, "resetRemapInput", func(l *lua.LState) int {
		sys.resetRemapInput()
		return 0
	})
	luaRegister(l, "remapInput", func(l *lua.LState) int {
		src, dst := int(numArg(l, 1)), int(numArg(l, 2))
		if src < 1 || src > len(sys.inputRemap) ||
			dst < 1 || dst > len(sys.inputRemap) {
			l.RaiseError("プレイヤー番号(%v, %v)が不正です。", src, dst)
		}
		sys.inputRemap[src-1] = dst - 1
		return 0
	})
	luaRegister(l, "loadStart", func(l *lua.LState) int {
		sys.loadStart()
		return 0
	})
	luaRegister(l, "selectStart", func(l *lua.LState) int {
		sys.sel.ClearSelected()
		//sys.loadStart()
		return 0
	})
	luaRegister(l, "overrideCharData", func(l *lua.LState) int {
		pn := int(numArg(l, 1))
		if pn < 1 || pn > MaxSimul*2+MaxAttachedChar {
			l.RaiseError("The player number (%v) is invalid.", pn)
		}
		tableArg(l, 2).ForEach(func(key, value lua.LValue) {
			switch k := key.(type) {
			case lua.LString:
				switch string(k) {
				case "power":
					sys.ocd[pn-1].power = int32(lua.LVAsNumber(value))
				case "guardPoints":
					sys.ocd[pn-1].guardPoints = int32(lua.LVAsNumber(value))
				case "dizzyPoints":
					sys.ocd[pn-1].dizzyPoints = int32(lua.LVAsNumber(value))
				case "life":
					sys.ocd[pn-1].life = int32(lua.LVAsNumber(value))
				case "lifeMax":
					sys.ocd[pn-1].lifeMax = int32(lua.LVAsNumber(value))
				case "lifeRatio":
					sys.ocd[pn-1].lifeRatio = float32(lua.LVAsNumber(value))
				case "attackRatio":
					sys.ocd[pn-1].attackRatio = float32(lua.LVAsNumber(value))
				default:
					l.RaiseError("The table key (%v) is invalid.", key)
				}
			default:
				l.RaiseError("The table key type (%v) is invalid.", fmt.Sprintf("%T\n", key))
			}
		})
		return 0
	})
	luaRegister(l, "setLifeBarTimer", func(*lua.LState) int {
		sys.timerStart = int32(numArg(l, 1))
		return 0
	})
	luaRegister(l, "setLifeBarScore", func(*lua.LState) int {
		sys.scoreStart[0] = float32(numArg(l, 1))
		if l.GetTop() >= 2 {
			sys.scoreStart[1] = float32(numArg(l, 2))
		}
		return 0
	})
	luaRegister(l, "setLifeBarElements", func(*lua.LState) int {
		tableArg(l, 1).ForEach(func(key, value lua.LValue) {
			switch k := key.(type) {
			case lua.LString:
				switch string(k) {
				case "timer":
					sys.lifebar.tr.active = lua.LVAsBool(value)
				case "p1score":
					sys.lifebar.sc[0].active = lua.LVAsBool(value)
				case "p2score":
					sys.lifebar.sc[1].active = lua.LVAsBool(value)
				case "match":
					sys.lifebar.ma.active = lua.LVAsBool(value)
				case "p1ai":
					sys.lifebar.ai[0].active = lua.LVAsBool(value)
				case "p2ai":
					sys.lifebar.ai[1].active = lua.LVAsBool(value)
				case "mode":
					sys.lifebar.activeMode = lua.LVAsBool(value)
				case "bars":
					sys.lifebar.activeBars = lua.LVAsBool(value)
				case "lifebar":
					sys.lifebar.active = lua.LVAsBool(value)
				default:
					l.RaiseError("The table key (%v) is invalid.", key)
				}
			default:
				l.RaiseError("The table key type (%v) is invalid.", fmt.Sprintf("%T\n", key))
			}
		})
		return 0
	})
	luaRegister(l, "charChangeState", func(l *lua.LState) int {
		pn := int(numArg(l, 1))
		st := int32(numArg(l, 2))
		if pn >= 1 && pn <= len(sys.chars) && len(sys.chars[pn-1]) > 0 {
			c := sys.chars[pn-1]
			if st == -1 {
				for _, ch := range c {
					ch.setSCF(SCF_disabled)
				}
			} else if c[0].selfStatenoExist(BytecodeInt(st)) == BytecodeBool(true) {
				sys.playerClear(pn-1)
				c[0].changeState(st, -1, -1)
				l.Push(lua.LBool(true))
				return 1
			}
		}
		l.Push(lua.LBool(false))
		return 1
	})
	luaRegister(l, "lastMatchClearance", func(l *lua.LState) int {
		if l.GetTop() == 0 {
			sys.matchClearance = [2]MatchClearance{}
			return 0
		}
		side := int(numArg(l, 1)) - 1
		tableArg(l, 2).ForEach(func(key, value lua.LValue) {
			switch v := value.(type) {
			case lua.LString:
				switch string(v) {
				case "helpers":
					sys.matchClearance[side].helpers = true
				case "sound":
					sys.matchClearance[side].sound = true
				case "projectiles":
					sys.matchClearance[side].projectiles = true
				case "explodes":
					sys.matchClearance[side].explodes = true
				case "fading":
					sys.matchClearance[side].fading = true
				default:
					l.RaiseError("The table value (%v) is invalid.", value)
				}
			default:
				l.RaiseError("The table value type (%v) is invalid.", fmt.Sprintf("%T\n", value))
			}
		})
		sys.matchClearance[side].updated = true
		return 0
	})
	luaRegister(l, "lastMatchClear", func(l *lua.LState) int {
		for i, p := range sys.chars {
			if len(p) > 0 {
				sys.playerClear(i)
			}
		}
		return 0
	})
	luaRegister(l, "lastMatchRender", func(l *lua.LState) int {
		sys.postMatch = true
		lba := sys.lifebar.active
		sys.lifebar.active = boolArg(l, 1)
		x, y, newx, newy, le, ra, scl, sclmul := sys.matchPos[0], sys.matchPos[1], sys.matchPos[2], sys.matchPos[3], sys.matchPos[4], sys.matchPos[5], sys.matchPos[6], sys.matchPos[7]
		//sys.step, sys.roundResetFlg, sys.reloadFlg = false, false, false
		scl = sys.cam.ScaleBound(scl, sclmul)
		tmp := (float32(sys.gameWidth) / 2) / scl
		if AbsF((le+ra)-(newx-x)*2) >= tmp/2 {
			tmp = MaxF(0, MinF(tmp, MaxF((newx-x)-le, ra-(newx-x))))
		}
		x = sys.cam.XBound(scl, MinF(x+le+tmp, MaxF(x+ra-tmp, newx)))
		if !sys.cam.ZoomEnable {
			// Pos X の誤差が出ないように精度を落とす
			x = float32(math.Ceil(float64(x)*4-0.5) / 4)
		}
		y = sys.cam.YBound(scl, newy)
		if sys.tickFrame() && (sys.super <= 0 || !sys.superpausebg) &&
			(sys.pause <= 0 || !sys.pausebg) {
			sys.stage.action()
		}
		newx, newy = x, y
		le, ra, sclmul = sys.action(&newx, &newy, scl)
		if !sys.frameSkip {
			dx, dy, dscl := x, y, scl
			if sys.enableZoomstate {
				if !sys.debugPaused() {
					sys.zoomPosXLag += ((sys.zoomPos[0] - sys.zoomPosXLag) * (1 - sys.zoomlag))
					sys.zoomPosYLag += ((sys.zoomPos[1] - sys.zoomPosYLag) * (1 - sys.zoomlag))
					sys.drawScale = sys.drawScale / (sys.drawScale + (sys.zoomScale*scl-sys.drawScale)*sys.zoomlag) * sys.zoomScale * scl
				}
				dscl = MaxF(sys.cam.MinScale, sys.drawScale/sys.cam.BaseScale())
				dx = sys.cam.XBound(dscl, x+sys.zoomPosXLag/scl)
				dy = y + sys.zoomPosYLag
			} else {
				sys.zoomlag = 0
				sys.zoomPosXLag = 0
				sys.zoomPosYLag = 0
				sys.zoomScale = 1
				sys.zoomPos = [2]float32{0, 0}
				sys.drawScale = sys.cam.Scale
			}
			sys.draw(dx, dy, dscl)
		}
		sys.matchPos = [8]float32{x, y, newx, newy, le, ra, scl, sclmul}
		sys.lifebar.active = lba
		sys.postMatch = false
		return 0
	})
	luaRegister(l, "game", func(l *lua.LState) int {
		load := func() error {
			sys.loader.runTread()
			for sys.loader.state != LS_Complete {
				if sys.loader.state == LS_Error {
					return sys.loader.err
				} else if sys.loader.state == LS_Cancel {
					return nil
				}
				sys.await(FPS)
			}
			for i := range sys.cgi {
				num := len(sys.lifebar.fa[sys.tmode[i&1]])
				if (sys.tmode[i&1] == TM_Simul || sys.tmode[i&1] == TM_Tag) {
					num = int(math.Min(float64(num), float64(sys.numSimul[i&1])*2))
				}
				if i < num {
					ref := sys.tmode[i&1]
					if sys.tmode[i&1] == TM_Simul {
						if sys.numSimul[i&1] == 3 {
							ref = 4
						} else if sys.numSimul[i&1] >= 4 {
							ref = 5
						}
					} else if sys.tmode[i&1] == TM_Tag {
						if sys.numSimul[i&1] == 3 {
							ref = 6
						} else if sys.numSimul[i&1] >= 4 {
							ref = 7
						}
					}
					fa := sys.lifebar.fa[ref][i]
					fa.face = sys.cgi[i].sff.getOwnPalSprite(
						int16(fa.face_spr[0]), int16(fa.face_spr[1]))
					fa.scale = sys.cgi[i].portraitscale
				}
			}
			runtime.GC()
			return nil
		}
		for {
			if sys.gameEnd {
				l.Push(lua.LNumber(-1))
				return 1
			}
			winp := int32(0)
			p := make([]*Char, len(sys.chars))
			sys.roundsExisted = [2]int32{}
			sys.matchWins = [2]int32{}
			for i := range sys.lifebar.wi {
				sys.lifebar.wi[i].clear()
			}
			sys.draws = 0
			tbl := l.NewTable()
			sys.matchData = l.NewTable()
			if !sys.matchClearance[0].updated {
				sys.matchClearance[0] = MatchClearance{}
			}
			if !sys.matchClearance[1].updated {
				sys.matchClearance[1] = MatchClearance{}
			}
			fight := func() (int32, error) {
				if err := load(); err != nil {
					return -1, err
				}
				if sys.loader.state == LS_Cancel {
					return -1, nil
				}
				sys.charList.clear()
				for i := 0; i < len(sys.chars); i += 2 {
					if len(sys.chars[i]) > 0 {
						sys.chars[i][0].id = sys.newCharId()
					}
				}
				for i := 1; i < len(sys.chars); i += 2 {
					if len(sys.chars[i]) > 0 {
						sys.chars[i][0].id = sys.newCharId()
					}
				}
				for i, c := range sys.chars {
					if len(c) > 0 {
						p[i] = c[0]
						sys.charList.add(c[0])
						if sys.roundsExisted[i&1] == 0 {
							c[0].loadPallet()
						}
						for j, cj := range sys.chars {
							if i != j && len(cj) > 0 {
								if len(cj[0].cmd) == 0 {
									cj[0].cmd = make([]CommandList, len(sys.chars))
								}
								cj[0].cmd[i].CopyList(c[0].cmd[i])
							}
						}
					}
				}
				if sys.round == 1 {
					if sys.tmode[1] == TM_Turns {
						sys.matchWins[0] = sys.numTurns[1]
					} else {
						sys.matchWins[0] = sys.lifebar.ro.match_wins
					}
					if sys.tmode[0] == TM_Turns {
						sys.matchWins[1] = sys.numTurns[0]
					} else {
						sys.matchWins[1] = sys.lifebar.ro.match_wins
					}
					sys.stage.reset()
				}
				winp := int32(0)
				if sys.fight() {
					for i, b := range sys.reloadCharSlot {
						if b {
							sys.chars[i] = []*Char{}
							b = false
						}
					}
					sys.loaderReset()
					winp = -2
				} else if sys.esc {
					winp = -1
				} else {
					w1 := sys.wins[0] >= sys.matchWins[0]
					w2 := sys.wins[1] >= sys.matchWins[1]
					if w1 != w2 {
						winp = Btoi(w1) + Btoi(w2)*2
					}
				}
				return winp, nil
			}
			if sys.netInput != nil {
				sys.netInput.Stop()
			}
			defer sys.synchronize()
			for {
				var err error
				if winp, err = fight(); err != nil {
					l.RaiseError(err.Error())
				}
				if winp < 0 || sys.tmode[0] != TM_Turns && sys.tmode[1] != TM_Turns ||
					sys.wins[0] >= sys.matchWins[0] || sys.wins[1] >= sys.matchWins[1] ||
					sys.gameEnd {
					break
				}
				for i := 0; i < 2; i++ {
					if p[i].life <= 0 && sys.tmode[i] == TM_Turns {
						sys.lifebar.fa[TM_Turns][i].numko++
						sys.roundsExisted[i] = 0
					}
				}
				sys.loader.reset()
			}
			if winp != -2 {
				var ti int32
				tbl_time := l.NewTable()
				for k, v := range sys.timerRounds {
					tbl_time.RawSetInt(k+1, lua.LNumber(v))
					ti += v
				}
				sc := sys.scoreStart
				tbl_score := l.NewTable()
				for k, v := range sys.scoreRounds {
					tbl_tmp := l.NewTable()
					tbl_tmp.RawSetInt(1, lua.LNumber(v[0]))
					tbl_tmp.RawSetInt(2, lua.LNumber(v[1]))
					tbl_score.RawSetInt(k+1, tbl_tmp)
					sc[0] += v[0]
					sc[1] += v[1]
				}
				tbl.RawSetString("match", sys.matchData)
				tbl.RawSetString("scoreRounds", tbl_score)
				tbl.RawSetString("timerRounds", tbl_time)
				tbl.RawSetString("time", lua.LNumber(ti))
				tbl.RawSetString("roundTime", lua.LNumber(sys.roundTime))
				tbl.RawSetString("winTeam", lua.LNumber(sys.winTeam))
				tbl.RawSetString("lastRound", lua.LNumber(sys.round-1))
				tbl.RawSetString("draws", lua.LNumber(sys.draws))
				tbl.RawSetString("p1wins", lua.LNumber(sys.wins[0]))
				tbl.RawSetString("p2wins", lua.LNumber(sys.wins[1]))
				tbl.RawSetString("p1tmode", lua.LNumber(sys.tmode[0]))
				tbl.RawSetString("p2tmode", lua.LNumber(sys.tmode[1]))
				tbl.RawSetString("p1score", lua.LNumber(sc[0]))
				tbl.RawSetString("p2score", lua.LNumber(sc[1]))
				tbl.RawSetString("challenger", lua.LNumber(sys.challenger))
				sys.timerStart = 0
				sys.timerRounds = []int32{}
				sys.scoreStart = [2]float32{}
				sys.scoreRounds = [][2]float32{}
				sys.timerCount = []int32{}
				sys.sel.cdefOverwrite = [len(sys.sel.cdefOverwrite)]string{}
				sys.sel.sdefOverwrite = ""
				l.Push(lua.LNumber(winp))
				l.Push(tbl)
				sys.resetGblEffect()
				sys.resetOverrideCharData()
				sys.ratioLevel = [MaxSimul*2 + MaxAttachedChar]int32{}
				sys.matchClearance[0].updated = false
				sys.matchClearance[1].updated = false
				return 2
			}
		}
	})
	luaRegister(l, "getCharVar", func(*lua.LState) int {
		pn := int(numArg(l, 1))
		if pn >= 1 && pn <= len(sys.chars) && len(sys.chars[pn-1]) > 0 {
			if strArg(l, 2) == "varGet" {
				l.Push(lua.LNumber(sys.chars[pn-1][0].varGet(int32(numArg(l, 3))).ToI()))
			} else if strArg(l, 2) == "fvarGet" {
				l.Push(lua.LNumber(sys.chars[pn-1][0].fvarGet(int32(numArg(l, 3))).ToI()))
			} else if strArg(l, 2) == "sysVarGet" {
				l.Push(lua.LNumber(sys.chars[pn-1][0].sysVarGet(int32(numArg(l, 3))).ToI()))
			} else if strArg(l, 2) == "sysFvarGet" {
				l.Push(lua.LNumber(sys.chars[pn-1][0].sysFvarGet(int32(numArg(l, 3))).ToI()))
			} else if strArg(l, 2) == "map" {
				l.Push(lua.LNumber(sys.chars[pn-1][0].mapArray[(strArg(l, 3))]))
			}
		}
		return 1
	})
	luaRegister(l, "getCharVictoryQuote", func(*lua.LState) int {
		pn := int(numArg(l, 1))
		if pn >= 1 && pn <= len(sys.chars) && len(sys.chars[pn-1]) > 0 {
			v := int(-1)
			if l.GetTop() >= 2 {
				v = int(numArg(l, 2))
			} else {
				v = int(sys.chars[pn-1][0].winquote)
			}
			if v < 0 || v >= MaxQuotes {
				t := []int{}
				for i, q := range sys.cgi[sys.chars[pn-1][0].playerNo].quotes {
					if q != "" {
						t = append(t, i)
					}
				}
				if len(t) > 0 {
					v = rand.Int() % len(t)
					v = t[v]
				} else {
					v = -1
				}
			}
			if len(sys.cgi[sys.chars[pn-1][0].playerNo].quotes) == MaxQuotes && v != -1 {
				l.Push(lua.LString(sys.cgi[sys.chars[pn-1][0].playerNo].quotes[v]))
			} else {
				l.Push(lua.LString(""))
			}
		}
		return 1
	})
	luaRegister(l, "getCommandLineFlags", func(*lua.LState) int {
		tbl := l.NewTable()
		for k, v := range sys.cmdFlags {
			tbl.RawSetString(k, lua.LString(v))
		}
		l.Push(tbl)
		return 1
	})
	luaRegister(l, "getCommandLineValue", func(*lua.LState) int {
		l.Push(lua.LString(sys.cmdFlags[strArg(l, 1)]))
		return 1
	})
	luaRegister(l, "setPortrait", func(*lua.LState) int {
		p := int(numArg(l, 3))
		if p == 1 {
			sys.sel.lportrait = [...]int16{int16(numArg(l, 1)), int16(numArg(l, 2))}
		} else if p == 2 {
			sys.sel.sportrait = [...]int16{int16(numArg(l, 1)), int16(numArg(l, 2))}
		} else if p == 3 {
			sys.sel.vsportrait = [...]int16{int16(numArg(l, 1)), int16(numArg(l, 2))}
		} else if p == 4 {
			sys.sel.stageportrait = [...]int16{int16(numArg(l, 1)), int16(numArg(l, 2))}
		}
		return 0
	})
	luaRegister(l, "setMotifDir", func(*lua.LState) int {
		sys.motifDir = strArg(l, 1)
		return 0
	})
	luaRegister(l, "setDemoTime", func(*lua.LState) int {
		sys.demoTime = int32(numArg(l, 1))
		return 0
	})
	luaRegister(l, "setAllowBGM", func(*lua.LState) int {
		sys.allowbgm = boolArg(l, 1)
		return 0
	})
	luaRegister(l, "setGameMode", func(*lua.LState) int {
		sys.gameMode = strArg(l, 1)
		return 0
	})
	luaRegister(l, "setStageBGM", func(l *lua.LState) int {
		k := int(numArg(l, 1))
		sys.sel.stagebgm[k].bgmusic = strArg(l, 2)
		if l.GetTop() >= 3 {
			sys.sel.stagebgm[k].bgmvolume = int32(numArg(l, 3))
		} else {
			sys.sel.stagebgm[k].bgmvolume = 100
		}
		if l.GetTop() >= 4 {
			sys.sel.stagebgm[k].bgmloopstart = int32(numArg(l, 4))
		} else {
			sys.sel.stagebgm[k].bgmloopstart = 0
		}
		if l.GetTop() >= 5 {
			sys.sel.stagebgm[k].bgmloopend = int32(numArg(l, 5))
		} else {
			sys.sel.stagebgm[k].bgmloopend = 0
		}
		return 0
	})
	luaRegister(l, "gameMode", func(*lua.LState) int {
		if l.GetTop() == 0 {
			l.Push(lua.LString(sys.gameMode))
			return 1
		}
		ret := false
		if sys.gameMode == strArg(l, 1) {
			ret = true
		}
		l.Push(lua.LBool(ret))
		return 1
	})
	luaRegister(l, "drawCharSprite", func(l *lua.LState) int {
		//pn, spr_tbl (1 or more pairs), x, y, scaleX, scaleY, facing, window
		pn := int(numArg(l, 1))
		if pn < 1 || pn > len(sys.chars) || len(sys.chars[pn-1]) == 0 {
			l.RaiseError("drawCharSprite: the player number (%v) is not loaded.", pn)
		}
		window := &sys.scrrect
		if l.GetTop() >= 11 {
			window = &[...]int32{int32(numArg(l, 8)), int32(numArg(l, 9)), int32(numArg(l, 10)), int32(numArg(l, 11))}
		}
		var ok bool
		var group int16
		tableArg(l, 2).ForEach(func(key, value lua.LValue) {
			if !ok {
				if int(lua.LVAsNumber(key))%2 == 1 {
					group = int16(lua.LVAsNumber(value))
				} else {
					sprite := sys.cgi[pn-1].sff.getOwnPalSprite(group, int16(lua.LVAsNumber(value)))
					if fspr := sprite; fspr != nil {
						pfx := sys.chars[pn-1][0].getPalfx()
						sys.cgi[pn-1].sff.palList.SwapPalMap(&pfx.remap)
						fspr.Pal = nil
						fspr.Pal = fspr.GetPal(&sys.cgi[pn-1].sff.palList)
						sys.cgi[pn-1].sff.palList.SwapPalMap(&pfx.remap)
						lay := Layout{facing: int8(numArg(l, 7)), vfacing: 1, layerno: 1, scale: [...]float32{float32(numArg(l, 5)), float32(numArg(l, 6))}}
						lay.DrawSprite((float32(numArg(l, 3))+sys.lifebarOffsetX)*sys.lifebarScale, float32(numArg(l, 4))*sys.lifebarScale,
							lay.layerno, sprite, pfx, sys.chars[pn-1][0].localscl*sys.cgi[pn-1].portraitscale, window)
						ok = true
					}
				}
			}
		})
		l.Push(lua.LBool(ok))
		return 1
	})
	luaRegister(l, "drawCharAnimation", func(l *lua.LState) int {
		//pn, anim_tbl (1 or more numbers), x, y, scaleX, scaleY, facing, window
		pn := int(numArg(l, 1))
		if pn < 1 || pn > len(sys.chars) || len(sys.chars[pn-1]) == 0 {
			l.RaiseError("drawCharAnimation: the player number (%v) is not loaded.", pn)
		}
		window := &sys.scrrect
		if l.GetTop() >= 11 {
			window = &[...]int32{int32(numArg(l, 8)), int32(numArg(l, 9)), int32(numArg(l, 10)), int32(numArg(l, 11))}
		}
		var ok bool
		tableArg(l, 2).ForEach(func(_, value lua.LValue) {
			if !ok {
				if anim := sys.chars[pn-1][0].getAnim(int32(lua.LVAsNumber(value)), false); anim != nil {
					anim.Action() //TODO: for some reason doesn't advance the animation, remains at first frame
					lay := Layout{facing: int8(numArg(l, 7)), vfacing: 1, layerno: 1, scale: [...]float32{float32(numArg(l, 5)), float32(numArg(l, 6))}}
					lay.DrawAnim(window, float32(numArg(l, 3))+sys.lifebarOffsetX, float32(numArg(l, 4)), sys.chars[pn-1][0].localscl, lay.layerno, anim)
					ok = true
				}
			}
		})
		l.Push(lua.LBool(ok))
		return 1
	})
	luaRegister(l, "resetCharAnimation", func(l *lua.LState) int {
		//pn, anim_tbl (1 or more numbers)
		pn := int(numArg(l, 1))
		if pn < 1 || pn > len(sys.chars) || len(sys.chars[pn-1]) == 0 {
			l.RaiseError("resetCharAnimation: the player number (%v) is not loaded.", pn)
		}
		tableArg(l, 2).ForEach(func(_, value lua.LValue) {
			if anim := sys.chars[pn-1][0].getAnim(int32(lua.LVAsNumber(value)), false); anim != nil {
				anim.Reset()
			}
		})
		return 0
	})
	luaRegister(l, "getCharIntro", func(*lua.LState) int {
		c := sys.sel.GetChar(int(numArg(l, 1)))
		l.Push(lua.LString(c.intro_storyboard))
		return 1
	})
	luaRegister(l, "getCharEnding", func(*lua.LState) int {
		c := sys.sel.GetChar(int(numArg(l, 1)))
		l.Push(lua.LString(c.ending_storyboard))
		return 1
	})
	luaRegister(l, "getCharPalettes", func(*lua.LState) int {
		c := sys.sel.GetChar(int(numArg(l, 1)))
		//palettes
		tbl := l.NewTable()
		if len(c.pal) > 0 {
			for k, v := range c.pal {
				tbl.RawSetInt(k+1, lua.LNumber(v))
			}
		} else {
			tbl.RawSetInt(1, lua.LNumber(1))
		}
		l.Push(tbl)
		//default palettes
		tbl = l.NewTable()
		if len(c.pal_defaults) > 0 {
			for k, v := range c.pal_defaults {
				tbl.RawSetInt(k+1, lua.LNumber(v))
			}
		} else {
			tbl.RawSetInt(1, lua.LNumber(1))
		}
		l.Push(tbl)
		//palette keymap
		tbl = l.NewTable()
		if len(c.pal_keymap) > 0 {
			for k, v := range c.pal_keymap {
				if int32(k + 1) != v { //only actual remaps are relevant
					tbl.RawSetInt(k+1, lua.LNumber(v))
				}
			}
		}
		l.Push(tbl)
		return 3
	})
	luaRegister(l, "getCharRandomPalette", func(*lua.LState) int {
		c := sys.sel.GetChar(int(numArg(l, 1)))
		if len(c.pal) > 0 {
			n := rand.Int() % len(c.pal)
			l.Push(lua.LNumber(c.pal[n]))
		} else {
			l.Push(lua.LNumber(1))
		}
		return 1
	})
	luaRegister(l, "getCharSff", func(*lua.LState) int {
		c := sys.sel.GetChar(int(numArg(l, 1)))
		l.Push(lua.LString(c.sprite))
		return 1
	})
	luaRegister(l, "getCharSnd", func(*lua.LState) int {
		c := sys.sel.GetChar(int(numArg(l, 1)))
		l.Push(lua.LString(c.sound))
		return 1
	})
	luaRegister(l, "getAttachedCharInfo", func(*lua.LState) int {
		def := strArg(l, 1)
		idx := strings.Index(def, "/")
		if len(def) >= 4 && strings.ToLower(def[len(def)-4:]) == ".def" {
			if idx < 0 {
				return 0
			}
		} else if idx < 0 {
			def += "/" + def + ".def"
		} else {
			def += ".def"
		}
		if strings.ToLower(def[0:6]) != "chars/" && strings.ToLower(def[1:3]) != ":/" && (def[0] != '/' || idx > 0 && strings.Index(def[:idx], ":") < 0) {
			def = "chars/" + def
		}
		if def = FileExist(def); len(def) == 0 {
			return 0
		}
		str, err := LoadText(def)
		if err != nil {
			return 0
		}
		lines, i, info, files, displayname, sprite, sound := SplitAndTrim(str, "\n"), 0, true, true, "", "", ""
		for i < len(lines) {
			is, name, _ := ReadIniSection(lines, &i)
			switch name {
			case "info":
				if info {
					info = false
					var ok bool
					displayname, ok, _ = is.getText("displayname")
					if !ok {
						displayname, _, _ = is.getText("name")
					}
				}
			case "files":
				if files {
					files = false
					sprite = is["sprite"]
					sound = is["sound"]
				}
			}
		}
		l.Push(lua.LString(def))
		l.Push(lua.LString(displayname))
		l.Push(lua.LString(sprite))
		l.Push(lua.LString(sound))
		return 4
	})
	luaRegister(l, "getWaveData", func(*lua.LState) int {
		//path, group, sound, loops before give up searching for group/sound pair (optional)
		var max uint32
		if l.GetTop() >= 4 {
			max = uint32(numArg(l, 4))
		}
		w, err := loadFromSnd(strArg(l, 1), int32(numArg(l, 2)), int32(numArg(l, 3)), max)
		if err != nil {
			l.RaiseError(err.Error())
		}
		l.Push(newUserData(l, w))
		return 1
	})
	luaRegister(l, "wavePlay", func(l *lua.LState) int {
		w, ok := toUserData(l, 1).(*Wave)
		if !ok {
			userDataError(l, 1, w)
		}
		w.play()
		return 0
	})
	luaRegister(l, "stopAllSounds", func(l *lua.LState) int {
		sys.sounds = newSounds(len(sys.sounds))
		return 0
	})
	luaRegister(l, "getSoundPlaying", func(*lua.LState) int {
		s, ok := toUserData(l, 1).(*Snd)
		if !ok {
			userDataError(l, 1, s)
		}
		w := s.Get([...]int32{int32(numArg(l, 2)), int32(numArg(l, 3))})
		var found bool
		for _, v := range sys.sounds {
			if v.sound != nil && v.sound == w {
				found = true
				break
			}
		}
		l.Push(lua.LBool(found))
		return 1
	})
	luaRegister(l, "getStageInfo", func(*lua.LState) int {
		stagebgm, attachedchardef := sys.sel.GetStageInfo(int(numArg(l, 1)))
		tbl := l.NewTable()
		for k, v := range stagebgm {
			subt := l.NewTable()
			subt.RawSetString("bgmusic", lua.LString(v.bgmusic))
			subt.RawSetString("bgmvolume", lua.LNumber(v.bgmvolume))
			subt.RawSetString("bgmloopstart", lua.LNumber(v.bgmloopstart))
			subt.RawSetString("bgmloopend", lua.LNumber(v.bgmloopend))
			tbl.RawSetInt(k + 1, subt)
		}
		l.Push(tbl)
		l.Push(lua.LString(attachedchardef))
		return 2
	})
	luaRegister(l, "getGamepadName", func(*lua.LState) int {
		l.Push(lua.LString(joystick[int(numArg(l, 1))].GetGamepadName()))
		return 1
	})
	luaRegister(l, "getJoystickPresent", func(*lua.LState) int {
		joy := int(numArg(l, 1))
		present := joystick[joy].Present()
		l.Push(lua.LBool(present))
		return 1
	})
	luaRegister(l, "getKey", func(*lua.LState) int {
		s := ""
		if sys.keyInput != glfw.KeyUnknown {
			s = KeyToString(sys.keyInput)
		}
		for j := 0; j < 1; j++ {
			if joystick[j].GetGamepadState != nil {
				axes := joystick[j].GetAxes()
				btns := joystick[j].GetButtons()
				for i := range axes {
					if strings.Contains(joystick[j].GetGamepadName(), "XInput") { //Xbox360コントローラー判定
						if axes[i] > 0.5 {
							s = strconv.Itoa(-i*2 - 2)
						} else if axes[i] < -0.5 && i < 4 {
							s = strconv.Itoa(-i*2 - 1)
						}
					} else {
						// PS4 Controller support
						if joystick[j].GetGamepadName() != "PS4 Controller" || !(i == 3 || i == 4) {
							if axes[i] < -0.2 {
								s = strconv.Itoa(-i*2 - 1)
							} else if axes[i] > 0.2 {
								s = strconv.Itoa(-i*2 - 2)
							}
						}
					}
				}
				for i := range btns {
					if btns[i] > 0 {
						s = strconv.Itoa(i)
					}
				}
			}
		}

		l.Push(lua.LString(s))
		return 1
	})
	luaRegister(l, "getKeyText", func(*lua.LState) int {
		s := ""
		if sys.keyInput != glfw.KeyUnknown {
			if sys.keyInput == glfw.KeyInsert {
				s = sys.window.GetClipboardString()
			} else {
				s = sys.keyString
			}
		}
		l.Push(lua.LString(s))
		return 1
	})
	luaRegister(l, "resetKey", func(*lua.LState) int {
		sys.keyInput = glfw.KeyUnknown
		sys.keyString = ""
		return 0
	})
	luaRegister(l, "getSpriteInfo", func(*lua.LState) int {
		var s *Sprite
		var err error
		def := strArg(l, 1)
		err = LoadFile(&def, "", func(file string) error {
			s, err = loadFromSff(file, int16(numArg(l, 2)), int16(numArg(l, 3)))
			return err
		})
		if err != nil {
			l.Push(lua.LNumber(0))
			l.Push(lua.LNumber(0))
			l.Push(lua.LNumber(0))
			l.Push(lua.LNumber(0))
			return 4
		}
		l.Push(lua.LNumber(s.Size[0]))
		l.Push(lua.LNumber(s.Size[1]))
		l.Push(lua.LNumber(s.Offset[0]))
		l.Push(lua.LNumber(s.Offset[1]))
		return 4
	})
	luaRegister(l, "toggleStatusDraw", func(*lua.LState) int {
		sys.statusDraw = !sys.statusDraw
		return 0
	})
	luaRegister(l, "toggleMaxPowerMode", func(*lua.LState) int {
		sys.maxPowerMode = !sys.maxPowerMode
		return 0
	})
}

// Trigger Script

func triggerScriptInit(l *lua.LState) {
	sys.debugWC = sys.chars[0][0]
	luaRegister(l, "player", func(*lua.LState) int {
		pn := int(numArg(l, 1))
		ret := false
		if pn >= 1 && pn <= len(sys.chars) && len(sys.chars[pn-1]) > 0 {
			sys.debugWC, ret = sys.chars[pn-1][0], true
		}
		l.Push(lua.LBool(ret))
		return 1
	})
	luaRegister(l, "parent", func(*lua.LState) int {
		ret := false
		if c := sys.debugWC.parent(); c != nil {
			sys.debugWC, ret = c, true
		}
		l.Push(lua.LBool(ret))
		return 1
	})
	luaRegister(l, "root", func(*lua.LState) int {
		ret := false
		if c := sys.debugWC.root(); c != nil {
			sys.debugWC, ret = c, true
		}
		l.Push(lua.LBool(ret))
		return 1
	})
	luaRegister(l, "helper", func(*lua.LState) int {
		ret, id := false, int32(0)
		if l.GetTop() >= 1 {
			id = int32(numArg(l, 1))
		}
		if c := sys.debugWC.helper(id); c != nil {
			sys.debugWC, ret = c, true
		}
		l.Push(lua.LBool(ret))
		return 1
	})
	luaRegister(l, "target", func(*lua.LState) int {
		ret, id := false, int32(-1)
		if l.GetTop() >= 1 {
			id = int32(numArg(l, 1))
		}
		if c := sys.debugWC.target(id); c != nil {
			sys.debugWC, ret = c, true
		}
		l.Push(lua.LBool(ret))
		return 1
	})
	luaRegister(l, "partner", func(*lua.LState) int {
		ret := false
		if c := sys.debugWC.partner(0); c != nil {
			sys.debugWC, ret = c, true
		}
		l.Push(lua.LBool(ret))
		return 1
	})
	luaRegister(l, "enemy", func(*lua.LState) int {
		ret, n := false, int32(0)
		if l.GetTop() >= 1 {
			n = int32(numArg(l, 1))
		}
		if c := sys.debugWC.enemy(n); c != nil {
			sys.debugWC, ret = c, true
		}
		l.Push(lua.LBool(ret))
		return 1
	})
	luaRegister(l, "enemynear", func(*lua.LState) int {
		ret, n := false, int32(0)
		if l.GetTop() >= 1 {
			n = int32(numArg(l, 1))
		}
		if c := sys.debugWC.enemyNear(n); c != nil {
			sys.debugWC, ret = c, true
		}
		l.Push(lua.LBool(ret))
		return 1
	})
	luaRegister(l, "playerid", func(*lua.LState) int {
		ret := false
		if c := sys.playerID(int32(numArg(l, 1))); c != nil {
			sys.debugWC, ret = c, true
		}
		l.Push(lua.LBool(ret))
		return 1
	})
	luaRegister(l, "ailevel", func(*lua.LState) int {
		l.Push(lua.LNumber(sys.debugWC.aiLevel()))
		return 1
	})
	luaRegister(l, "alive", func(*lua.LState) int {
		l.Push(lua.LBool(sys.debugWC.alive()))
		return 1
	})
	luaRegister(l, "anim", func(*lua.LState) int {
		l.Push(lua.LNumber(sys.debugWC.animNo))
		return 1
	})
	luaRegister(l, "animOwner", func(*lua.LState) int {
		l.Push(lua.LNumber(sys.debugWC.animPN) + 1)
		return 1
	})
	luaRegister(l, "animelemno", func(*lua.LState) int {
		l.Push(lua.LNumber(sys.debugWC.animElemNo(int32(numArg(l, 1))).ToI()))
		return 1
	})
	luaRegister(l, "animelemtime", func(*lua.LState) int {
		l.Push(lua.LNumber(sys.debugWC.animElemTime(int32(numArg(l, 1))).ToI()))
		return 1
	})
	luaRegister(l, "animexist", func(*lua.LState) int {
		l.Push(lua.LBool(sys.debugWC.animExist(sys.debugWC,
			BytecodeInt(int32(numArg(l, 1)))).ToB()))
		return 1
	})
	luaRegister(l, "animtime", func(*lua.LState) int {
		l.Push(lua.LNumber(sys.debugWC.animTime()))
		return 1
	})
	luaRegister(l, "authorname", func(*lua.LState) int {
		l.Push(lua.LString(sys.debugWC.gi().author))
		return 1
	})
	luaRegister(l, "backedge", func(*lua.LState) int {
		l.Push(lua.LNumber(sys.debugWC.backEdge()))
		return 1
	})
	luaRegister(l, "backedgebodydist", func(*lua.LState) int {
		l.Push(lua.LNumber(int32(sys.debugWC.backEdgeBodyDist())))
		return 1
	})
	luaRegister(l, "backedgedist", func(*lua.LState) int {
		l.Push(lua.LNumber(int32(sys.debugWC.backEdgeDist())))
		return 1
	})
	luaRegister(l, "bottomedge", func(*lua.LState) int {
		l.Push(lua.LNumber(sys.debugWC.bottomEdge()))
		return 1
	})
	luaRegister(l, "cameraposX", func(*lua.LState) int {
		l.Push(lua.LNumber(sys.cam.Pos[0]))
		return 1
	})
	luaRegister(l, "cameraposY", func(*lua.LState) int {
		l.Push(lua.LNumber(sys.cam.Pos[1]))
		return 1
	})
	luaRegister(l, "camerazoom", func(*lua.LState) int {
		l.Push(lua.LNumber(sys.cam.Scale))
		return 1
	})
	luaRegister(l, "canrecover", func(*lua.LState) int {
		l.Push(lua.LBool(sys.debugWC.canRecover()))
		return 1
	})
	luaRegister(l, "command", func(*lua.LState) int {
		l.Push(lua.LBool(sys.debugWC.commandByName(strArg(l, 1))))
		return 1
	})
	luaRegister(l, "const", func(*lua.LState) int {
		c := sys.debugWC
		var ln lua.LNumber
		switch strArg(l, 1) {
		case "data.life":
			ln = lua.LNumber(c.gi().data.life)
		case "data.power":
			ln = lua.LNumber(c.gi().data.power)
		case "data.guardpoints":
			ln = lua.LNumber(c.gi().data.guardpoints)
		case "data.dizzypoints":
			ln = lua.LNumber(c.gi().data.dizzypoints)
		case "data.attack":
			ln = lua.LNumber(c.gi().data.attack)
		case "data.defence":
			ln = lua.LNumber(c.gi().data.defence)
		case "data.fall.defence_mul":
			ln = lua.LNumber(c.gi().data.fall.defence_mul)
		case "data.liedown.time":
			ln = lua.LNumber(c.gi().data.liedown.time)
		case "data.airjuggle":
			ln = lua.LNumber(c.gi().data.airjuggle)
		case "data.sparkno":
			ln = lua.LNumber(c.gi().data.sparkno)
		case "data.guard.sparkno":
			ln = lua.LNumber(c.gi().data.guard.sparkno)
		case "data.ko.echo":
			ln = lua.LNumber(c.gi().data.ko.echo)
		case "data.intpersistindex":
			ln = lua.LNumber(c.gi().data.intpersistindex)
		case "data.floatpersistindex":
			ln = lua.LNumber(c.gi().data.floatpersistindex)
		case "size.xscale":
			ln = lua.LNumber(c.size.xscale)
		case "size.yscale":
			ln = lua.LNumber(c.size.yscale)
		case "size.ground.back":
			ln = lua.LNumber(c.size.ground.back)
		case "size.ground.front":
			ln = lua.LNumber(c.size.ground.front)
		case "size.air.back":
			ln = lua.LNumber(c.size.air.back)
		case "size.air.front":
			ln = lua.LNumber(c.size.air.front)
		case "size.z.width":
			ln = lua.LNumber(c.size.z.width)
		case "size.height":
			ln = lua.LNumber(c.size.height)
		case "size.attack.dist":
			ln = lua.LNumber(c.size.attack.dist)
		case "size.attack.z.width.back":
			ln = lua.LNumber(c.size.attack.z.width[1])
		case "size.attack.z.width.front":
			ln = lua.LNumber(c.size.attack.z.width[0])
		case "size.proj.attack.dist":
			ln = lua.LNumber(c.size.proj.attack.dist)
		case "size.proj.doscale":
			ln = lua.LNumber(c.size.proj.doscale)
		case "size.head.pos.x":
			ln = lua.LNumber(c.size.head.pos[0])
		case "size.head.pos.y":
			ln = lua.LNumber(c.size.head.pos[1])
		case "size.mid.pos.x":
			ln = lua.LNumber(c.size.mid.pos[0])
		case "size.mid.pos.y":
			ln = lua.LNumber(c.size.mid.pos[1])
		case "size.shadowoffset":
			ln = lua.LNumber(c.size.shadowoffset)
		case "size.draw.offset.x":
			ln = lua.LNumber(c.size.draw.offset[0])
		case "size.draw.offset.y":
			ln = lua.LNumber(c.size.draw.offset[1])
		case "velocity.walk.fwd.x":
			ln = lua.LNumber(c.gi().velocity.walk.fwd)
		case "velocity.walk.back.x":
			ln = lua.LNumber(c.gi().velocity.walk.back)
		case "velocity.walk.up.x":
			ln = lua.LNumber(c.gi().velocity.walk.up.x)
		case "velocity.walk.down.x":
			ln = lua.LNumber(c.gi().velocity.walk.down.x)
		case "velocity.run.fwd.x":
			ln = lua.LNumber(c.gi().velocity.run.fwd[0])
		case "velocity.run.fwd.y":
			ln = lua.LNumber(c.gi().velocity.run.fwd[1])
		case "velocity.run.back.x":
			ln = lua.LNumber(c.gi().velocity.run.back[0])
		case "velocity.run.back.y":
			ln = lua.LNumber(c.gi().velocity.run.back[1])
		case "velocity.run.up.x":
			ln = lua.LNumber(c.gi().velocity.run.up.x)
		case "velocity.run.up.y":
			ln = lua.LNumber(c.gi().velocity.run.up.y)
		case "velocity.run.down.x":
			ln = lua.LNumber(c.gi().velocity.run.down.x)
		case "velocity.run.down.y":
			ln = lua.LNumber(c.gi().velocity.run.down.y)
		case "velocity.jump.y":
			ln = lua.LNumber(c.gi().velocity.jump.neu[1])
		case "velocity.jump.neu.x":
			ln = lua.LNumber(c.gi().velocity.jump.neu[0])
		case "velocity.jump.back.x":
			ln = lua.LNumber(c.gi().velocity.jump.back)
		case "velocity.jump.fwd.x":
			ln = lua.LNumber(c.gi().velocity.jump.fwd)
		case "velocity.jump.up.x":
			ln = lua.LNumber(c.gi().velocity.jump.up.x)
		case "velocity.jump.down.x":
			ln = lua.LNumber(c.gi().velocity.jump.down.x)
		case "velocity.runjump.back.x":
			ln = lua.LNumber(c.gi().velocity.runjump.back[0])
		case "velocity.runjump.back.y":
			ln = lua.LNumber(c.gi().velocity.runjump.back[1])
		case "velocity.runjump.y":
			ln = lua.LNumber(c.gi().velocity.runjump.fwd[1])
		case "velocity.runjump.fwd.x":
			ln = lua.LNumber(c.gi().velocity.runjump.fwd[0])
		case "velocity.runjump.up.x":
			ln = lua.LNumber(c.gi().velocity.runjump.up.x)
		case "velocity.runjump.down.x":
			ln = lua.LNumber(c.gi().velocity.runjump.down.x)
		case "velocity.airjump.y":
			ln = lua.LNumber(c.gi().velocity.airjump.neu[1])
		case "velocity.airjump.neu.x":
			ln = lua.LNumber(c.gi().velocity.airjump.neu[0])
		case "velocity.airjump.back.x":
			ln = lua.LNumber(c.gi().velocity.airjump.back)
		case "velocity.airjump.fwd.x":
			ln = lua.LNumber(c.gi().velocity.airjump.fwd)
		case "velocity.airjump.up.x":
			ln = lua.LNumber(c.gi().velocity.airjump.up.x)
		case "velocity.airjump.down.x":
			ln = lua.LNumber(c.gi().velocity.airjump.down.x)
		case "velocity.air.gethit.groundrecover.x":
			ln = lua.LNumber(c.gi().velocity.air.gethit.groundrecover[0])
		case "velocity.air.gethit.groundrecover.y":
			ln = lua.LNumber(c.gi().velocity.air.gethit.groundrecover[1])
		case "velocity.air.gethit.airrecover.mul.x":
			ln = lua.LNumber(c.gi().velocity.air.gethit.airrecover.mul[0])
		case "velocity.air.gethit.airrecover.mul.y":
			ln = lua.LNumber(c.gi().velocity.air.gethit.airrecover.mul[1])
		case "velocity.air.gethit.airrecover.add.x":
			ln = lua.LNumber(c.gi().velocity.air.gethit.airrecover.add[0])
		case "velocity.air.gethit.airrecover.add.y":
			ln = lua.LNumber(c.gi().velocity.air.gethit.airrecover.add[1])
		case "velocity.air.gethit.airrecover.back":
			ln = lua.LNumber(c.gi().velocity.air.gethit.airrecover.back)
		case "velocity.air.gethit.airrecover.fwd":
			ln = lua.LNumber(c.gi().velocity.air.gethit.airrecover.fwd)
		case "velocity.air.gethit.airrecover.up":
			ln = lua.LNumber(c.gi().velocity.air.gethit.airrecover.up)
		case "velocity.air.gethit.airrecover.down":
			ln = lua.LNumber(c.gi().velocity.air.gethit.airrecover.down)
		case "movement.airjump.num":
			ln = lua.LNumber(c.gi().movement.airjump.num)
		case "movement.airjump.height":
			ln = lua.LNumber(c.gi().movement.airjump.height)
		case "movement.yaccel":
			ln = lua.LNumber(c.gi().movement.yaccel)
		case "movement.stand.friction":
			ln = lua.LNumber(c.gi().movement.stand.friction)
		case "movement.crouch.friction":
			ln = lua.LNumber(c.gi().movement.crouch.friction)
		case "movement.stand.friction.threshold":
			ln = lua.LNumber(c.gi().movement.stand.friction_threshold)
		case "movement.crouch.friction.threshold":
			ln = lua.LNumber(c.gi().movement.crouch.friction_threshold)
		case "movement.air.gethit.groundlevel":
			ln = lua.LNumber(c.gi().movement.air.gethit.groundlevel)
		case "movement.air.gethit.groundrecover.ground.threshold":
			ln = lua.LNumber(
				c.gi().movement.air.gethit.groundrecover.ground.threshold)
		case "movement.air.gethit.groundrecover.groundlevel":
			ln = lua.LNumber(c.gi().movement.air.gethit.groundrecover.groundlevel)
		case "movement.air.gethit.airrecover.threshold":
			ln = lua.LNumber(c.gi().movement.air.gethit.airrecover.threshold)
		case "movement.air.gethit.airrecover.yaccel":
			ln = lua.LNumber(c.gi().movement.air.gethit.airrecover.yaccel)
		case "movement.air.gethit.trip.groundlevel":
			ln = lua.LNumber(c.gi().movement.air.gethit.trip.groundlevel)
		case "movement.down.bounce.offset.x":
			ln = lua.LNumber(c.gi().movement.down.bounce.offset[0])
		case "movement.down.bounce.offset.y":
			ln = lua.LNumber(c.gi().movement.down.bounce.offset[1])
		case "movement.down.bounce.yaccel":
			ln = lua.LNumber(c.gi().movement.down.bounce.yaccel)
		case "movement.down.bounce.groundlevel":
			ln = lua.LNumber(c.gi().movement.down.bounce.groundlevel)
		case "movement.down.friction.threshold":
			ln = lua.LNumber(c.gi().movement.down.friction_threshold)
		}
		l.Push(ln)
		return 1
	})
	luaRegister(l, "ctrl", func(*lua.LState) int {
		l.Push(lua.LBool(sys.debugWC.ctrl()))
		return 1
	})
	luaRegister(l, "drawgame", func(*lua.LState) int {
		l.Push(lua.LBool(sys.debugWC.drawgame()))
		return 1
	})
	luaRegister(l, "facing", func(*lua.LState) int {
		l.Push(lua.LNumber(sys.debugWC.facing))
		return 1
	})
	luaRegister(l, "frontedge", func(*lua.LState) int {
		l.Push(lua.LNumber(sys.debugWC.frontEdge()))
		return 1
	})
	luaRegister(l, "frontedgebodydist", func(*lua.LState) int {
		l.Push(lua.LNumber(int32(sys.debugWC.frontEdgeBodyDist())))
		return 1
	})
	luaRegister(l, "frontedgedist", func(*lua.LState) int {
		l.Push(lua.LNumber(int32(sys.debugWC.frontEdgeDist())))
		return 1
	})
	luaRegister(l, "fvar", func(*lua.LState) int {
		l.Push(lua.LNumber(sys.debugWC.fvarGet(int32(numArg(l, 1))).ToF()))
		return 1
	})
	luaRegister(l, "gameheight", func(*lua.LState) int {
		l.Push(lua.LNumber(sys.debugWC.gameHeight()))
		return 1
	})
	luaRegister(l, "gametime", func(*lua.LState) int {
		l.Push(lua.LNumber(sys.gameTime))
		return 1
	})
	luaRegister(l, "gamemode", func(*lua.LState) int {
		l.Push(lua.LString(sys.gameMode))
		return 1
	})
	luaRegister(l, "gamewidth", func(*lua.LState) int {
		l.Push(lua.LNumber(sys.debugWC.gameWidth()))
		return 1
	})
	luaRegister(l, "gethitvar", func(*lua.LState) int {
		c := sys.debugWC
		var ln lua.LNumber
		switch strArg(l, 1) {
		case "xveladd":
			ln = lua.LNumber(0)
		case "yveladd":
			ln = lua.LNumber(0)
		case "type":
			ln = lua.LNumber(0)
		case "zoff":
			ln = lua.LNumber(0)
		case "fall.envshake.dir":
			ln = lua.LNumber(0)
		case "animtype":
			ln = lua.LNumber(c.gethitAnimtype())
		case "airtype":
			ln = lua.LNumber(c.ghv.airtype)
		case "groundtype":
			ln = lua.LNumber(c.ghv.groundtype)
		case "damage":
			ln = lua.LNumber(c.ghv.damage)
		case "hitcount":
			ln = lua.LNumber(c.ghv.hitcount)
		case "fallcount":
			ln = lua.LNumber(c.ghv.fallcount)
		case "hitshaketime":
			ln = lua.LNumber(c.ghv.hitshaketime)
		case "hittime":
			ln = lua.LNumber(c.ghv.hittime)
		case "slidetime":
			ln = lua.LNumber(c.ghv.slidetime)
		case "ctrltime":
			ln = lua.LNumber(c.ghv.ctrltime)
		case "recovertime":
			ln = lua.LNumber(c.recoverTime)
		case "xoff":
			ln = lua.LNumber(c.ghv.xoff)
		case "yoff":
			ln = lua.LNumber(c.ghv.yoff)
		case "xvel":
			ln = lua.LNumber(c.ghv.xvel * c.facing)
		case "yvel":
			ln = lua.LNumber(c.ghv.yvel)
		case "yaccel":
			ln = lua.LNumber(c.ghv.getYaccel(c))
		case "hitid", "chainid":
			ln = lua.LNumber(c.ghv.chainId())
		case "guarded":
			ln = lua.LNumber(Btoi(c.ghv.guarded))
		case "isbound":
			ln = lua.LNumber(Btoi(c.isBound()))
		case "fall":
			ln = lua.LNumber(Btoi(c.ghv.fallf))
		case "fall.damage":
			ln = lua.LNumber(c.ghv.fall.damage)
		case "fall.xvel":
			ln = lua.LNumber(c.ghv.fall.xvel())
		case "fall.yvel":
			ln = lua.LNumber(c.ghv.fall.yvelocity)
		case "fall.recover":
			ln = lua.LNumber(Btoi(c.ghv.fall.recover))
		case "fall.time":
			ln = lua.LNumber(c.fallTime)
		case "fall.recovertime":
			ln = lua.LNumber(c.ghv.fall.recovertime)
		case "fall.kill":
			ln = lua.LNumber(Btoi(c.ghv.fall.kill))
		case "fall.envshake.time":
			ln = lua.LNumber(c.ghv.fall.envshake_time)
		case "fall.envshake.freq":
			ln = lua.LNumber(c.ghv.fall.envshake_freq)
		case "fall.envshake.ampl":
			ln = lua.LNumber(c.ghv.fall.envshake_ampl)
		case "fall.envshake.phase":
			ln = lua.LNumber(c.ghv.fall.envshake_phase)
		case "score":
			ln = lua.LNumber(c.ghv.score)
		}
		l.Push(ln)
		return 1
	})
	luaRegister(l, "hitcount", func(*lua.LState) int {
		l.Push(lua.LNumber(sys.debugWC.hitCount))
		return 1
	})
	luaRegister(l, "hitdefattr", func(*lua.LState) int {
		attr, str := sys.debugWC.hitdef.attr, ""
		if sys.debugWC.ss.moveType == MT_A {
			if attr&int32(ST_S) != 0 {
				str += "S"
			}
			if attr&int32(ST_C) != 0 {
				str += "C"
			}
			if attr&int32(ST_A) != 0 {
				str += "A"
			}
			if attr&int32(AT_NA) != 0 {
				str += ", NA"
			}
			if attr&int32(AT_NT) != 0 {
				str += ", NT"
			}
			if attr&int32(AT_NP) != 0 {
				str += ", NP"
			}
			if attr&int32(AT_SA) != 0 {
				str += ", SA"
			}
			if attr&int32(AT_ST) != 0 {
				str += ", ST"
			}
			if attr&int32(AT_SP) != 0 {
				str += ", SP"
			}
			if attr&int32(AT_HA) != 0 {
				str += ", HA"
			}
			if attr&int32(AT_HT) != 0 {
				str += ", HT"
			}
			if attr&int32(AT_HP) != 0 {
				str += ", HP"
			}
		}
		l.Push(lua.LString(str))
		return 1
	})
	luaRegister(l, "hitfall", func(*lua.LState) int {
		l.Push(lua.LBool(sys.debugWC.ghv.fallf))
		return 1
	})
	luaRegister(l, "hitover", func(*lua.LState) int {
		l.Push(lua.LBool(sys.debugWC.hitOver()))
		return 1
	})
	luaRegister(l, "hitpausetime", func(*lua.LState) int {
		l.Push(lua.LNumber(sys.debugWC.hitPauseTime))
		return 1
	})
	luaRegister(l, "hitshakeover", func(*lua.LState) int {
		l.Push(lua.LBool(sys.debugWC.hitShakeOver()))
		return 1
	})
	luaRegister(l, "hitvelX", func(*lua.LState) int {
		l.Push(lua.LNumber(sys.debugWC.hitVelX()))
		return 1
	})
	luaRegister(l, "hitvelY", func(*lua.LState) int {
		l.Push(lua.LNumber(sys.debugWC.hitVelY()))
		return 1
	})
	luaRegister(l, "id", func(*lua.LState) int {
		l.Push(lua.LNumber(sys.debugWC.id))
		return 1
	})
	luaRegister(l, "inguarddist", func(*lua.LState) int {
		l.Push(lua.LBool(sys.debugWC.inguarddist))
		return 1
	})
	luaRegister(l, "ishelper", func(*lua.LState) int {
		id := int32(0)
		if l.GetTop() >= 1 {
			id = int32(numArg(l, 1))
		}
		l.Push(lua.LBool(sys.debugWC.isHelper(BytecodeInt(id)).ToB()))
		return 1
	})
	luaRegister(l, "ishometeam", func(*lua.LState) int {
		l.Push(lua.LBool(sys.debugWC.teamside == sys.home))
		return 1
	})
	luaRegister(l, "leftedge", func(*lua.LState) int {
		l.Push(lua.LNumber(sys.debugWC.leftEdge()))
		return 1
	})
	luaRegister(l, "life", func(*lua.LState) int {
		l.Push(lua.LNumber(sys.debugWC.life))
		return 1
	})
	luaRegister(l, "lifemax", func(*lua.LState) int {
		l.Push(lua.LNumber(sys.debugWC.lifeMax))
		return 1
	})
	luaRegister(l, "lose", func(*lua.LState) int {
		l.Push(lua.LBool(sys.debugWC.lose()))
		return 1
	})
	luaRegister(l, "loseko", func(*lua.LState) int {
		l.Push(lua.LBool(sys.debugWC.loseKO()))
		return 1
	})
	luaRegister(l, "losetime", func(*lua.LState) int {
		l.Push(lua.LBool(sys.debugWC.loseTime()))
		return 1
	})
	luaRegister(l, "matchno", func(*lua.LState) int {
		l.Push(lua.LNumber(sys.match))
		return 1
	})
	luaRegister(l, "matchover", func(*lua.LState) int {
		l.Push(lua.LBool(sys.matchOver()))
		return 1
	})
	luaRegister(l, "movecontact", func(*lua.LState) int {
		l.Push(lua.LNumber(sys.debugWC.moveContact()))
		return 1
	})
	luaRegister(l, "moveguarded", func(*lua.LState) int {
		l.Push(lua.LNumber(sys.debugWC.moveGuarded()))
		return 1
	})
	luaRegister(l, "movehit", func(*lua.LState) int {
		l.Push(lua.LNumber(sys.debugWC.moveHit()))
		return 1
	})
	luaRegister(l, "movereversed", func(*lua.LState) int {
		l.Push(lua.LNumber(sys.debugWC.moveReversed()))
		return 1
	})
	luaRegister(l, "movetype", func(*lua.LState) int {
		var s string
		switch sys.debugWC.ss.moveType {
		case MT_I:
			s = "I"
		case MT_A:
			s = "A"
		case MT_H:
			s = "H"
		}
		l.Push(lua.LString(s))
		return 1
	})
	luaRegister(l, "name", func(*lua.LState) int {
		l.Push(lua.LString(sys.debugWC.name))
		return 1
	})
	luaRegister(l, "numenemy", func(*lua.LState) int {
		l.Push(lua.LNumber(sys.debugWC.numEnemy()))
		return 1
	})
	luaRegister(l, "numexplod", func(*lua.LState) int {
		id := int32(-1)
		if l.GetTop() >= 1 {
			id = int32(numArg(l, 1))
		}
		l.Push(lua.LNumber(sys.debugWC.numExplod(BytecodeInt(id)).ToI()))
		return 1
	})
	luaRegister(l, "numhelper", func(*lua.LState) int {
		id := int32(0)
		if l.GetTop() >= 1 {
			id = int32(numArg(l, 1))
		}
		l.Push(lua.LNumber(sys.debugWC.numHelper(BytecodeInt(id)).ToI()))
		return 1
	})
	luaRegister(l, "numpartner", func(*lua.LState) int {
		l.Push(lua.LNumber(sys.debugWC.numPartner()))
		return 1
	})
	luaRegister(l, "numproj", func(*lua.LState) int {
		l.Push(lua.LNumber(sys.debugWC.numProj()))
		return 1
	})
	luaRegister(l, "numprojid", func(*lua.LState) int {
		l.Push(lua.LNumber(sys.debugWC.numProjID(
			BytecodeInt(int32(numArg(l, 1)))).ToI()))
		return 1
	})
	luaRegister(l, "numtarget", func(*lua.LState) int {
		id := int32(-1)
		if l.GetTop() >= 1 {
			id = int32(numArg(l, 1))
		}
		l.Push(lua.LNumber(sys.debugWC.numTarget(BytecodeInt(id)).ToI()))
		return 1
	})
	luaRegister(l, "palno", func(*lua.LState) int {
		l.Push(lua.LNumber(sys.debugWC.gi().palno))
		return 1
	})
	luaRegister(l, "physics", func(*lua.LState) int {
		var s string
		switch sys.debugWC.ss.physics {
		case ST_S:
			s = "S"
		case ST_C:
			s = "C"
		case ST_A:
			s = "A"
		case ST_N:
			s = "N"
		}
		l.Push(lua.LString(s))
		return 1
	})
	luaRegister(l, "posX", func(*lua.LState) int {
		l.Push(lua.LNumber(sys.debugWC.pos[0] - sys.cam.Pos[0]))
		return 1
	})
	luaRegister(l, "posY", func(*lua.LState) int {
		l.Push(lua.LNumber(sys.debugWC.pos[1]))
		return 1
	})
	luaRegister(l, "power", func(*lua.LState) int {
		l.Push(lua.LNumber(sys.debugWC.getPower()))
		return 1
	})
	luaRegister(l, "powermax", func(*lua.LState) int {
		l.Push(lua.LNumber(sys.debugWC.powerMax))
		return 1
	})
	luaRegister(l, "guardpoints", func(*lua.LState) int {
<<<<<<< HEAD
		l.Push(lua.LNumber(sys.debugWC.guardPoints))
=======
		l.Push(lua.LNumber(sys.debugWC.getGuardPoints()))
>>>>>>> dab9d1e7
		return 1
	})
	luaRegister(l, "guardpointsmax", func(*lua.LState) int {
		l.Push(lua.LNumber(sys.debugWC.guardPointsMax))
		return 1
	})
	luaRegister(l, "dizzypoints", func(*lua.LState) int {
<<<<<<< HEAD
		l.Push(lua.LNumber(sys.debugWC.dizzyPoints))
=======
		l.Push(lua.LNumber(sys.debugWC.getDizzyPoints()))
>>>>>>> dab9d1e7
		return 1
	})
	luaRegister(l, "dizzypointsmax", func(*lua.LState) int {
		l.Push(lua.LNumber(sys.debugWC.dizzyPointsMax))
		return 1
	})
<<<<<<< HEAD
	luaRegister(l, "redlife", func(*lua.LState) int {
		l.Push(lua.LNumber(sys.debugWC.redLife))
		return 1
	})
=======
>>>>>>> dab9d1e7
	luaRegister(l, "playeridexist", func(*lua.LState) int {
		l.Push(lua.LBool(sys.playerIDExist(
			BytecodeInt(int32(numArg(l, 1)))).ToB()))
		return 1
	})
	luaRegister(l, "prevstateno", func(*lua.LState) int {
		l.Push(lua.LNumber(sys.debugWC.ss.prevno))
		return 1
	})
	luaRegister(l, "projcanceltime", func(*lua.LState) int {
		l.Push(lua.LNumber(sys.debugWC.projCancelTime(
			BytecodeInt(int32(numArg(l, 1)))).ToI()))
		return 1
	})
	luaRegister(l, "projcontacttime", func(*lua.LState) int {
		l.Push(lua.LNumber(sys.debugWC.projContactTime(
			BytecodeInt(int32(numArg(l, 1)))).ToI()))
		return 1
	})
	luaRegister(l, "projguardedtime", func(*lua.LState) int {
		l.Push(lua.LNumber(sys.debugWC.projGuardedTime(
			BytecodeInt(int32(numArg(l, 1)))).ToI()))
		return 1
	})
	luaRegister(l, "projhittime", func(*lua.LState) int {
		l.Push(lua.LNumber(sys.debugWC.projHitTime(
			BytecodeInt(int32(numArg(l, 1)))).ToI()))
		return 1
	})
	luaRegister(l, "ratiolevel", func(*lua.LState) int {
		l.Push(lua.LNumber(sys.debugWC.ratioLevel()))
		return 1
	})
	luaRegister(l, "rightedge", func(*lua.LState) int {
		l.Push(lua.LNumber(sys.debugWC.rightEdge()))
		return 1
	})
	luaRegister(l, "roundno", func(*lua.LState) int {
		l.Push(lua.LNumber(sys.round))
		return 1
	})
	luaRegister(l, "roundsexisted", func(*lua.LState) int {
		l.Push(lua.LNumber(sys.debugWC.roundsExisted()))
		return 1
	})
	luaRegister(l, "roundstate", func(*lua.LState) int {
		l.Push(lua.LNumber(sys.debugWC.roundState()))
		return 1
	})
	luaRegister(l, "screenheight", func(*lua.LState) int {
		l.Push(lua.LNumber(sys.screenHeight()))
		return 1
	})
	luaRegister(l, "screenposX", func(*lua.LState) int {
		l.Push(lua.LNumber(sys.debugWC.screenPosX()))
		return 1
	})
	luaRegister(l, "screenposY", func(*lua.LState) int {
		l.Push(lua.LNumber(sys.debugWC.screenPosY()))
		return 1
	})
	luaRegister(l, "screenwidth", func(*lua.LState) int {
		l.Push(lua.LNumber(sys.screenWidth()))
		return 1
	})
	luaRegister(l, "selfanimexist", func(*lua.LState) int {
		l.Push(lua.LBool(sys.debugWC.selfAnimExist(
			BytecodeInt(int32(numArg(l, 1)))).ToB()))
		return 1
	})
	luaRegister(l, "stateno", func(*lua.LState) int {
		l.Push(lua.LNumber(sys.debugWC.ss.no))
		return 1
	})
	luaRegister(l, "stateOwner", func(*lua.LState) int {
		l.Push(lua.LNumber(sys.debugWC.ss.sb.playerNo + 1))
		return 1
	})
	luaRegister(l, "statetype", func(*lua.LState) int {
		var s string
		switch sys.debugWC.ss.stateType {
		case ST_S:
			s = "S"
		case ST_C:
			s = "C"
		case ST_A:
			s = "A"
		case ST_L:
			s = "L"
		}
		l.Push(lua.LString(s))
		return 1
	})
	luaRegister(l, "stagevar", func(*lua.LState) int {
		var s string
		switch strArg(l, 1) {
		case "info.name":
			s = sys.stage.name
		case "info.displayname":
			s = sys.stage.displayname
		case "info.author":
			s = sys.stage.author
		}
		l.Push(lua.LString(s))
		return 1
	})
	luaRegister(l, "sysfvar", func(*lua.LState) int {
		l.Push(lua.LNumber(sys.debugWC.sysFvarGet(int32(numArg(l, 1))).ToF()))
		return 1
	})
	luaRegister(l, "sysvar", func(*lua.LState) int {
		l.Push(lua.LNumber(sys.debugWC.sysVarGet(int32(numArg(l, 1))).ToI()))
		return 1
	})
	luaRegister(l, "teammode", func(*lua.LState) int {
		var s string
		switch sys.tmode[sys.debugWC.playerNo&1] {
		case TM_Single:
			s = "single"
		case TM_Simul:
			s = "simul"
		case TM_Turns:
			s = "turns"
		case TM_Tag:
			s = "tag"
		}
		l.Push(lua.LString(s))
		return 1
	})
	luaRegister(l, "teamside", func(*lua.LState) int {
		l.Push(lua.LNumber(int32(sys.debugWC.teamside) + 1))
		return 1
	})
	luaRegister(l, "tickspersecond", func(*lua.LState) int {
		l.Push(lua.LNumber(FPS))
		return 1
	})
	luaRegister(l, "time", func(*lua.LState) int {
		l.Push(lua.LNumber(sys.debugWC.ss.time))
		return 1
	})
	luaRegister(l, "topedge", func(*lua.LState) int {
		l.Push(lua.LNumber(sys.debugWC.topEdge()))
		return 1
	})
	luaRegister(l, "uniqhitcount", func(*lua.LState) int {
		l.Push(lua.LNumber(sys.debugWC.uniqHitCount))
		return 1
	})
	luaRegister(l, "var", func(*lua.LState) int {
		l.Push(lua.LNumber(sys.debugWC.varGet(int32(numArg(l, 1))).ToI()))
		return 1
	})
	luaRegister(l, "velX", func(*lua.LState) int {
		l.Push(lua.LNumber(sys.debugWC.vel[0]))
		return 1
	})
	luaRegister(l, "velY", func(*lua.LState) int {
		l.Push(lua.LNumber(sys.debugWC.vel[1]))
		return 1
	})
	luaRegister(l, "win", func(*lua.LState) int {
		l.Push(lua.LBool(sys.debugWC.win()))
		return 1
	})
	luaRegister(l, "winko", func(*lua.LState) int {
		l.Push(lua.LBool(sys.debugWC.winKO()))
		return 1
	})
	luaRegister(l, "wintime", func(*lua.LState) int {
		l.Push(lua.LBool(sys.debugWC.winTime()))
		return 1
	})
	luaRegister(l, "winperfect", func(*lua.LState) int {
		l.Push(lua.LBool(sys.debugWC.winPerfect()))
		return 1
	})
	luaRegister(l, "winnormal", func(*lua.LState) int {
		l.Push(lua.LBool(sys.debugWC.winNormal()))
		return 1
	})
	luaRegister(l, "winspecial", func(*lua.LState) int {
		l.Push(lua.LBool(sys.debugWC.winSpecial()))
		return 1
	})
	luaRegister(l, "winhyper", func(*lua.LState) int {
		l.Push(lua.LBool(sys.debugWC.winHyper()))
		return 1
	})
	luaRegister(l, "wincheese", func(*lua.LState) int {
		l.Push(lua.LBool(sys.debugWC.winCheese()))
		return 1
	})
	luaRegister(l, "winthrow", func(*lua.LState) int {
		l.Push(lua.LBool(sys.debugWC.winThrow()))
		return 1
	})
	luaRegister(l, "winsuicide", func(*lua.LState) int {
		l.Push(lua.LBool(sys.debugWC.winSuicide()))
		return 1
	})
	luaRegister(l, "winteammate", func(*lua.LState) int {
		l.Push(lua.LBool(sys.debugWC.winTeammate()))
		return 1
	})
}

// Debug Script

func debugScriptInit(l *lua.LState, file string) error {
	scriptCommonInit(l)
	triggerScriptInit(l)
	luaRegister(l, "puts", func(*lua.LState) int {
		fmt.Println(strArg(l, 1))
		return 0
	})
	luaRegister(l, "setLife", func(*lua.LState) int {
		if sys.netInput == nil && sys.fileInput == nil && sys.debugWC.alive() {
			sys.debugWC.lifeSet(int32(numArg(l, 1)))
		}
		return 0
	})
	luaRegister(l, "setPower", func(*lua.LState) int {
		if sys.netInput == nil && sys.fileInput == nil {
			sys.debugWC.setPower(int32(numArg(l, 1)))
		}
		return 0
	})
	luaRegister(l, "setGuardPoints", func(*lua.LState) int {
		if sys.netInput == nil && sys.fileInput == nil {
<<<<<<< HEAD
			sys.debugWC.guardPointsSet(int32(numArg(l, 1)))
=======
			sys.debugWC.setGuardPoints(int32(numArg(l, 1)))
>>>>>>> dab9d1e7
		}
		return 0
	})
	luaRegister(l, "setDizzyPoints", func(*lua.LState) int {
		if sys.netInput == nil && sys.fileInput == nil {
<<<<<<< HEAD
			sys.debugWC.dizzyPointsSet(int32(numArg(l, 1)))
		}
		return 0
	})
	luaRegister(l, "setRedLife", func(*lua.LState) int {
		if sys.netInput == nil && sys.fileInput == nil {
			sys.debugWC.redLifeSet(int32(numArg(l, 1)))
=======
			sys.debugWC.setDizzyPoints(int32(numArg(l, 1)))
>>>>>>> dab9d1e7
		}
		return 0
	})
	luaRegister(l, "removeDizzy", func(*lua.LState) int {
		if sys.netInput == nil && sys.fileInput == nil {
			sys.debugWC.unsetSCF(SCF_dizzy)
		}
		return 0
	})
	luaRegister(l, "selfState", func(*lua.LState) int {
		if sys.netInput == nil && sys.fileInput == nil {
			sys.debugWC.selfState(int32(numArg(l, 1)), -1, -1, 1)
		}
		return 0
	})
	luaRegister(l, "addHotkey", func(*lua.LState) int {
		l.Push(lua.LBool(func() bool {
			k := StringToKey(strArg(l, 1))
			if k == glfw.KeyUnknown {
				return false
			}
			sk := *NewShortcutKey(k, boolArg(l, 2), boolArg(l, 3), boolArg(l, 4))
			scr := strArg(l, 5)
			sys.shortcutScripts[sk] = &ShortcutScript{Script: scr}
			return true
		}()))
		return 1
	})
	luaRegister(l, "toggleClsnDraw", func(*lua.LState) int {
		sys.clsnDraw = !sys.clsnDraw
		return 0
	})
	luaRegister(l, "toggleDebugDraw", func(*lua.LState) int {
		sys.debugDraw = !sys.debugDraw
		return 0
	})
	luaRegister(l, "togglePause", func(*lua.LState) int {
		if sys.netInput == nil {
			sys.paused = !sys.paused
		}
		return 0
	})
	luaRegister(l, "step", func(*lua.LState) int {
		sys.step = true
		return 0
	})
	luaRegister(l, "toggleStatusDraw", func(*lua.LState) int {
		sys.statusDraw = !sys.statusDraw
		return 0
	})
	luaRegister(l, "toggleMaxPowerMode", func(*lua.LState) int {
		sys.maxPowerMode = !sys.maxPowerMode
		if sys.maxPowerMode {
			for _, c := range sys.chars {
				if len(c) > 0 {
					c[0].power = c[0].powerMax
				}
			}
		}
		return 0
	})
	luaRegister(l, "togglePlayer", func(*lua.LState) int {
		pn := int(numArg(l, 1))
		if pn < 1 || pn > len(sys.chars) || len(sys.chars[pn-1]) == 0 {
			return 0
		}
		for _, ch := range sys.chars[pn-1] {
			if ch.scf(SCF_disabled) {
				ch.unsetSCF(SCF_disabled)
			} else {
				ch.setSCF(SCF_disabled)
			}
		}
		return 0
	})
	luaRegister(l, "roundReset", func(*lua.LState) int {
		if sys.netInput == nil && sys.fileInput == nil {
			sys.roundResetFlg = true
		}
		return 0
	})
	luaRegister(l, "reload", func(*lua.LState) int {
		if sys.netInput == nil && sys.fileInput == nil {
			sys.reloadFlg = true
			for i := range sys.reloadCharSlot {
				sys.reloadCharSlot[i] = true
			}
		}
		return 0
	})
	luaRegister(l, "setAccel", func(*lua.LState) int {
		if sys.netInput == nil && sys.fileInput == nil {
			sys.accel = float32(numArg(l, 1))
		}
		return 0
	})
	luaRegister(l, "setAILevel", func(*lua.LState) int {
		if sys.netInput == nil && sys.fileInput == nil {
			level := float32(numArg(l, 1))
			sys.com[sys.debugWC.playerNo] = level
			for _, c := range sys.chars[sys.debugWC.playerNo] {
				if level == 0 {
					c.key = sys.debugWC.playerNo
				} else {
					c.key = ^sys.debugWC.playerNo
				}
			}
		}
		return 0
	})
	luaRegister(l, "setTime", func(*lua.LState) int {
		if sys.netInput == nil && sys.fileInput == nil {
			sys.time = int32(numArg(l, 1))
		}
		return 0
	})
	luaRegister(l, "clear", func(*lua.LState) int {
		for i := range sys.clipboardText {
			sys.clipboardText[i] = nil
		}
		return 0
	})
	luaRegister(l, "getAllowDebugKeys", func(*lua.LState) int {
		l.Push(lua.LBool(sys.allowDebugKeys))
		return 1
	})
	luaRegister(l, "resetScore", func(*lua.LState) int {
		if sys.netInput == nil && sys.fileInput == nil {
			side := int(numArg(l, 1)) - 1
			for _, p := range sys.chars {
				if len(p) > 0 && p[0].teamside == side {
					p[0].scoreAdd(-p[0].scoreCurrent)
				}
			}
		}
		return 0
	})
	luaRegister(l, "markCheat", func(*lua.LState) int {
		if sys.netInput == nil && sys.fileInput == nil {
			side := int(numArg(l, 1)) - 1
			for _, p := range sys.chars {
				if len(p) > 0 && p[0].teamside == side {
					p[0].cheated = true
				}
			}
		}
		return 0
	})
	return l.DoFile(file)
}<|MERGE_RESOLUTION|>--- conflicted
+++ resolved
@@ -4,13 +4,13 @@
 	"fmt"
 	"math"
 	"math/rand"
+	"os"
+	"path/filepath"
 	"runtime"
 	"runtime/debug"
 	"strconv"
 	"strings"
-	"os"
-	"path/filepath"
-	
+
 	"github.com/go-gl/glfw/v3.3/glfw"
 	lua "github.com/yuin/gopher-lua"
 )
@@ -114,7 +114,7 @@
 		l.Push(nameTable)
 		return 1
 	})
-	
+
 	//----------------------------------------------------------------
 	// Generate table listing all files in a given directory
 	luaRegister(l, "GetDirectoryFiles", func(*lua.LState) int {
@@ -126,20 +126,20 @@
 		l.Push(dir)
 		return 1
 	})
-	
+
 	//----------------------------------------------------------------
 	luaRegister(l, "getFrameCount", func(l *lua.LState) int {
 		l.Push(lua.LNumber(sys.frameCounter))
 		return 1
 	})
-	
+
 	luaRegister(l, "clearColor", func(l *lua.LState) int {
 		a := int32(255)
 		if l.GetTop() >= 4 {
 			a = int32(numArg(l, 4))
 		}
 		col := uint32(int32(numArg(l, 3))&0xff | int32(numArg(l, 2))&0xff<<8 |
-		int32(numArg(l, 1))&0xff<<16)
+			int32(numArg(l, 1))&0xff<<16)
 		FillRect(sys.scrrect, col, a)
 		return 0
 	})
@@ -156,13 +156,13 @@
 			} else {
 				ws = float32(sys.scrrect[2]) / float32(sys.gameWidth)
 				hs = float32(sys.scrrect[3]) / float32(sys.gameHeight)
-				x1 += float32(sys.gameWidth-320)/2
-				y1 += float32(sys.gameHeight-240)
+				x1 += float32(sys.gameWidth-320) / 2
+				y1 += float32(sys.gameHeight - 240)
 			}
 		}
 		col := uint32(int32(numArg(l, 7))&0xff | int32(numArg(l, 6))&0xff<<8 | int32(numArg(l, 5))&0xff<<16)
 		a := int32(int32(numArg(l, 8))&0xff | int32(numArg(l, 9))&0xff<<10)
-		FillRect([4]int32{int32(x1*ws),int32(y1*hs),int32(x2*ws),int32(y2*hs)}, col, a)
+		FillRect([4]int32{int32(x1 * ws), int32(y1 * hs), int32(x2 * ws), int32(y2 * hs)}, col, a)
 		return 0
 	})
 	luaRegister(l, "fadeScreen", func(l *lua.LState) int {
@@ -176,7 +176,7 @@
 		if strArg(l, 1) == "fadeout" {
 			a = math.Floor(float64(255) / length * frame)
 		} else if strArg(l, 1) == "fadein" {
-			a = math.Floor(255 - 255 * (frame - 1) / length)
+			a = math.Floor(255 - 255*(frame-1)/length)
 		}
 		if a < 0 {
 			a = 0
@@ -483,14 +483,11 @@
 		sys.lifebar.activeSb = boolArg(l, 1)
 		return 0
 	})
-<<<<<<< HEAD
 	luaRegister(l, "setRedLifeBar", func(l *lua.LState) int {
 		sys.lifebar.activeRl = boolArg(l, 1)
 		return 0
 	})
-=======
->>>>>>> dab9d1e7
-	
+
 	luaRegister(l, "setLuaLocalcoord", func(l *lua.LState) int {
 		sys.luaLocalcoord[0] = int32(numArg(l, 1))
 		sys.luaLocalcoord[1] = int32(numArg(l, 2))
@@ -828,7 +825,7 @@
 		} else {
 			sys.com[pn-1] = 0
 		}
-	
+
 		return 0
 	})
 	luaRegister(l, "setAutoLevel", func(*lua.LState) int {
@@ -1303,7 +1300,7 @@
 					ch.setSCF(SCF_disabled)
 				}
 			} else if c[0].selfStatenoExist(BytecodeInt(st)) == BytecodeBool(true) {
-				sys.playerClear(pn-1)
+				sys.playerClear(pn - 1)
 				c[0].changeState(st, -1, -1)
 				l.Push(lua.LBool(true))
 				return 1
@@ -1412,7 +1409,7 @@
 			}
 			for i := range sys.cgi {
 				num := len(sys.lifebar.fa[sys.tmode[i&1]])
-				if (sys.tmode[i&1] == TM_Simul || sys.tmode[i&1] == TM_Tag) {
+				if sys.tmode[i&1] == TM_Simul || sys.tmode[i&1] == TM_Tag {
 					num = int(math.Min(float64(num), float64(sys.numSimul[i&1])*2))
 				}
 				if i < num {
@@ -1830,7 +1827,7 @@
 		tbl = l.NewTable()
 		if len(c.pal_keymap) > 0 {
 			for k, v := range c.pal_keymap {
-				if int32(k + 1) != v { //only actual remaps are relevant
+				if int32(k+1) != v { //only actual remaps are relevant
 					tbl.RawSetInt(k+1, lua.LNumber(v))
 				}
 			}
@@ -1957,7 +1954,7 @@
 			subt.RawSetString("bgmvolume", lua.LNumber(v.bgmvolume))
 			subt.RawSetString("bgmloopstart", lua.LNumber(v.bgmloopstart))
 			subt.RawSetString("bgmloopend", lua.LNumber(v.bgmloopend))
-			tbl.RawSetInt(k + 1, subt)
+			tbl.RawSetInt(k+1, subt)
 		}
 		l.Push(tbl)
 		l.Push(lua.LString(attachedchardef))
@@ -2773,11 +2770,7 @@
 		return 1
 	})
 	luaRegister(l, "guardpoints", func(*lua.LState) int {
-<<<<<<< HEAD
 		l.Push(lua.LNumber(sys.debugWC.guardPoints))
-=======
-		l.Push(lua.LNumber(sys.debugWC.getGuardPoints()))
->>>>>>> dab9d1e7
 		return 1
 	})
 	luaRegister(l, "guardpointsmax", func(*lua.LState) int {
@@ -2785,24 +2778,17 @@
 		return 1
 	})
 	luaRegister(l, "dizzypoints", func(*lua.LState) int {
-<<<<<<< HEAD
 		l.Push(lua.LNumber(sys.debugWC.dizzyPoints))
-=======
-		l.Push(lua.LNumber(sys.debugWC.getDizzyPoints()))
->>>>>>> dab9d1e7
 		return 1
 	})
 	luaRegister(l, "dizzypointsmax", func(*lua.LState) int {
 		l.Push(lua.LNumber(sys.debugWC.dizzyPointsMax))
 		return 1
 	})
-<<<<<<< HEAD
 	luaRegister(l, "redlife", func(*lua.LState) int {
 		l.Push(lua.LNumber(sys.debugWC.redLife))
 		return 1
 	})
-=======
->>>>>>> dab9d1e7
 	luaRegister(l, "playeridexist", func(*lua.LState) int {
 		l.Push(lua.LBool(sys.playerIDExist(
 			BytecodeInt(int32(numArg(l, 1)))).ToB()))
@@ -3033,17 +3019,12 @@
 	})
 	luaRegister(l, "setGuardPoints", func(*lua.LState) int {
 		if sys.netInput == nil && sys.fileInput == nil {
-<<<<<<< HEAD
 			sys.debugWC.guardPointsSet(int32(numArg(l, 1)))
-=======
-			sys.debugWC.setGuardPoints(int32(numArg(l, 1)))
->>>>>>> dab9d1e7
 		}
 		return 0
 	})
 	luaRegister(l, "setDizzyPoints", func(*lua.LState) int {
 		if sys.netInput == nil && sys.fileInput == nil {
-<<<<<<< HEAD
 			sys.debugWC.dizzyPointsSet(int32(numArg(l, 1)))
 		}
 		return 0
@@ -3051,9 +3032,6 @@
 	luaRegister(l, "setRedLife", func(*lua.LState) int {
 		if sys.netInput == nil && sys.fileInput == nil {
 			sys.debugWC.redLifeSet(int32(numArg(l, 1)))
-=======
-			sys.debugWC.setDizzyPoints(int32(numArg(l, 1)))
->>>>>>> dab9d1e7
 		}
 		return 0
 	})
