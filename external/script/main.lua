--- conflicted
+++ resolved
@@ -8,8 +8,6 @@
 --print("Elapsed time: " .. os.clock() - nClock)
 
 main = {}
-<<<<<<< HEAD
-=======
 text = {}    
 --Creates text
 function text:create(o)
@@ -74,7 +72,6 @@
 --)
 --txt_titleFooter1:update({text="bacon"}) -- changes just the text to bacon
 --txt_titleFooter1:draw() -- shows the text "bacon" instead of what it normally would
->>>>>>> 728eeb34
 
 refresh()
 math.randomseed(os.time())
