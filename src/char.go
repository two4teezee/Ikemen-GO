--- conflicted
+++ resolved
@@ -1516,29 +1516,6 @@
 	ivar            [NumVar + NumSysVar]int32
 	fvar            [NumFvar + NumSysFvar]float32
 	CharSystemVar
-<<<<<<< HEAD
-	mapArray      map[string]int32
-	aimg          AfterImage
-	sounds        Sounds
-	p1facing      float32
-	cpucmd        int32
-	attackDist    float32
-	offset        [2]float32
-	platformPosY  float32
-	groundAngle   float32
-	stchtmp       bool
-	inguarddist   bool
-	pushed        bool
-	hitdefContact bool
-	movedY        bool
-	atktmp        int8
-	hittmp        int8
-	acttmp        int8
-	minus         int8
-	winquote      int32
-	memberNo      int
-	selectNo      int
-=======
 	mapArray              map[string]int32
 	aimg                  AfterImage
 	sounds                Sounds
@@ -1560,7 +1537,6 @@
 	winquote              int32
 	memberNo              int
 	selectNo              int
->>>>>>> 7c1457ee
 	comboExtraFrameWindow int32
 }
 
