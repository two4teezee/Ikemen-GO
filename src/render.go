--- conflicted
+++ resolved
@@ -39,11 +39,7 @@
 		"void main(void){" +
 		"vec2 texcoord = gl_TexCoord[0].st;" +
 		"if(isTrapez){" +
-<<<<<<< HEAD
-		"float y = 1 - gl_TexCoord[0].t;" + // ここから台形用のテクスチャ座標計算 / Compute texture coordinates for trapezoid from here
-=======
 		"float y = 1.0 - gl_TexCoord[0].t;" + // ここから台形用のテクスチャ座標計算
->>>>>>> 415ecd6b
 		"float left = (x1x2x4x3[2] - x1x2x4x3[0]) * y + x1x2x4x3[0];" +
 		"float right = (x1x2x4x3[3] - x1x2x4x3[1]) * y + x1x2x4x3[1];" +
 		"left = (gl_FragCoord.x - left);" +
@@ -71,11 +67,7 @@
 		"void main(void){" +
 		"vec2 texcoord = gl_TexCoord[0].st;" +
 		"if(isTrapez){" +
-<<<<<<< HEAD
-		"float y = 1 - gl_TexCoord[0].t;" + // ここから台形用のテクスチャ座標計算 / Compute texture coordinates for trapezoid from here
-=======
 		"float y = 1.0 - gl_TexCoord[0].t;" + // ここから台形用のテクスチャ座標計算
->>>>>>> 415ecd6b
 		"float left = (x1x2x4x3[2] - x1x2x4x3[0]) * y + x1x2x4x3[0];" +
 		"float right = (x1x2x4x3[3] - x1x2x4x3[1]) * y + x1x2x4x3[1];" +
 		"left = (gl_FragCoord.x - left);" +
