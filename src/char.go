--- conflicted
+++ resolved
@@ -1457,11 +1457,7 @@
 	cgi.pcid = 0
 }
 
-<<<<<<< HEAD
-// StateState contains the state data like, type, move, and physics.
-=======
 // StateState contains the state variables like stateNo, prevStateNo, time, stateType, moveType, and physics of the current state.
->>>>>>> 95306f5e
 type StateState struct {
 	stateType       StateType
 	moveType        MoveType
