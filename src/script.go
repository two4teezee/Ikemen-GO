package main

import (
	"fmt"
	"math"
	"math/rand"
	"os"
	"path/filepath"
	"runtime"
	"strconv"
	"strings"
	"time"

	lua "github.com/yuin/gopher-lua"
)

// Data handlers
func luaRegister(l *lua.LState, name string, f func(*lua.LState) int) {
	l.Register(name, f)
}
func strArg(l *lua.LState, argi int) string {
	if !lua.LVCanConvToString(l.Get(argi)) {
		l.RaiseError("\nArgument %v is not a string: %v\n", argi, l.Get(argi))
	}
	return l.ToString(argi)
}
func numArg(l *lua.LState, argi int) float64 {
	num, ok := l.Get(argi).(lua.LNumber)
	if !ok {
		l.RaiseError("\nArgument %v is not a number: %v\n", argi, l.Get(argi))
	}
	return float64(num)
}
func boolArg(l *lua.LState, argi int) bool {
	return l.ToBool(argi)
}
func tableArg(l *lua.LState, argi int) *lua.LTable {
	return l.ToTable(argi)
}
func newUserData(l *lua.LState, value interface{}) *lua.LUserData {
	ud := l.NewUserData()
	ud.Value = value
	return ud
}
func toUserData(l *lua.LState, argi int) interface{} {
	if ud := l.ToUserData(argi); ud != nil {
		return ud.Value
	}
	return nil
}
func userDataError(l *lua.LState, argi int, udtype interface{}) {
	l.RaiseError("\nArgument %v is not a userdata of type: %T\n", argi, udtype)
}

// -------------------------------------------------------------------------------------------------
// Register external functions to be called from Lua scripts
func systemScriptInit(l *lua.LState) {
	triggerFunctions(l)
	luaRegister(l, "addChar", func(l *lua.LState) int {
		for _, c := range strings.Split(strings.TrimSpace(strArg(l, 1)), "\n") {
			c = strings.Trim(c, "\r")
			if len(c) > 0 {
				sys.sel.addChar(c)
			}
		}
		return 0
	})
	luaRegister(l, "addHotkey", func(*lua.LState) int {
		l.Push(lua.LBool(func() bool {
			k := StringToKey(strArg(l, 1))
			if k == KeyUnknown {
				return false
			}
			sk := *NewShortcutKey(k, boolArg(l, 2), boolArg(l, 3), boolArg(l, 4))
			sys.shortcutScripts[sk] = &ShortcutScript{Pause: boolArg(l, 5), DebugKey: boolArg(l, 6), Script: strArg(l, 7)}
			return true
		}()))
		return 1
	})
	luaRegister(l, "addStage", func(l *lua.LState) int {
		var n int
		for _, c := range SplitAndTrim(strings.TrimSpace(strArg(l, 1)), "\n") {
			if err := sys.sel.AddStage(c); err == nil {
				n++
			}
		}
		l.Push(lua.LNumber(n))
		return 1
	})
	luaRegister(l, "animAddPos", func(*lua.LState) int {
		a, ok := toUserData(l, 1).(*Anim)
		if !ok {
			userDataError(l, 1, a)
		}
		a.AddPos(float32(numArg(l, 2))/sys.luaSpriteScale, float32(numArg(l, 3))/sys.luaSpriteScale)
		return 0
	})
	luaRegister(l, "animDraw", func(*lua.LState) int {
		a, ok := toUserData(l, 1).(*Anim)
		if !ok {
			userDataError(l, 1, a)
		}
		a.Draw()
		return 0
	})
	luaRegister(l, "animGetLength", func(*lua.LState) int {
		a, ok := toUserData(l, 1).(*Anim)
		if !ok {
			userDataError(l, 1, a)
		}
		var sum int32
		for _, f := range a.anim.frames {
			if f.Time == -1 {
				sum += 1
			} else {
				sum += f.Time
			}
		}
		l.Push(lua.LNumber(sum))
		l.Push(lua.LNumber(a.anim.totaltime))
		return 2
	})
	luaRegister(l, "animGetPreloadedData", func(l *lua.LState) int {
		var anim *Animation
		if strArg(l, 1) == "char" {
			anim = sys.sel.GetChar(int(numArg(l, 2))).anims.get(int16(numArg(l, 3)), int16(numArg(l, 4)))
		} else if strArg(l, 1) == "stage" {
			anim = sys.sel.GetStage(int(numArg(l, 2))).anims.get(int16(numArg(l, 3)), int16(numArg(l, 4)))
		}
		if anim != nil {
			pfx := newPalFX()
			pfx.clear()
			pfx.time = -1
			//TODO: palette changing depending on palette currently loaded on character
			a := &Anim{anim: anim, window: sys.scrrect, xscl: 1, yscl: 1, palfx: pfx}
			if l.GetTop() >= 5 && !boolArg(l, 5) && a.anim.totaltime == a.anim.looptime {
				a.anim.totaltime = -1
				a.anim.looptime = 0
			}
			l.Push(newUserData(l, a))
			return 1
		}
		return 0
	})
	luaRegister(l, "animGetSpriteInfo", func(*lua.LState) int {
		a, ok := toUserData(l, 1).(*Anim)
		if !ok {
			userDataError(l, 1, a)
		}
		if len(a.anim.frames) == 0 {
			return 0
		}
		var spr *Sprite
		if l.GetTop() >= 3 {
			spr = a.anim.sff.GetSprite(int16(numArg(l, 2)), int16(numArg(l, 3)))
		} else {
			spr = a.anim.spr
		}
		if spr == nil {
			return 0
		}
		tbl := l.NewTable()
		tbl.RawSetString("Group", lua.LNumber(spr.Group))
		tbl.RawSetString("Number", lua.LNumber(spr.Number))
		subt := l.NewTable()
		for k, v := range spr.Size {
			subt.RawSetInt(k+1, lua.LNumber(v))
		}
		tbl.RawSetString("Size", subt)
		subt = l.NewTable()
		for k, v := range spr.Offset {
			subt.RawSetInt(k+1, lua.LNumber(v))
		}
		tbl.RawSetString("Offset", subt)
		tbl.RawSetString("palidx", lua.LNumber(spr.palidx))
		l.Push(tbl)
		return 1
	})
	luaRegister(l, "animNew", func(*lua.LState) int {
		s, ok := toUserData(l, 1).(*Sff)
		if !ok {
			userDataError(l, 1, s)
		}
		act := strArg(l, 2)
		anim := NewAnim(s, act)
		if anim == nil {
			l.RaiseError("\nFailed to read the data: %v\n", act)
		}
		l.Push(newUserData(l, anim))
		return 1
	})
	luaRegister(l, "animReset", func(*lua.LState) int {
		a, ok := toUserData(l, 1).(*Anim)
		if !ok {
			userDataError(l, 1, a)
		}
		a.ResetFrames()
		return 0
	})
	luaRegister(l, "animSetAlpha", func(*lua.LState) int {
		a, ok := toUserData(l, 1).(*Anim)
		if !ok {
			userDataError(l, 1, a)
		}
		a.SetAlpha(int16(numArg(l, 2)), int16(numArg(l, 3)))
		return 0
	})
	luaRegister(l, "animSetColorKey", func(*lua.LState) int {
		a, ok := toUserData(l, 1).(*Anim)
		if !ok {
			userDataError(l, 1, a)
		}
		a.SetColorKey(int16(numArg(l, 2)))
		return 0
	})
	luaRegister(l, "animSetFacing", func(*lua.LState) int {
		a, ok := toUserData(l, 1).(*Anim)
		if !ok {
			userDataError(l, 1, a)
		}
		a.SetFacing(float32(numArg(l, 2)))
		return 0
	})
	luaRegister(l, "animSetPalFX", func(*lua.LState) int {
		a, ok := toUserData(l, 1).(*Anim)
		if !ok {
			userDataError(l, 1, a)
		}
		tableArg(l, 2).ForEach(func(key, value lua.LValue) {
			switch k := key.(type) {
			case lua.LString:
				switch string(k) {
				case "time":
					a.palfx.time = int32(lua.LVAsNumber(value))
				case "add":
					switch v := value.(type) {
					case *lua.LTable:
						v.ForEach(func(key2, value2 lua.LValue) {
							a.palfx.add[int(lua.LVAsNumber(key2))-1] = int32(lua.LVAsNumber(value2))
						})
					}
				case "mul":
					switch v := value.(type) {
					case *lua.LTable:
						v.ForEach(func(key2, value2 lua.LValue) {
							a.palfx.mul[int(lua.LVAsNumber(key2))-1] = int32(lua.LVAsNumber(value2))
						})
					}
				case "sinadd":
					var s [4]int32
					switch v := value.(type) {
					case *lua.LTable:
						v.ForEach(func(key2, value2 lua.LValue) {
							s[int(lua.LVAsNumber(key2))-1] = int32(lua.LVAsNumber(value2))
						})
					}
					if s[3] < 0 {
						a.palfx.sinadd[0] = -s[0]
						a.palfx.sinadd[1] = -s[1]
						a.palfx.sinadd[2] = -s[2]
						a.palfx.cycletime = -s[3]
					} else {
						a.palfx.sinadd[0] = s[0]
						a.palfx.sinadd[1] = s[1]
						a.palfx.sinadd[2] = s[2]
						a.palfx.cycletime = s[3]
					}
				case "invertall":
					a.palfx.invertall = lua.LVAsNumber(value) == 1
				case "color":
					a.palfx.color = float32(lua.LVAsNumber(value)) / 256
				default:
					l.RaiseError("\nInvalid table key: %v\n", k)
				}
			default:
				l.RaiseError("\nInvalid table key type: %v\n", fmt.Sprintf("%T\n", key))
			}
		})
		return 0
	})
	luaRegister(l, "animSetPos", func(*lua.LState) int {
		a, ok := toUserData(l, 1).(*Anim)
		if !ok {
			userDataError(l, 1, a)
		}
		a.SetPos(float32(numArg(l, 2))/sys.luaSpriteScale+sys.luaSpriteOffsetX, float32(numArg(l, 3))/sys.luaSpriteScale)
		return 0
	})
	luaRegister(l, "animSetScale", func(*lua.LState) int {
		a, ok := toUserData(l, 1).(*Anim)
		if !ok {
			userDataError(l, 1, a)
		}
		if l.GetTop() < 4 || boolArg(l, 4) {
			a.SetScale(float32(numArg(l, 2))/sys.luaSpriteScale, float32(numArg(l, 3))/sys.luaSpriteScale)
		} else {
			a.SetScale(float32(numArg(l, 2)), float32(numArg(l, 3)))
		}
		return 0
	})
	luaRegister(l, "animSetTile", func(*lua.LState) int {
		a, ok := toUserData(l, 1).(*Anim)
		if !ok {
			userDataError(l, 1, a)
		}
		var sx, sy int32 = 0, 0
		if l.GetTop() >= 4 {
			sx = int32(numArg(l, 4))
			if l.GetTop() >= 5 {
				sy = int32(numArg(l, 5))
			} else {
				sy = sx
			}
		}
		a.SetTile(int32(numArg(l, 2)), int32(numArg(l, 3)), sx, sy)
		return 0
	})
	luaRegister(l, "animSetWindow", func(*lua.LState) int {
		a, ok := toUserData(l, 1).(*Anim)
		if !ok {
			userDataError(l, 1, a)
		}
		a.SetWindow(float32(numArg(l, 2))/sys.luaSpriteScale+sys.luaSpriteOffsetX, float32(numArg(l, 3))/sys.luaSpriteScale,
			float32(numArg(l, 4))/sys.luaSpriteScale, float32(numArg(l, 5))/sys.luaSpriteScale)
		return 0
	})
	luaRegister(l, "animUpdate", func(*lua.LState) int {
		a, ok := toUserData(l, 1).(*Anim)
		if !ok {
			userDataError(l, 1, a)
		}
		a.Update()
		return 0
	})
	luaRegister(l, "bgDraw", func(*lua.LState) int {
		bg, ok := toUserData(l, 1).(*BGDef)
		if !ok {
			userDataError(l, 1, bg)
		}
		top := false
		var x, y, scl float32 = 0, 0, 1
		if l.GetTop() >= 2 {
			top = boolArg(l, 2)
		}
		if l.GetTop() >= 3 {
			x = float32(numArg(l, 3))
		}
		if l.GetTop() >= 4 {
			y = float32(numArg(l, 4))
		}
		if l.GetTop() >= 5 {
			scl = float32(numArg(l, 5))
		}
		bg.draw(top, x, y, scl)
		return 0
	})
	luaRegister(l, "bgNew", func(*lua.LState) int {
		s, ok := toUserData(l, 1).(*Sff)
		if !ok {
			userDataError(l, 1, s)
		}
		bg, err := loadBGDef(s, strArg(l, 2), strArg(l, 3))
		if err != nil {
			l.RaiseError("\nCan't load %v (%v): %v\n", strArg(l, 3), strArg(l, 2), err.Error())
		}
		l.Push(newUserData(l, bg))
		return 1
	})
	luaRegister(l, "bgReset", func(*lua.LState) int {
		bg, ok := toUserData(l, 1).(*BGDef)
		if !ok {
			userDataError(l, 1, bg)
		}
		bg.reset()
		return 0
	})
	luaRegister(l, "charChangeAnim", func(l *lua.LState) int {
		//pn, anim_no, anim_elem, ffx
		pn := int(numArg(l, 1))
		an := int32(numArg(l, 2))
		if pn >= 1 && pn <= len(sys.chars) && len(sys.chars[pn-1]) > 0 {
			c := sys.chars[pn-1]
			if c[0].selfAnimExist(BytecodeInt(an)) == BytecodeBool(true) {
				ffx := false
				if l.GetTop() >= 4 {
					ffx = boolArg(l, 4)
				}
				preffix := ""
				if ffx {
					preffix = "f"
				}
				c[0].changeAnim(an, preffix)
				if l.GetTop() >= 3 {
					c[0].setAnimElem(int32(numArg(l, 3)))
				}
				l.Push(lua.LBool(true))
				return 1
			}
		}
		l.Push(lua.LBool(false))
		return 1
	})
	luaRegister(l, "charChangeState", func(l *lua.LState) int {
		//pn, state_no
		pn := int(numArg(l, 1))
		st := int32(numArg(l, 2))
		if pn >= 1 && pn <= len(sys.chars) && len(sys.chars[pn-1]) > 0 {
			c := sys.chars[pn-1]
			if st == -1 {
				for _, ch := range c {
					ch.setSCF(SCF_disabled)
				}
			} else if c[0].selfStatenoExist(BytecodeInt(st)) == BytecodeBool(true) {
				for _, ch := range c {
					if ch.scf(SCF_disabled) {
						ch.unsetSCF(SCF_disabled)
					}
				}
				c[0].changeState(st, -1, -1, "")
				l.Push(lua.LBool(true))
				return 1
			}
		}
		l.Push(lua.LBool(false))
		return 1
	})
	luaRegister(l, "charMapSet", func(*lua.LState) int {
		//pn, map_name, value, map_type
		pn := int(numArg(l, 1))
		var scType int32
		if l.GetTop() >= 4 && strArg(l, 4) == "add" {
			scType = 1
		}
		if pn >= 1 && pn <= len(sys.chars) && len(sys.chars[pn-1]) > 0 {
			sys.chars[pn-1][0].mapSet(strArg(l, 2), float32(numArg(l, 3)), scType)
		}
		return 0
	})
	luaRegister(l, "charSndPlay", func(l *lua.LState) int {
		//pn, group_no, sound_no, volumescale, commonSnd, channel, lowpriority, freqmul, loop, pan
		pn := int(numArg(l, 1))
		if pn < 1 || pn > len(sys.chars) || len(sys.chars[pn-1]) == 0 {
			l.RaiseError("\nPlayer not found: %v\n", pn)
		}
		f, lw, lp := false, false, false
		var g, n, ch, vo, priority int32 = -1, 0, -1, 100, 0
		var p, fr float32 = 0, 1
		x := &sys.chars[pn-1][0].pos[0]
		ls := sys.chars[pn-1][0].localscl
		if l.GetTop() >= 2 {
			g = int32(numArg(l, 2))
		}
		if l.GetTop() >= 3 {
			n = int32(numArg(l, 3))
		}
		if l.GetTop() >= 4 {
			vo = int32(numArg(l, 4))
		}
		if l.GetTop() >= 5 {
			f = boolArg(l, 5)
		}
		if l.GetTop() >= 6 {
			ch = int32(numArg(l, 6))
		}
		if l.GetTop() >= 7 {
			lw = boolArg(l, 7)
		}
		if l.GetTop() >= 8 {
			fr = float32(numArg(l, 8))
		}
		if l.GetTop() >= 9 {
			lp = boolArg(l, 9)
		}
		if l.GetTop() >= 10 {
			p = float32(numArg(l, 10))
		}
		if l.GetTop() >= 11 {
			priority = int32(numArg(l, 11))
		}
		preffix := ""
		if f {
			preffix = "f"
		}
		sys.chars[pn-1][0].playSound(preffix, lw, lp, g, n, ch, vo, p, fr, ls, x, false, priority)
		return 0
	})
	luaRegister(l, "charSndStop", func(l *lua.LState) int {
		if l.GetTop() == 0 {
			sys.stopAllSound()
			return 0
		}
		pn := int(numArg(l, 1))
		if pn < 1 || pn > len(sys.chars) || len(sys.chars[pn-1]) == 0 {
			l.RaiseError("\nPlayer not found: %v\n", pn)
		}
		sys.chars[pn-1][0].soundChannels.SetSize(0)
		return 0
	})
	luaRegister(l, "charSpriteDraw", func(l *lua.LState) int {
		//pn, spr_tbl (1 or more pairs), x, y, scaleX, scaleY, facing, window
		pn := int(numArg(l, 1))
		if pn < 1 || pn > len(sys.chars) || len(sys.chars[pn-1]) == 0 {
			l.RaiseError("\nPlayer not found: %v\n", pn)
		}
		window := &sys.scrrect
		if l.GetTop() >= 11 {
			window = &[...]int32{int32(numArg(l, 8)), int32(numArg(l, 9)), int32(numArg(l, 10)), int32(numArg(l, 11))}
		}
		var ok bool
		var group int16
		tableArg(l, 2).ForEach(func(key, value lua.LValue) {
			if !ok {
				if int(lua.LVAsNumber(key))%2 == 1 {
					group = int16(lua.LVAsNumber(value))
				} else {
					sprite := sys.cgi[pn-1].sff.getOwnPalSprite(group, int16(lua.LVAsNumber(value)))
					if fspr := sprite; fspr != nil {
						pfx := sys.chars[pn-1][0].getPalfx()
						sys.cgi[pn-1].sff.palList.SwapPalMap(&pfx.remap)
						fspr.Pal = nil
						fspr.Pal = fspr.GetPal(&sys.cgi[pn-1].sff.palList)
						sys.cgi[pn-1].sff.palList.SwapPalMap(&pfx.remap)
						x := (float32(numArg(l, 3)) + sys.lifebarOffsetX) * sys.lifebarScale
						y := float32(numArg(l, 4)) * sys.lifebarScale
						scale := [...]float32{float32(numArg(l, 5)), float32(numArg(l, 6))}
						facing := int8(numArg(l, 7))
						fscale := sys.chars[pn-1][0].localscl
						if sprite.coldepth <= 8 && sprite.PalTex == nil {
							sprite.CachePalette(sprite.Pal)
						}
						sprite.Draw(x, y, scale[0]*float32(facing)*fscale, scale[1]*fscale,
							0, pfx, window)
						ok = true
					}
				}
			}
		})
		l.Push(lua.LBool(ok))
		return 1
	})
	luaRegister(l, "clear", func(*lua.LState) int {
		for _, p := range sys.chars {
			for _, c := range p {
				//for i := range c.clipboardText {
				//	c.clipboardText[i] = nil
				//}
				c.clipboardText = nil
			}
		}
		return 0
	})
	luaRegister(l, "clearAllSound", func(l *lua.LState) int {
		sys.clearAllSound()
		return 0
	})
	luaRegister(l, "clearColor", func(l *lua.LState) int {
		a := int32(255)
		if l.GetTop() >= 4 {
			a = int32(numArg(l, 4))
		}
		col := uint32(int32(numArg(l, 3))&0xff | int32(numArg(l, 2))&0xff<<8 |
			int32(numArg(l, 1))&0xff<<16)
		FillRect(sys.scrrect, col, a)
		return 0
	})
	luaRegister(l, "clearConsole", func(*lua.LState) int {
		sys.consoleText = nil
		return 0
	})
	luaRegister(l, "clearSelected", func(l *lua.LState) int {
		sys.sel.ClearSelected()
		return 0
	})
	luaRegister(l, "commandAdd", func(l *lua.LState) int {
		cl, ok := toUserData(l, 1).(*CommandList)
		if !ok {
			userDataError(l, 1, cl)
		}
		cm, err := ReadCommand(strArg(l, 2), strArg(l, 3), NewCommandKeyRemap())
		if err != nil {
			l.RaiseError(err.Error())
		}
		time, buftime := cl.DefaultTime, cl.DefaultBufferTime
		if l.GetTop() >= 4 {
			time = int32(numArg(l, 4))
		}
		if l.GetTop() >= 5 {
			buftime = Max(1, int32(numArg(l, 5)))
		}
		cm.time = time
		cm.buftime = buftime
		cl.Add(*cm)
		return 0
	})
	luaRegister(l, "commandBufReset", func(l *lua.LState) int {
		cl, ok := toUserData(l, 1).(*CommandList)
		if !ok {
			userDataError(l, 1, cl)
		}
		cl.BufReset()
		return 0
	})
	luaRegister(l, "commandGetState", func(l *lua.LState) int {
		cl, ok := toUserData(l, 1).(*CommandList)
		if !ok {
			userDataError(l, 1, cl)
		}
		l.Push(lua.LBool(cl.GetState(strArg(l, 2))))
		return 1
	})
	luaRegister(l, "commandInput", func(l *lua.LState) int {
		cl, ok := toUserData(l, 1).(*CommandList)
		if !ok {
			userDataError(l, 1, cl)
		}
		if cl.Input(int(numArg(l, 2))-1, 1, 0, 0) {
			cl.Step(1, false, false, 0)
		}
		return 0
	})
	luaRegister(l, "commandNew", func(l *lua.LState) int {
		l.Push(newUserData(l, NewCommandList(NewCommandBuffer())))
		return 1
	})
	luaRegister(l, "commonLuaInsert", func(l *lua.LState) int {
		sys.commonLua = append(sys.commonLua, strArg(l, 1))
		return 0
	})
	luaRegister(l, "commonLuaDelete", func(l *lua.LState) int {
		for k, v := range sys.commonLua {
			if v == strArg(l, 1) {
				// shift left one index
				copy(sys.commonLua[k:], sys.commonLua[k+1:])
				// erase last element (write zero value)
				sys.commonLua[len(sys.commonLua)-1] = ""
				// truncate slice
				sys.commonLua = sys.commonLua[:len(sys.commonLua)-1]
				break
			}
		}
		return 0
	})
	luaRegister(l, "commonStatesInsert", func(l *lua.LState) int {
		sys.commonStates = append(sys.commonStates, strArg(l, 1))
		return 0
	})
	luaRegister(l, "commonStatesDelete", func(l *lua.LState) int {
		for k, v := range sys.commonStates {
			if v == strArg(l, 1) {
				copy(sys.commonStates[k:], sys.commonStates[k+1:])
				sys.commonStates[len(sys.commonStates)-1] = ""
				sys.commonStates = sys.commonStates[:len(sys.commonStates)-1]
				break
			}
		}
		return 0
	})
	luaRegister(l, "connected", func(*lua.LState) int {
		l.Push(lua.LBool(sys.netInput.IsConnected() || sys.rollback.session.IsConnected()))
		return 1
	})
	luaRegister(l, "dialogueReset", func(*lua.LState) int {
		for _, p := range sys.chars {
			if len(p) > 0 {
				p[0].dialogue = nil
			}
		}
		sys.dialogueFlg = false
		sys.dialogueForce = 0
		sys.dialogueBarsFlg = false
		return 0
	})
	luaRegister(l, "endMatch", func(*lua.LState) int {
		sys.endMatch = true
		return 0
	})
	luaRegister(l, "enterNetPlay", func(*lua.LState) int {
		if sys.netInput != nil {
			l.RaiseError("\nConnection already established.\n")
		}
		sys.chars = [len(sys.chars)][]*Char{}
		sys.netInput = NewNetInput()
		rs := NewRollbackSesesion(sys.rollbackConfig)
		sys.rollback.session = &rs
		if host := strArg(l, 1); host != "" {
			sys.rollback.session.host = strArg(l, 1)
			sys.netInput.Connect(host, sys.listenPort)
		} else {
			if err := sys.netInput.Accept(sys.listenPort); err != nil {
				l.RaiseError(err.Error())
			}
		}

		return 0
	})
	luaRegister(l, "enterReplay", func(*lua.LState) int {
		if sys.vRetrace >= 0 {
			sys.window.SetSwapInterval(1) //broken frame skipping when set to 0
		}
		sys.chars = [len(sys.chars)][]*Char{}
		sys.fileInput = OpenFileInput(strArg(l, 1))
		return 0
	})
	luaRegister(l, "esc", func(l *lua.LState) int {
		if l.GetTop() >= 1 {
			sys.esc = boolArg(l, 1)
		}
		l.Push(lua.LBool(sys.esc))
		return 1
	})
	luaRegister(l, "exitNetPlay", func(*lua.LState) int {
		if sys.rollback.session != nil {
			sys.rollback.session.Close()
			sys.rollback.session = nil
		}
		if sys.netInput != nil {
			sys.netInput.Close()
			sys.netInput = nil
		}
		return 0
	})
	luaRegister(l, "exitReplay", func(*lua.LState) int {
		if sys.vRetrace >= 0 {
			sys.window.SetSwapInterval(sys.vRetrace)
		}
		if sys.fileInput != nil {
			sys.fileInput.Close()
			sys.fileInput = nil
		}
		return 0
	})
	luaRegister(l, "fade", func(l *lua.LState) int {
		rect := [4]int32{int32(numArg(l, 1)), int32(numArg(l, 2)), int32(numArg(l, 3)), int32(numArg(l, 4))}
		alpha := int32(numArg(l, 5))
		FillRect(rect, 0, alpha>>uint(Btoi(sys.clsnDraw))+Btoi(sys.clsnDraw)*128)
		return 0
	})
	luaRegister(l, "fadeColor", func(l *lua.LState) int {
		if int32(numArg(l, 2)) > sys.frameCounter {
			l.Push(lua.LBool(true)) //delayed fade
			return 1
		}
		frame := float64(sys.frameCounter - int32(numArg(l, 2)))
		length := numArg(l, 3)
		if frame > length || length <= 0 {
			l.Push(lua.LBool(false))
			return 1
		}
		r, g, b, a := int32(0), int32(0), int32(0), float64(0)
		if strArg(l, 1) == "fadeout" {
			a = math.Floor(float64(255) / length * frame)
		} else if strArg(l, 1) == "fadein" {
			a = math.Floor(255 - 255*(frame-1)/length)
		}
		a = float64(ClampF(float32(a), 0, 255))
		if l.GetTop() >= 6 {
			r = int32(numArg(l, 4))
			g = int32(numArg(l, 5))
			b = int32(numArg(l, 6))
		}
		col := uint32(int32(b)&0xff | int32(g)&0xff<<8 | int32(r)&0xff<<16)
		FillRect(sys.scrrect, col, int32(a))
		l.Push(lua.LBool(true))
		return 1
	})
	luaRegister(l, "fillRect", func(l *lua.LState) int {
		rect := [4]int32{int32((float32(numArg(l, 1))/sys.luaSpriteScale + float32(sys.gameWidth-320)/2 + sys.luaSpriteOffsetX) * sys.widthScale),
			int32((float32(numArg(l, 2))/sys.luaSpriteScale + float32(sys.gameHeight-240)) * sys.heightScale),
			int32((float32(numArg(l, 3)) / sys.luaSpriteScale) * sys.widthScale),
			int32((float32(numArg(l, 4)) / sys.luaSpriteScale) * sys.heightScale)}
		col := uint32(int32(numArg(l, 7))&0xff | int32(numArg(l, 6))&0xff<<8 | int32(numArg(l, 5))&0xff<<16)
		a := int32(int32(numArg(l, 8))&0xff | int32(numArg(l, 9))&0xff<<10)
		FillRect(rect, col, a)
		return 0
	})
	luaRegister(l, "fontGetDef", func(l *lua.LState) int {
		fnt, ok := toUserData(l, 1).(*Fnt)
		if !ok {
			userDataError(l, 1, fnt)
		}
		tbl := l.NewTable()
		tbl.RawSetString("Type", lua.LString(fnt.Type))
		subt := l.NewTable()
		subt.Append(lua.LNumber(fnt.Size[0]))
		subt.Append(lua.LNumber(fnt.Size[1]))
		tbl.RawSetString("Size", subt)
		subt = l.NewTable()
		subt.Append(lua.LNumber(fnt.Spacing[0]))
		subt.Append(lua.LNumber(fnt.Spacing[1]))
		tbl.RawSetString("Spacing", subt)
		subt = l.NewTable()
		subt.Append(lua.LNumber(fnt.offset[0]))
		subt.Append(lua.LNumber(fnt.offset[1]))
		tbl.RawSetString("offset", subt)
		l.Push(tbl)
		return 1
	})
	luaRegister(l, "fontGetTextWidth", func(*lua.LState) int {
		fnt, ok := toUserData(l, 1).(*Fnt)
		if !ok {
			userDataError(l, 1, fnt)
		}
		var bank int32
		if l.GetTop() >= 3 {
			bank = int32(numArg(l, 3))
		}
		l.Push(lua.LNumber(fnt.TextWidth(strArg(l, 2), bank)))
		return 1
	})
	luaRegister(l, "fontNew", func(l *lua.LState) int {
		var height int32 = -1
		if l.GetTop() >= 2 {
			height = int32(numArg(l, 2))
		}
		filename := SearchFile(strArg(l, 1), []string{"font/", sys.motifDir, "", "data/"})
		fnt, err := loadFnt(filename, height)
		if err != nil {
			sys.errLog.Printf("failed to load %v (screenpack font): %v", filename, err)
			fnt = newFnt()
		}
		l.Push(newUserData(l, fnt))
		return 1
	})
	// Execute a match of gameplay
	luaRegister(l, "game", func(l *lua.LState) int {
		// Anonymous function to load characters and stages, and/or wait for them to finish loading
		load := func() error {
			sys.loader.runTread()
			for sys.loader.state != LS_Complete {
				if sys.loader.state == LS_Error {
					return sys.loader.err
				} else if sys.loader.state == LS_Cancel {
					return nil
				}
				sys.await(FPS)
			}
			runtime.GC()
			return nil
		}

		for {
			if sys.gameEnd {
				l.Push(lua.LNumber(-1))
				return 1
			}
			winp := int32(0)
			p := make([]*Char, len(sys.chars))
			sys.debugRef = [2]int{}
			sys.roundsExisted = [2]int32{}
			sys.matchWins = [2]int32{}

			// Reset lifebars
			for i := range sys.lifebar.wi {
				sys.lifebar.wi[i].clear()
			}

			sys.draws = 0
			tbl := l.NewTable()
			sys.matchData = l.NewTable()

			// Anonymous function to perform gameplay
			fight := func() (int32, error) {
				// Load characters and stage
				if err := load(); err != nil {
					return -1, err
				}
				if sys.loader.state == LS_Cancel {
					return -1, nil
				}

				// Reset and setup characters
				if sys.round == 1 {
					sys.charList.clear()
				}
				nextId := sys.helperMax
				for i := 0; i < MaxSimul*2; i += 2 {
					if len(sys.chars[i]) > 0 {
						if sys.round == 1 {
							sys.chars[i][0].id = sys.newCharId()
						} else if sys.chars[i][0].roundsExisted() == 0 {
							sys.chars[i][0].id = nextId
						}
						nextId++
					}
				}
				for i := 1; i < MaxSimul*2; i += 2 {
					if len(sys.chars[i]) > 0 {
						if sys.round == 1 {
							sys.chars[i][0].id = sys.newCharId()
						} else if sys.chars[i][0].roundsExisted() == 0 {
							sys.chars[i][0].id = nextId
						}
						nextId++
					}
				}
				for i := MaxSimul * 2; i < MaxSimul*2+MaxAttachedChar; i += 1 {
					if len(sys.chars[i]) > 0 {
						if sys.round == 1 {
							sys.chars[i][0].id = sys.newCharId()
						} else if sys.chars[i][0].roundsExisted() == 0 {
							sys.chars[i][0].id = nextId
						}
						nextId++
					}
				}
				for i, c := range sys.chars {
					if len(c) > 0 {
						p[i] = c[0]
						if sys.round == 1 {
							sys.charList.add(c[0])
						} else if c[0].roundsExisted() == 0 {
							if !sys.charList.replace(c[0], i, 0) {
								panic(fmt.Errorf("failed to replace player: %v", i))
							}
						}
						if c[0].roundsExisted() == 0 {
							c[0].loadPalette()
						}
						for j, cj := range sys.chars {
							if i != j && len(cj) > 0 {
								if len(cj[0].cmd) == 0 {
									cj[0].cmd = make([]CommandList, len(sys.chars))
								}
								cj[0].cmd[i].CopyList(c[0].cmd[i])
							}
						}
					}
				}

				// If first round
				if sys.round == 1 {
					// Update wins, reset stage
					sys.endMatch = false
					if sys.tmode[1] == TM_Turns {
						sys.matchWins[0] = sys.numTurns[1]
					} else {
						sys.matchWins[0] = sys.lifebar.ro.match_wins[1]
					}
					if sys.tmode[0] == TM_Turns {
						sys.matchWins[1] = sys.numTurns[0]
					} else {
						sys.matchWins[1] = sys.lifebar.ro.match_wins[0]
					}
					sys.teamLeader = [...]int{0, 1}
					sys.stage.reset()
				}

				// Winning player index
				// -1 on quit, -2 on restarting match
				winp := int32(0)

				//fight loop
				if sys.fight() {
					// Match is restarting
					for i, b := range sys.reloadCharSlot {
						if b {
							sys.chars[i] = []*Char{}
							b = false
						}
					}
					if sys.reloadStageFlg {
						sys.stage = nil
					}
					if sys.reloadLifebarFlg {
						if err := sys.lifebar.reloadLifebar(); err != nil {
							l.RaiseError(err.Error())
						}
					}
					sys.loaderReset()
					winp = -2
				} else if sys.esc {
					// Match was quit
					winp = -1
				} else {
					// Determine winner
					w1 := sys.wins[0] >= sys.matchWins[0]
					w2 := sys.wins[1] >= sys.matchWins[1]
					if w1 != w2 {
						winp = Btoi(w1) + Btoi(w2)*2
					}
				}
				return winp, nil
			}

			// Reset net inputs
			if sys.netInput != nil {
				sys.netInput.Stop()
			}

			// Defer synchronizing with external inputs on return
			defer sys.synchronize()

			// Loop calling gameplay until match ends
			// Will repeat on turns mode character change and hard reset
			for {
				var err error
				// Call gameplay anonymous function
				if winp, err = fight(); err != nil {
					l.RaiseError(err.Error())
				}
				// If a team won, and not going to the next character in turns mode, break
				if winp < 0 || sys.tmode[0] != TM_Turns && sys.tmode[1] != TM_Turns ||
					sys.wins[0] >= sys.matchWins[0] || sys.wins[1] >= sys.matchWins[1] ||
					sys.gameEnd {
					break
				}
				// Reset roundsExisted to 0 if the losing side is on turns mode
				for i := 0; i < 2; i++ {
					if !p[i].win() && sys.tmode[i] == TM_Turns {
						sys.lifebar.fa[TM_Turns][i].numko++
						sys.lifebar.nm[TM_Turns][i].numko++
						sys.roundsExisted[i] = 0
					}
				}
				sys.loader.reset()
			}

			// If not restarting match
			if winp != -2 {
				// Cleanup
				var ti int32
				tbl_time := l.NewTable()
				for k, v := range sys.timerRounds {
					tbl_time.RawSetInt(k+1, lua.LNumber(v))
					ti += v
				}
				sc := sys.scoreStart
				tbl_score := l.NewTable()
				for k, v := range sys.scoreRounds {
					tbl_tmp := l.NewTable()
					tbl_tmp.RawSetInt(1, lua.LNumber(v[0]))
					tbl_tmp.RawSetInt(2, lua.LNumber(v[1]))
					tbl_score.RawSetInt(k+1, tbl_tmp)
					sc[0] += v[0]
					sc[1] += v[1]
				}
				tbl.RawSetString("match", sys.matchData)
				tbl.RawSetString("scoreRounds", tbl_score)
				tbl.RawSetString("timerRounds", tbl_time)
				tbl.RawSetString("matchTime", lua.LNumber(ti))
				tbl.RawSetString("roundTime", lua.LNumber(sys.roundTime))
				tbl.RawSetString("winTeam", lua.LNumber(sys.winTeam))
				tbl.RawSetString("lastRound", lua.LNumber(sys.round-1))
				tbl.RawSetString("draws", lua.LNumber(sys.draws))
				tbl.RawSetString("p1wins", lua.LNumber(sys.wins[0]))
				tbl.RawSetString("p2wins", lua.LNumber(sys.wins[1]))
				tbl.RawSetString("p1tmode", lua.LNumber(sys.tmode[0]))
				tbl.RawSetString("p2tmode", lua.LNumber(sys.tmode[1]))
				tbl.RawSetString("p1score", lua.LNumber(sc[0]))
				tbl.RawSetString("p2score", lua.LNumber(sc[1]))
				sys.timerStart = 0
				sys.timerRounds = []int32{}
				sys.scoreStart = [2]float32{}
				sys.scoreRounds = [][2]float32{}
				sys.timerCount = []int32{}
				sys.sel.cdefOverwrite = make(map[int]string)
				sys.sel.sdefOverwrite = ""
				l.Push(lua.LNumber(winp))
				l.Push(tbl)
				if sys.playBgmFlg {
					sys.bgm.Open("", 1, 100, 0, 0, 0)
					sys.playBgmFlg = false
				}
				sys.clearAllSound()
				sys.allPalFX = *newPalFX()
				sys.bgPalFX = *newPalFX()
				sys.superpmap = *newPalFX()
				sys.resetGblEffect()
				sys.dialogueFlg = false
				sys.dialogueForce = 0
				sys.dialogueBarsFlg = false
				sys.noSoundFlg = false
				sys.postMatchFlg = false
				sys.preFightTime += sys.gameTime
				sys.gameTime = 0
				sys.cam.CameraZoomYBound = 0
				sys.consoleText = []string{}
				sys.stageLoopNo = 0
				return 2
			}
		}
	})
	luaRegister(l, "getCharAttachedInfo", func(*lua.LState) int {
		def := strArg(l, 1)
		idx := strings.Index(def, "/")
		if len(def) >= 4 && strings.ToLower(def[len(def)-4:]) == ".def" {
			if idx < 0 {
				return 0
			}
		} else if idx < 0 {
			def += "/" + def + ".def"
		} else {
			def += ".def"
		}
		if strings.ToLower(def[0:6]) != "chars/" && strings.ToLower(def[1:3]) != ":/" && (def[0] != '/' || idx > 0 && !strings.Contains(def[:idx], ":")) {
			def = "chars/" + def
		}
		if def = FileExist(def); len(def) == 0 {
			return 0
		}
		str, err := LoadText(def)
		if err != nil {
			return 0
		}
		lines, i, info, files, name, sound := SplitAndTrim(str, "\n"), 0, true, true, "", ""
		for i < len(lines) {
			var is IniSection
			is, name, _ = ReadIniSection(lines, &i)
			switch name {
			case "info":
				if info {
					info = false
					var ok bool
					if name, ok, _ = is.getText("displayname"); !ok {
						name, _, _ = is.getText("name")
					}
				}
			case "files":
				if files {
					files = false
					sound = is["sound"]
				}
			}
		}
		tbl := l.NewTable()
		tbl.RawSetString("name", lua.LString(name))
		tbl.RawSetString("def", lua.LString(def))
		tbl.RawSetString("sound", lua.LString(sound))
		l.Push(tbl)
		return 1
	})
	luaRegister(l, "getCharFileName", func(*lua.LState) int {
		c := sys.sel.GetChar(int(numArg(l, 1)))
		l.Push(lua.LString(c.def))
		return 1
	})
	luaRegister(l, "getCharInfo", func(*lua.LState) int {
		c := sys.sel.GetChar(int(numArg(l, 1)))
		tbl := l.NewTable()
		tbl.RawSetString("name", lua.LString(c.name))
		tbl.RawSetString("author", lua.LString(c.author))
		tbl.RawSetString("def", lua.LString(c.def))
		tbl.RawSetString("sound", lua.LString(c.sound))
		tbl.RawSetString("intro", lua.LString(c.intro))
		tbl.RawSetString("ending", lua.LString(c.ending))
		tbl.RawSetString("arcadepath", lua.LString(c.arcadepath))
		tbl.RawSetString("ratiopath", lua.LString(c.ratiopath))
		tbl.RawSetString("portrait_scale", lua.LNumber(c.portrait_scale))
		subt := l.NewTable()
		for k, v := range c.cns_scale {
			subt.RawSetInt(k+1, lua.LNumber(v))
			subt.RawSetInt(k+1, lua.LNumber(v))
		}
		tbl.RawSetString("cns_scale", subt)
		//palettes
		subt = l.NewTable()
		if len(c.pal) > 0 {
			for k, v := range c.pal {
				subt.RawSetInt(k+1, lua.LNumber(v))
			}
		} else {
			subt.RawSetInt(1, lua.LNumber(1))
		}
		tbl.RawSetString("pal", subt)
		//default palettes
		subt = l.NewTable()
		pals := make(map[int32]bool)
		var n int
		if len(c.pal_defaults) > 0 {
			for _, v := range c.pal_defaults {
				if v > 0 && int(v) <= len(c.pal) {
					n++
					subt.RawSetInt(n, lua.LNumber(v))
					pals[v] = true
				}
			}
		}
		if len(c.pal) > 0 {
			for _, v := range c.pal {
				if !pals[v] {
					n++
					subt.RawSetInt(n, lua.LNumber(v))
				}
			}
		}
		if n == 0 {
			subt.RawSetInt(1, lua.LNumber(1))
		}
		tbl.RawSetString("pal_defaults", subt)
		//palette keymap
		subt = l.NewTable()
		if len(c.pal_keymap) > 0 {
			for k, v := range c.pal_keymap {
				if int32(k+1) != v { //only actual remaps are relevant
					subt.RawSetInt(k+1, lua.LNumber(v))
				}
			}
		}
		tbl.RawSetString("pal_keymap", subt)
		l.Push(tbl)
		return 1
	})
	luaRegister(l, "getCharDialogue", func(*lua.LState) int {
		pn := sys.dialogueForce
		if l.GetTop() >= 1 {
			pn = int(numArg(l, 1))
		}
		if pn != 0 && (pn < 1 || pn > MaxSimul*2+MaxAttachedChar) {
			l.RaiseError("\nInvalid player number: %v\n", pn)
		}
		tbl := l.NewTable()
		if pn == 0 {
			r := make([]int, 0)
			for i, p := range sys.chars {
				if len(p) > 0 && len(p[0].dialogue) > 0 {
					r = append(r, i)
				}
			}
			if len(r) > 0 {
				pn = r[rand.Int()%len(r)] + 1
			}
		}
		if pn >= 1 && pn <= len(sys.chars) && len(sys.chars[pn-1]) > 0 {
			for k, v := range sys.chars[pn-1][0].dialogue {
				tbl.RawSetInt(k+1, lua.LString(v))
			}
		}
		l.Push(tbl)
		l.Push(lua.LNumber(pn))
		return 2
	})
	luaRegister(l, "getCharMovelist", func(*lua.LState) int {
		c := sys.sel.GetChar(int(numArg(l, 1)))
		l.Push(lua.LString(c.movelist))
		return 1
	})
	luaRegister(l, "getCharName", func(*lua.LState) int {
		c := sys.sel.GetChar(int(numArg(l, 1)))
		l.Push(lua.LString(c.name))
		return 1
	})
	luaRegister(l, "getCharRandomPalette", func(*lua.LState) int {
		c := sys.sel.GetChar(int(numArg(l, 1)))
		if len(c.pal) > 0 {
			n := rand.Int() % len(c.pal)
			l.Push(lua.LNumber(c.pal[n]))
		} else {
			l.Push(lua.LNumber(1))
		}
		return 1
	})
	luaRegister(l, "getCharVictoryQuote", func(*lua.LState) int {
		pn := int(numArg(l, 1))
		if pn < 1 || pn > len(sys.chars) || len(sys.chars[pn-1]) == 0 {
			l.RaiseError("\nPlayer not found: %v\n", pn)
		}
		v := -1
		if l.GetTop() >= 2 {
			v = int(numArg(l, 2))
		} else {
			v = int(sys.chars[pn-1][0].winquote)
		}
		if v < 0 || v >= MaxQuotes {
			t := []int{}
			for i, q := range sys.cgi[sys.chars[pn-1][0].playerNo].quotes {
				if q != "" {
					t = append(t, i)
				}
			}
			if len(t) > 0 {
				v = rand.Int() % len(t)
				v = t[v]
			} else {
				v = -1
			}
		}
		if len(sys.cgi[sys.chars[pn-1][0].playerNo].quotes) == MaxQuotes && v != -1 {
			l.Push(lua.LString(sys.cgi[sys.chars[pn-1][0].playerNo].quotes[v]))
		} else {
			l.Push(lua.LString(""))
		}
		return 1
	})
	luaRegister(l, "getCommandLineFlags", func(*lua.LState) int {
		tbl := l.NewTable()
		for k, v := range sys.cmdFlags {
			tbl.RawSetString(k, lua.LString(v))
		}
		l.Push(tbl)
		return 1
	})
	luaRegister(l, "getCommandLineValue", func(*lua.LState) int {
		l.Push(lua.LString(sys.cmdFlags[strArg(l, 1)]))
		return 1
	})
	luaRegister(l, "getConsecutiveWins", func(l *lua.LState) int {
		l.Push(lua.LNumber(sys.consecutiveWins[int(numArg(l, 1))-1]))
		return 1
	})
	luaRegister(l, "getDirectoryFiles", func(*lua.LState) int {
		dir := l.NewTable()
		filepath.Walk(strArg(l, 1), func(path string, info os.FileInfo, err error) error {
			dir.Append(lua.LString(path))
			return nil
		})
		l.Push(dir)
		return 1
	})
	luaRegister(l, "getFrameCount", func(l *lua.LState) int {
		l.Push(lua.LNumber(sys.frameCounter))
		return 1
	})
	luaRegister(l, "getJoystickName", func(*lua.LState) int {
		l.Push(lua.LString(input.GetJoystickName(int(numArg(l, 1)))))
		return 1
	})
	luaRegister(l, "getJoystickPresent", func(*lua.LState) int {
		l.Push(lua.LBool(input.IsJoystickPresent(int(numArg(l, 1)))))
		return 1
	})
	luaRegister(l, "getJoystickKey", func(*lua.LState) int {
		var s string
		var joy, min, max int = 0, 0, input.GetMaxJoystickCount()
		if l.GetTop() >= 1 {
			min = int(Clamp(int32(numArg(l, 1)), 0, int32(max-1)))
			max = min + 1
		}
		for joy = min; joy < max; joy++ {
			if input.IsJoystickPresent(joy) {
				axes := input.GetJoystickAxes(joy)
				btns := input.GetJoystickButtons(joy)
				name := input.GetJoystickName(joy)
				for i := range axes {
					if strings.Contains(name, "XInput") || strings.Contains(name, "X360") {
						if axes[i] > 0.5 {
							s = strconv.Itoa(-i*2 - 2)
						} else if axes[i] < -0.5 && i < 4 {
							s = strconv.Itoa(-i*2 - 1)
						}
					} else if name == "PS3 Controller" {
						if (len(axes) == 8 && i != 3 && i != 4 && i != 6 && i != 7) ||
							(len(axes) == 6 && i != 2 && i != 5) {
							// 8 axes in Windows (need to skip 3, 4, 6, 7) and
							// 6 axes in Linux (need to skip 2 and 5)
							if axes[i] < -0.2 {
								s = strconv.Itoa(-i*2 - 1)
							} else if axes[i] > 0.2 {
								s = strconv.Itoa(-i*2 - 2)
							}
						}
					} else if name != "PS4 Controller" || !(i == 3 || i == 4) {
						if axes[i] < -0.2 {
							s = strconv.Itoa(-i*2 - 1)
						} else if axes[i] > 0.2 {
							s = strconv.Itoa(-i*2 - 2)
						}
					}
				}
				for i := range btns {
					if btns[i] > 0 {
						s = strconv.Itoa(i)
					}
				}
				if s != "" {
					break
				}
			}
		}
		l.Push(lua.LString(s))
		if s != "" {
			l.Push(lua.LNumber(joy + 1))
		} else {
			l.Push(lua.LNumber(-1))
		}
		return 2
	})
	luaRegister(l, "getKey", func(*lua.LState) int {
		var s string
		if sys.keyInput != KeyUnknown {
			s = KeyToString(sys.keyInput)
		}
		if l.GetTop() == 0 {
			l.Push(lua.LString(s))
			return 1
		} else if strArg(l, 1) == "" {
			l.Push(lua.LBool(false))
			return 1
		}
		l.Push(lua.LBool(s == strArg(l, 1)))
		return 1
	})
	luaRegister(l, "getKeyText", func(*lua.LState) int {
		s := ""
		if sys.keyInput != KeyUnknown {
			if sys.keyInput == KeyInsert {
				s, _ = sys.window.GetClipboardString()
			} else {
				s = sys.keyString
			}
		}
		l.Push(lua.LString(s))
		return 1
	})
	luaRegister(l, "getListenPort", func(*lua.LState) int {
		l.Push(lua.LString(sys.listenPort))
		return 1
	})
	luaRegister(l, "getMatchMaxDrawGames", func(l *lua.LState) int {
		tn := int(numArg(l, 1))
		if tn < 1 || tn > 2 {
			l.RaiseError("\nInvalid team side: %v\n", tn)
		}
		l.Push(lua.LNumber(sys.lifebar.ro.match_maxdrawgames[tn-1]))
		return 1
	})
	luaRegister(l, "getMatchWins", func(l *lua.LState) int {
		tn := int(numArg(l, 1))
		if tn < 1 || tn > 2 {
			l.RaiseError("\nInvalid team side: %v\n", tn)
		}
		l.Push(lua.LNumber(sys.lifebar.ro.match_wins[tn-1]))
		return 1
	})
	luaRegister(l, "getRoundTime", func(l *lua.LState) int {
		l.Push(lua.LNumber(sys.roundTime))
		return 1
	})
	luaRegister(l, "getStageInfo", func(*lua.LState) int {
		c := sys.sel.GetStage(int(numArg(l, 1)))
		tbl := l.NewTable()
		tbl.RawSetString("name", lua.LString(c.name))
		tbl.RawSetString("def", lua.LString(c.def))
		tbl.RawSetString("portrait_scale", lua.LNumber(c.portrait_scale))
		tbl.RawSetString("attachedchardef", lua.LString(c.attachedchardef))
		subt := l.NewTable()
		for k, v := range c.stagebgm {
			subt.RawSetString(k, lua.LString(v))
		}
		tbl.RawSetString("stagebgm", subt)
		l.Push(tbl)
		return 1
	})
	luaRegister(l, "getStageNo", func(*lua.LState) int {
		l.Push(lua.LNumber(sys.sel.selectedStageNo))
		return 1
	})
	luaRegister(l, "getWaveData", func(*lua.LState) int {
		//path, group, sound, loops before give up searching for group/sound pair (optional)
		var max uint32
		if l.GetTop() >= 4 {
			max = uint32(numArg(l, 4))
		}
		w, err := loadFromSnd(strArg(l, 1), int32(numArg(l, 2)), int32(numArg(l, 3)), max)
		if err != nil {
			l.RaiseError(err.Error())
		}
		l.Push(newUserData(l, w))
		return 1
	})
<<<<<<< HEAD
	luaRegister(l, "loadState", func(*lua.LState) int {
		sys.loadStateFlag = true
		return 0
	})
	luaRegister(l, "loadCommonFx", func(l *lua.LState) int {
		var err error
		for _, def := range sys.commonFx {
			if err = loadFightFx(def); err != nil {
				l.RaiseError("\nCan't load %v: %v\n", def, err.Error())
			}
		}
		return 0
	})
=======
>>>>>>> 4030fda9
	luaRegister(l, "loadDebugFont", func(l *lua.LState) int {
		ts := NewTextSprite()
		f, err := loadFnt(strArg(l, 1), -1)
		if err != nil {
			l.RaiseError("\nCan't load %v: %v\n", strArg(l, 1), err.Error())
		}
		ts.fnt = f
		if l.GetTop() >= 2 {
			ts.xscl, ts.yscl = float32(numArg(l, 2)), float32(numArg(l, 2))
		}
		sys.debugFont = ts
		return 0
	})
	luaRegister(l, "loadDebugInfo", func(l *lua.LState) int {
		tableArg(l, 1).ForEach(func(_, value lua.LValue) {
			sys.listLFunc = append(sys.listLFunc, sys.luaLState.GetGlobal(lua.LVAsString(value)).(*lua.LFunction))
		})
		return 0
	})
	luaRegister(l, "loadDebugStatus", func(l *lua.LState) int {
		sys.statusLFunc, _ = sys.luaLState.GetGlobal(strArg(l, 1)).(*lua.LFunction)
		return 0
	})
	luaRegister(l, "loading", func(l *lua.LState) int {
		l.Push(lua.LBool(sys.loader.state == LS_Loading))
		return 1
	})
	luaRegister(l, "loadLifebar", func(l *lua.LState) int {
		lb, err := loadLifebar(strArg(l, 1))
		if err != nil {
			l.RaiseError("\nCan't load %v: %v\n", strArg(l, 1), err.Error())
		}
		sys.lifebar = *lb
		return 0
	})
	luaRegister(l, "loadStart", func(l *lua.LState) int {
		if sys.gameMode != "randomtest" {
			for k, v := range sys.sel.selected {
				if len(v) < int(sys.numSimul[k]) {
					l.RaiseError("\nNot enough P%v side chars to load: expected %v, got %v\n", k+1, sys.numSimul[k], len(v))
				}
			}
		}
		if sys.sel.selectedStageNo == -1 {
			l.RaiseError("\nStage not selected for load\n")
		}
		sys.loadStart()
		return 0
	})
	luaRegister(l, "numberToRune", func(l *lua.LState) int {
		l.Push(lua.LString(fmt.Sprint('A' - 1 + int(numArg(l, 1)))))
		return 1
	})
	luaRegister(l, "overrideCharData", func(l *lua.LState) int {
		tn := int(numArg(l, 1))
		if tn < 1 || tn > 2 {
			l.RaiseError("\nInvalid team side: %v\n", tn)
		}
		mn := int(numArg(l, 2))
		if len(sys.sel.ocd[tn-1]) == 0 {
			l.RaiseError("\noverrideCharData function used before loading player %v, member %v\n", tn, mn)
		}
		tableArg(l, 3).ForEach(func(key, value lua.LValue) {
			switch k := key.(type) {
			case lua.LString:
				switch string(k) {
				case "life":
					sys.sel.ocd[tn-1][mn-1].life = int32(lua.LVAsNumber(value))
				case "lifeMax":
					sys.sel.ocd[tn-1][mn-1].lifeMax = int32(lua.LVAsNumber(value))
				case "power":
					sys.sel.ocd[tn-1][mn-1].power = int32(lua.LVAsNumber(value))
				case "dizzyPoints":
					sys.sel.ocd[tn-1][mn-1].dizzyPoints = int32(lua.LVAsNumber(value))
				case "guardPoints":
					sys.sel.ocd[tn-1][mn-1].guardPoints = int32(lua.LVAsNumber(value))
				case "ratioLevel":
					sys.sel.ocd[tn-1][mn-1].ratioLevel = int32(lua.LVAsNumber(value))
				case "lifeRatio":
					sys.sel.ocd[tn-1][mn-1].lifeRatio = float32(lua.LVAsNumber(value))
				case "attackRatio":
					sys.sel.ocd[tn-1][mn-1].attackRatio = float32(lua.LVAsNumber(value))
				case "existed":
					sys.sel.ocd[tn-1][mn-1].existed = lua.LVAsBool(value)
				default:
					l.RaiseError("\nInvalid table key: %v\n", k)
				}
			default:
				l.RaiseError("\nInvalid table key type: %v\n", fmt.Sprintf("%T\n", key))
			}
		})
		return 0
	})
	luaRegister(l, "panicError", func(*lua.LState) int {
		l.RaiseError(strArg(l, 1))
		return 0
	})
	luaRegister(l, "playBGM", func(l *lua.LState) int {
		var loop, volume, loopstart, loopend, startposition int = 1, 100, 0, 0, 0
		if l.GetTop() >= 2 {
			loop = int(numArg(l, 2))
		}
		if l.GetTop() >= 3 {
			volume = int(numArg(l, 3))
		}
		if l.GetTop() >= 4 {
			loopstart = int(numArg(l, 4))
		}
		if l.GetTop() >= 5 && numArg(l, 5) > 1 {
			loopend = int(numArg(l, 5))
		}
		if l.GetTop() >= 6 && numArg(l, 6) > 1 {
			startposition = int(numArg(l, 6))
		}
		sys.bgm.Open(strArg(l, 1), loop, volume, loopstart, loopend, startposition)
		return 0
	})
	luaRegister(l, "playerBufReset", func(*lua.LState) int {
		if l.GetTop() >= 1 {
			pn := int(numArg(l, 1))
			if pn < 1 || pn > len(sys.chars) || len(sys.chars[pn-1]) == 0 {
				return 0
			}
			for j := range sys.chars[pn-1][0].cmd {
				sys.chars[pn-1][0].cmd[j].BufReset()
				sys.chars[pn-1][0].setSF(CSF_nohardcodedkeys)
			}
		} else {
			for _, p := range sys.chars {
				if len(p) > 0 {
					for j := range p[0].cmd {
						p[0].cmd[j].BufReset()
						p[0].setSF(CSF_nohardcodedkeys)
					}
				}
			}
		}
		return 0
	})
	luaRegister(l, "preloadListChar", func(*lua.LState) int {
		if l.GetTop() >= 2 {
			sys.sel.charSpritePreload[[...]int16{int16(numArg(l, 1)), int16(numArg(l, 2))}] = true
		} else {
			sys.sel.charAnimPreload = append(sys.sel.charAnimPreload, int32(numArg(l, 1)))
		}
		return 0
	})
	luaRegister(l, "preloadListStage", func(*lua.LState) int {
		if l.GetTop() >= 2 {
			sys.sel.stageSpritePreload[[...]int16{int16(numArg(l, 1)), int16(numArg(l, 2))}] = true
		} else {
			sys.sel.stageAnimPreload = append(sys.sel.stageAnimPreload, int32(numArg(l, 1)))
		}
		return 0
	})
	luaRegister(l, "printConsole", func(l *lua.LState) int {
		if l.GetTop() >= 2 && boolArg(l, 2) {
			sys.consoleText[len(sys.consoleText)-1] += strArg(l, 1)
		} else {
			sys.appendToConsole(strArg(l, 1))
		}
		fmt.Println(strArg(l, 1))
		return 0
	})
	luaRegister(l, "puts", func(*lua.LState) int {
		fmt.Println(strArg(l, 1))
		return 0
	})
	luaRegister(l, "refresh", func(*lua.LState) int {
		sys.tickSound()
		if !sys.update() {
			l.RaiseError("<game end>")
		}
		return 0
	})
	luaRegister(l, "reload", func(*lua.LState) int {
		sys.reloadFlg = true
		for i := range sys.reloadCharSlot {
			sys.reloadCharSlot[i] = true
		}
		sys.reloadStageFlg = true
		sys.reloadLifebarFlg = true
		return 0
	})
	luaRegister(l, "remapInput", func(l *lua.LState) int {
		src, dst := int(numArg(l, 1)), int(numArg(l, 2))
		if src < 1 || src > len(sys.inputRemap) ||
			dst < 1 || dst > len(sys.inputRemap) {
			l.RaiseError("\nInvalid player number: %v, %v\n", src, dst)
		}
		sys.inputRemap[src-1] = dst - 1
		return 0
	})
	luaRegister(l, "removeDizzy", func(*lua.LState) int {
		sys.debugWC.unsetSCF(SCF_dizzy)
		return 0
	})
	luaRegister(l, "replayRecord", func(*lua.LState) int {
		if sys.netInput != nil {
			sys.netInput.rep, _ = os.Create(strArg(l, 1))
		}
		return 0
	})
	luaRegister(l, "replayStop", func(*lua.LState) int {
		if sys.rollback.session != nil && sys.rollback.session.rep != nil {
			sys.rollback.session.rep.Close()
			sys.rollback.session.rep = nil
		}
		return 0
	})
	luaRegister(l, "resetKey", func(*lua.LState) int {
		sys.keyInput = KeyUnknown
		sys.keyString = ""
		return 0
	})
	luaRegister(l, "resetAILevel", func(l *lua.LState) int {
		for i := range sys.com {
			sys.com[i] = 0
		}
		return 0
	})
	luaRegister(l, "resetMatchData", func(*lua.LState) int {
		sys.allPalFX = *newPalFX()
		sys.bgPalFX = *newPalFX()
		sys.superpmap = *newPalFX()
		sys.resetGblEffect()
		for i, p := range sys.chars {
			if len(p) > 0 {
				sys.playerClear(i, boolArg(l, 1))
			}
		}
		return 0
	})
	luaRegister(l, "resetRemapInput", func(l *lua.LState) int {
		sys.resetRemapInput()
		return 0
	})
	luaRegister(l, "resetScore", func(*lua.LState) int {
		tn := int(numArg(l, 1))
		if tn < 1 || tn > 2 {
			l.RaiseError("\nInvalid team side: %v\n", tn)
		}
		sys.lifebar.sc[tn-1].scorePoints = 0
		return 0
	})
	luaRegister(l, "roundReset", func(*lua.LState) int {
		sys.roundResetFlg = true
		return 0
	})
	luaRegister(l, "saveState", func(*lua.LState) int {
		sys.saveStateFlag = true
		return 0
	})
	luaRegister(l, "screenshot", func(*lua.LState) int {
		captureScreen()
		return 0
	})
	luaRegister(l, "searchFile", func(l *lua.LState) int {
		var dirs []string
		tableArg(l, 2).ForEach(func(key, value lua.LValue) {
			dirs = append(dirs, lua.LVAsString(value))
		})
		l.Push(lua.LString(SearchFile(strArg(l, 1), dirs)))
		return 1
	})
	luaRegister(l, "selectChar", func(*lua.LState) int {
		cn := int(numArg(l, 2))
		if cn < 0 || cn >= len(sys.sel.charlist) {
			l.RaiseError("\nInvalid char ref: %v\n", cn)
		}
		tn := int(numArg(l, 1))
		if tn < 1 || tn > 2 {
			l.RaiseError("%v\nInvalid team side: %v\n", sys.sel.GetChar(cn).def, tn)
		}
		pl := int(numArg(l, 3))
		if pl < 1 || pl > 12 {
			l.RaiseError("%v\nInvalid palette: %v\n", sys.sel.GetChar(cn).def, pl)
		}
		var ret int
		if sys.sel.AddSelectedChar(tn-1, cn, pl) {
			switch sys.tmode[tn-1] {
			case TM_Single:
				ret = 2
			case TM_Simul:
				if len(sys.sel.selected[tn-1]) >= int(sys.numSimul[tn-1]) {
					ret = 2
				} else {
					ret = 1
				}
			case TM_Turns:
				if len(sys.sel.selected[tn-1]) >= int(sys.numTurns[tn-1]) {
					ret = 2
				} else {
					ret = 1
				}
			case TM_Tag:
				if len(sys.sel.selected[tn-1]) >= int(sys.numSimul[tn-1]) {
					ret = 2
				} else {
					ret = 1
				}
			}
		}
		l.Push(lua.LNumber(ret))
		return 1
	})
	luaRegister(l, "selectStage", func(*lua.LState) int {
		sn := int(numArg(l, 1))
		if sn < 0 || sn > len(sys.sel.stagelist) {
			l.RaiseError("\nInvalid stage ref: %v\n", sn)
		}
		sys.sel.SelectStage(sn)
		return 0
	})
	luaRegister(l, "selectStart", func(l *lua.LState) int {
		sys.sel.ClearSelected()
		sys.loadStart()
		return 0
	})
	luaRegister(l, "sffNew", func(l *lua.LState) int {
		if l.GetTop() == 0 {
			l.Push(newUserData(l, newSff()))
			return 1
		}
		sff, err := loadSff(strArg(l, 1), false)
		if err != nil {
			l.RaiseError("\nCan't load %v: %v\n", strArg(l, 1), err.Error())
		}
		sys.runMainThreadTask()
		l.Push(newUserData(l, sff))
		return 1
	})
	luaRegister(l, "selfState", func(*lua.LState) int {
		sys.debugWC.selfState(int32(numArg(l, 1)), -1, -1, 1, "")
		return 0
	})
	luaRegister(l, "setAccel", func(*lua.LState) int {
		sys.accel = float32(numArg(l, 1))
		return 0
	})
	luaRegister(l, "setAILevel", func(*lua.LState) int {
		level := float32(numArg(l, 1))
		sys.com[sys.debugWC.playerNo] = level
		for _, c := range sys.chars[sys.debugWC.playerNo] {
			if level == 0 {
				c.key = sys.debugWC.playerNo
			} else {
				c.key = ^sys.debugWC.playerNo
			}
		}
		return 0
	})
	luaRegister(l, "setAllowDebugKeys", func(l *lua.LState) int {
		sys.allowDebugKeys = boolArg(l, 1)
		return 0
	})
	luaRegister(l, "setAllowDebugMode", func(l *lua.LState) int {
		d := boolArg(l, 1)
		if !d {
			if sys.clsnDraw {
				sys.clsnDraw = false
			}
			if sys.debugDraw {
				sys.debugDraw = false
			}
		}
		sys.allowDebugMode = d
		return 0
	})
	luaRegister(l, "setAudioDucking", func(l *lua.LState) int {
		sys.audioDucking = boolArg(l, 1)
		return 0
	})
	luaRegister(l, "setAutoguard", func(l *lua.LState) int {
		pn := int(numArg(l, 1))
		if pn < 1 || pn > MaxSimul*2+MaxAttachedChar {
			l.RaiseError("\nInvalid player number: %v\n", pn)
		}
		sys.autoguard[pn-1] = boolArg(l, 2)
		return 0
	})
	luaRegister(l, "setAutoLevel", func(*lua.LState) int {
		sys.autolevel = boolArg(l, 1)
		return 0
	})
	luaRegister(l, "setCom", func(*lua.LState) int {
		pn := int(numArg(l, 1))
		ailv := float32(numArg(l, 2))
		if pn < 1 || pn > MaxSimul*2+MaxAttachedChar {
			l.RaiseError("\nInvalid player number: %v\n", pn)
		}
		if ailv > 0 {
			sys.com[pn-1] = ailv
		} else {
			sys.com[pn-1] = 0
		}
		return 0
	})
	luaRegister(l, "setConsecutiveWins", func(l *lua.LState) int {
		sys.consecutiveWins[int(numArg(l, 1))-1] = int32(numArg(l, 2))
		return 0
	})
	luaRegister(l, "setContinue", func(l *lua.LState) int {
		sys.continueFlg = boolArg(l, 1)
		return 0
	})
	luaRegister(l, "setDizzyPoints", func(*lua.LState) int {
		sys.debugWC.dizzyPointsSet(int32(numArg(l, 1)))
		return 0
	})
	luaRegister(l, "setGameMode", func(*lua.LState) int {
		sys.gameMode = strArg(l, 1)
		return 0
	})
	luaRegister(l, "setGameSpeed", func(*lua.LState) int {
		sys.gameSpeed = float32(numArg(l, 1)) / float32(FPS)
		return 0
	})
	luaRegister(l, "setGuardPoints", func(*lua.LState) int {
		sys.debugWC.guardPointsSet(int32(numArg(l, 1)))
		return 0
	})
	luaRegister(l, "setHomeTeam", func(l *lua.LState) int {
		tn := int(numArg(l, 1))
		if tn < 1 || tn > 2 {
			l.RaiseError("\nInvalid team side: %v\n", tn)
		}
		sys.home = tn - 1
		return 0
	})
	luaRegister(l, "setKeyConfig", func(l *lua.LState) int {
		pn := int(numArg(l, 1))
		joy := int(numArg(l, 2))
		if pn < 1 || (joy == -1 && pn > len(sys.keyConfig)) || (joy >= 0 && pn > len(sys.joystickConfig)) {
			l.RaiseError("\nInvalid player number: %v\n", pn)
		}
		if joy < -1 || joy > len(sys.joystickConfig) {
			l.RaiseError("\nInvalid controller number: %v\n", joy)
		}
		tableArg(l, 3).ForEach(func(key, value lua.LValue) {
			if joy == -1 {
				btn := int(StringToKey(lua.LVAsString(value)))
				switch int(lua.LVAsNumber(key)) {
				case 1:
					sys.keyConfig[pn-1].dU = btn
				case 2:
					sys.keyConfig[pn-1].dD = btn
				case 3:
					sys.keyConfig[pn-1].dL = btn
				case 4:
					sys.keyConfig[pn-1].dR = btn
				case 5:
					sys.keyConfig[pn-1].kA = btn
				case 6:
					sys.keyConfig[pn-1].kB = btn
				case 7:
					sys.keyConfig[pn-1].kC = btn
				case 8:
					sys.keyConfig[pn-1].kX = btn
				case 9:
					sys.keyConfig[pn-1].kY = btn
				case 10:
					sys.keyConfig[pn-1].kZ = btn
				case 11:
					sys.keyConfig[pn-1].kS = btn
				case 12:
					sys.keyConfig[pn-1].kD = btn
				case 13:
					sys.keyConfig[pn-1].kW = btn
				case 14:
					sys.keyConfig[pn-1].kM = btn
				}
			} else {
				btn, err := strconv.Atoi(lua.LVAsString(value))
				if err != nil {
					btn = 999
				}
				switch int(lua.LVAsNumber(key)) {
				case 1:
					sys.joystickConfig[pn-1].dU = btn
				case 2:
					sys.joystickConfig[pn-1].dD = btn
				case 3:
					sys.joystickConfig[pn-1].dL = btn
				case 4:
					sys.joystickConfig[pn-1].dR = btn
				case 5:
					sys.joystickConfig[pn-1].kA = btn
				case 6:
					sys.joystickConfig[pn-1].kB = btn
				case 7:
					sys.joystickConfig[pn-1].kC = btn
				case 8:
					sys.joystickConfig[pn-1].kX = btn
				case 9:
					sys.joystickConfig[pn-1].kY = btn
				case 10:
					sys.joystickConfig[pn-1].kZ = btn
				case 11:
					sys.joystickConfig[pn-1].kS = btn
				case 12:
					sys.joystickConfig[pn-1].kD = btn
				case 13:
					sys.joystickConfig[pn-1].kW = btn
				case 14:
					sys.joystickConfig[pn-1].kM = btn
				}
			}
		})
		return 0
	})
	luaRegister(l, "setLife", func(*lua.LState) int {
		if sys.debugWC.alive() {
			sys.debugWC.lifeSet(int32(numArg(l, 1)))
		}
		return 0
	})
	luaRegister(l, "setLifeShare", func(l *lua.LState) int {
		tn := int(numArg(l, 1))
		if tn < 1 || tn > 2 {
			l.RaiseError("\nInvalid team side: %v\n", tn)
		}
		sys.lifeShare[tn-1] = boolArg(l, 2)
		return 0
	})
	luaRegister(l, "setLifebarElements", func(*lua.LState) int {
		// elements enabled via fight.def, depending on game mode
		if _, ok := sys.lifebar.ma.enabled[sys.gameMode]; ok {
			sys.lifebar.ma.active = sys.lifebar.ma.enabled[sys.gameMode]
		}
		for _, v := range sys.lifebar.ai {
			if _, ok := v.enabled[sys.gameMode]; ok {
				v.active = v.enabled[sys.gameMode]
			}
		}
		for _, v := range sys.lifebar.sc {
			if _, ok := v.enabled[sys.gameMode]; ok {
				v.active = v.enabled[sys.gameMode]
			}
		}
		for _, v := range sys.lifebar.wc {
			if _, ok := v.enabled[sys.gameMode]; ok {
				v.active = v.enabled[sys.gameMode]
			}
		}
		if _, ok := sys.lifebar.tr.enabled[sys.gameMode]; ok {
			sys.lifebar.tr.active = sys.lifebar.tr.enabled[sys.gameMode]
		}
		// elements forced by lua scripts
		tableArg(l, 1).ForEach(func(key, value lua.LValue) {
			switch k := key.(type) {
			case lua.LString:
				switch string(k) {
				case "active": //enabled by default
					sys.lifebar.active = lua.LVAsBool(value)
				case "bars": //enabled by default
					sys.lifebar.bars = lua.LVAsBool(value)
				case "guardbar": //enabled depending on config.json
					sys.lifebar.guardbar = lua.LVAsBool(value)
				case "hidebars": //enabled depending on dialogue system.def settings
					sys.lifebar.hidebars = lua.LVAsBool(value)
				case "match":
					sys.lifebar.ma.active = lua.LVAsBool(value)
				case "mode": //enabled by default
					sys.lifebar.mode = lua.LVAsBool(value)
				case "p1aiLevel":
					sys.lifebar.ai[0].active = lua.LVAsBool(value)
				case "p1score":
					sys.lifebar.sc[0].active = lua.LVAsBool(value)
				case "p1winCount":
					sys.lifebar.wc[0].active = lua.LVAsBool(value)
				case "p2aiLevel":
					sys.lifebar.ai[1].active = lua.LVAsBool(value)
				case "p2score":
					sys.lifebar.sc[1].active = lua.LVAsBool(value)
				case "p2winCount":
					sys.lifebar.wc[1].active = lua.LVAsBool(value)
				case "redlifebar": //enabled depending on config.json
					sys.lifebar.redlifebar = lua.LVAsBool(value)
				case "stunbar": //enabled depending on config.json
					sys.lifebar.stunbar = lua.LVAsBool(value)
				case "timer":
					sys.lifebar.tr.active = lua.LVAsBool(value)
				default:
					l.RaiseError("\nInvalid table key: %v\n", k)
				}
			default:
				l.RaiseError("\nInvalid table key type: %v\n", fmt.Sprintf("%T\n", key))
			}
		})
		return 0
	})
	luaRegister(l, "setLifebarLocalcoord", func(l *lua.LState) int {
		sys.lifebarLocalcoord[0] = int32(numArg(l, 1))
		sys.lifebarLocalcoord[1] = int32(numArg(l, 2))
		return 0
	})
	luaRegister(l, "setLifebarOffsetX", func(l *lua.LState) int {
		sys.lifebarOffsetX = float32(numArg(l, 1))
		return 0
	})
	luaRegister(l, "setLifebarScale", func(l *lua.LState) int {
		sys.lifebarScale = float32(numArg(l, 1))
		return 0
	})
	luaRegister(l, "setLifebarPortraitScale", func(l *lua.LState) int {
		sys.lifebarPortraitScale = float32(numArg(l, 1))
		return 0
	})
	luaRegister(l, "setLifebarScore", func(*lua.LState) int {
		sys.scoreStart[0] = float32(numArg(l, 1))
		if l.GetTop() >= 2 {
			sys.scoreStart[1] = float32(numArg(l, 2))
		}
		return 0
	})
	luaRegister(l, "setLifebarTimer", func(*lua.LState) int {
		sys.timerStart = int32(numArg(l, 1))
		return 0
	})
	luaRegister(l, "setLifeMul", func(l *lua.LState) int {
		sys.lifeMul = float32(numArg(l, 1))
		return 0
	})
	luaRegister(l, "setListenPort", func(*lua.LState) int {
		sys.listenPort = strArg(l, 1)
		return 0
	})
	luaRegister(l, "setLoseSimul", func(l *lua.LState) int {
		sys.loseSimul = boolArg(l, 1)
		return 0
	})
	luaRegister(l, "setLoseTag", func(l *lua.LState) int {
		sys.loseTag = boolArg(l, 1)
		return 0
	})
	luaRegister(l, "setLuaLocalcoord", func(l *lua.LState) int {
		sys.luaLocalcoord[0] = int32(numArg(l, 1))
		sys.luaLocalcoord[1] = int32(numArg(l, 2))
		return 0
	})
	luaRegister(l, "setLuaPortraitScale", func(l *lua.LState) int {
		sys.luaPortraitScale = float32(numArg(l, 1))
		return 0
	})
	luaRegister(l, "setLuaSpriteOffsetX", func(l *lua.LState) int {
		sys.luaSpriteOffsetX = float32(numArg(l, 1))
		return 0
	})
	luaRegister(l, "setLuaSpriteScale", func(l *lua.LState) int {
		sys.luaSpriteScale = float32(numArg(l, 1))
		return 0
	})
	luaRegister(l, "setMatchMaxDrawGames", func(l *lua.LState) int {
		tn := int(numArg(l, 1))
		if tn < 1 || tn > 2 {
			l.RaiseError("\nInvalid team side: %v\n", tn)
		}
		sys.lifebar.ro.match_maxdrawgames[tn-1] = int32(numArg(l, 2))
		return 0
	})
	luaRegister(l, "setMatchNo", func(l *lua.LState) int {
		sys.match = int32(numArg(l, 1))
		return 0
	})
	luaRegister(l, "setMatchWins", func(l *lua.LState) int {
		tn := int(numArg(l, 1))
		if tn < 1 || tn > 2 {
			l.RaiseError("\nInvalid team side: %v\n", tn)
		}
		sys.lifebar.ro.match_wins[tn-1] = int32(numArg(l, 2))
		return 0
	})
	luaRegister(l, "setMaxAfterImage", func(l *lua.LState) int {
		sys.afterImageMax = int32(numArg(l, 1))
		return 0
	})
	luaRegister(l, "setMaxExplod", func(l *lua.LState) int {
		sys.explodMax = int(numArg(l, 1))
		return 0
	})
	luaRegister(l, "setMaxHelper", func(l *lua.LState) int {
		sys.helperMax = int32(numArg(l, 1))
		return 0
	})
	luaRegister(l, "setMaxPlayerProjectile", func(l *lua.LState) int {
		sys.playerProjectileMax = int(numArg(l, 1))
		return 0
	})
	luaRegister(l, "setMotifDir", func(*lua.LState) int {
		sys.motifDir = strArg(l, 1)
		return 0
	})
	luaRegister(l, "setPanningRange", func(l *lua.LState) int {
		sys.panningRange = float32(numArg(l, 1))
		return 0
	})
	luaRegister(l, "setPlayers", func(l *lua.LState) int {
		total := int(numArg(l, 1))
		if len(sys.keyConfig) > total {
			sys.keyConfig = sys.keyConfig[:total]
		} else {
			for i := len(sys.keyConfig); i < total; i++ {
				sys.keyConfig = append(sys.keyConfig, KeyConfig{})
			}
		}
		if len(sys.joystickConfig) > total {
			sys.joystickConfig = sys.joystickConfig[:total]
		} else {
			for i := len(sys.joystickConfig); i < total; i++ {
				sys.joystickConfig = append(sys.joystickConfig, KeyConfig{})
			}
		}
		return 0
	})
	luaRegister(l, "setPower", func(*lua.LState) int {
		sys.debugWC.setPower(int32(numArg(l, 1)))
		return 0
	})
	luaRegister(l, "setPowerShare", func(l *lua.LState) int {
		tn := int(numArg(l, 1))
		if tn < 1 || tn > 2 {
			l.RaiseError("\nInvalid team side: %v\n", tn)
		}
		sys.powerShare[tn-1] = boolArg(l, 2)
		return 0
	})
	luaRegister(l, "setRedLife", func(*lua.LState) int {
		sys.debugWC.redLifeSet(int32(numArg(l, 1)))
		return 0
	})
	luaRegister(l, "setRoundTime", func(l *lua.LState) int {
		sys.roundTime = int32(numArg(l, 1))
		return 0
	})
	luaRegister(l, "setConsecutiveRounds", func(l *lua.LState) int {
		sys.consecutiveRounds = boolArg(l, 1)
		return 0
	})
	luaRegister(l, "setStereoEffects", func(l *lua.LState) int {
		sys.stereoEffects = boolArg(l, 1)
		return 0
	})
	luaRegister(l, "setTeam1VS2Life", func(l *lua.LState) int {
		sys.team1VS2Life = float32(numArg(l, 1))
		return 0
	})
	luaRegister(l, "setTeamMode", func(*lua.LState) int {
		tn := int(numArg(l, 1))
		if tn < 1 || tn > 2 {
			l.RaiseError("\nInvalid team side: %v\n", tn)
		}
		tm := TeamMode(numArg(l, 2))
		if tm < 0 || tm > TM_LAST {
			l.RaiseError("\nInvalid team mode: %v\n", tm)
		}
		nt := int32(numArg(l, 3))
		if nt < 1 || (tm != TM_Turns && nt > MaxSimul) {
			l.RaiseError("\nInvalid team size: %v\n", nt)
		}
		sys.sel.selected[tn-1], sys.sel.ocd[tn-1] = nil, nil
		sys.tmode[tn-1] = tm
		if tm == TM_Turns {
			sys.numSimul[tn-1] = 1
		} else {
			sys.numSimul[tn-1] = nt
		}
		sys.numTurns[tn-1] = nt
		if (tm == TM_Simul || tm == TM_Tag) && nt == 1 {
			sys.tmode[tn-1] = TM_Single
		}
		return 0
	})
	luaRegister(l, "setTime", func(*lua.LState) int {
		sys.time = int32(numArg(l, 1))
		return 0
	})
	luaRegister(l, "setTimeFramesPerCount", func(l *lua.LState) int {
		sys.lifebar.ti.framespercount = int32(numArg(l, 1))
		return 0
	})
	luaRegister(l, "setVolumeMaster", func(l *lua.LState) int {
		sys.masterVolume = int(numArg(l, 1))
		sys.bgm.UpdateVolume()
		return 0
	})
	luaRegister(l, "setVolumeBgm", func(l *lua.LState) int {
		sys.bgmVolume = int(numArg(l, 1))
		sys.bgm.UpdateVolume()
		return 0
	})
	luaRegister(l, "setVolumeSfx", func(l *lua.LState) int {
		sys.wavVolume = int(numArg(l, 1))
		return 0
	})
	luaRegister(l, "setWinCount", func(*lua.LState) int {
		tn := int(numArg(l, 1))
		if tn < 1 || tn > 2 {
			l.RaiseError("\nInvalid team side: %v\n", tn)
		}
		sys.lifebar.wc[tn-1].wins = int32(numArg(l, 2))
		return 0
	})
	luaRegister(l, "setZoom", func(l *lua.LState) int {
		sys.cam.ZoomActive = boolArg(l, 1)
		return 0
	})
	luaRegister(l, "setZoomMax", func(l *lua.LState) int {
		sys.cam.ZoomMax = float32(numArg(l, 1))
		return 0
	})
	luaRegister(l, "setZoomMin", func(l *lua.LState) int {
		sys.cam.ZoomMin = float32(numArg(l, 1))
		return 0
	})
	luaRegister(l, "setZoomSpeed", func(l *lua.LState) int {
		sys.cam.ZoomSpeed = 12 - float32(numArg(l, 1))
		return 0
	})
	luaRegister(l, "sleep", func(l *lua.LState) int {
		time.Sleep(time.Duration((numArg(l, 1))) * time.Second)
		return 0
	})
	luaRegister(l, "sndNew", func(l *lua.LState) int {
		snd, err := LoadSnd(strArg(l, 1))
		if err != nil {
			l.RaiseError("\nCan't load %v: %v\n", strArg(l, 1), err.Error())
		}
		l.Push(newUserData(l, snd))
		return 1
	})
	luaRegister(l, "sndPlay", func(l *lua.LState) int {
		s, ok := toUserData(l, 1).(*Snd)
		if !ok {
			userDataError(l, 1, s)
		}
		volumescale := int32(100)
		if l.GetTop() >= 4 {
			volumescale = int32(numArg(l, 4))
		}
		var pan float32
		if l.GetTop() >= 5 {
			pan = float32(numArg(l, 5))
		}
		s.play([...]int32{int32(numArg(l, 2)), int32(numArg(l, 3))}, volumescale, pan)
		return 0
	})
	luaRegister(l, "sndPlaying", func(*lua.LState) int {
		s, ok := toUserData(l, 1).(*Snd)
		if !ok {
			userDataError(l, 1, s)
		}
		var f bool
		if w := s.Get([...]int32{int32(numArg(l, 2)), int32(numArg(l, 3))}); w != nil {
			f = sys.soundChannels.IsPlaying(w)
		}
		l.Push(lua.LBool(f))
		return 1
	})
	luaRegister(l, "sndStop", func(l *lua.LState) int {
		s, ok := toUserData(l, 1).(*Snd)
		if !ok {
			userDataError(l, 1, s)
		}
		s.stop([...]int32{int32(numArg(l, 2)), int32(numArg(l, 3))})
		return 0
	})
	luaRegister(l, "sszRandom", func(l *lua.LState) int {
		l.Push(lua.LNumber(Random()))
		return 1
	})
	luaRegister(l, "step", func(*lua.LState) int {
		sys.step = true
		return 0
	})
	luaRegister(l, "synchronize", func(*lua.LState) int {
		if err := sys.synchronize(); err != nil {
			l.RaiseError(err.Error())
		}
		return 0
	})
	luaRegister(l, "textImgDraw", func(*lua.LState) int {
		ts, ok := toUserData(l, 1).(*TextSprite)
		if !ok {
			userDataError(l, 1, ts)
		}
		ts.Draw()
		return 0
	})
	luaRegister(l, "textImgNew", func(*lua.LState) int {
		l.Push(newUserData(l, NewTextSprite()))
		return 1
	})
	luaRegister(l, "textImgSetAlign", func(*lua.LState) int {
		ts, ok := toUserData(l, 1).(*TextSprite)
		if !ok {
			userDataError(l, 1, ts)
		}
		ts.align = int32(numArg(l, 2))
		return 0
	})
	luaRegister(l, "textImgSetBank", func(*lua.LState) int {
		ts, ok := toUserData(l, 1).(*TextSprite)
		if !ok {
			userDataError(l, 1, ts)
		}
		ts.bank = int32(numArg(l, 2))
		return 0
	})
	luaRegister(l, "textImgSetColor", func(*lua.LState) int {
		ts, ok := toUserData(l, 1).(*TextSprite)
		if !ok {
			userDataError(l, 1, ts)
		}
		ts.SetColor(int32(numArg(l, 2)), int32(numArg(l, 3)), int32(numArg(l, 4)))
		return 0
	})
	luaRegister(l, "textImgSetFont", func(*lua.LState) int {
		ts, ok := toUserData(l, 1).(*TextSprite)
		if !ok {
			userDataError(l, 1, ts)
		}
		fnt, ok2 := toUserData(l, 2).(*Fnt)
		if !ok2 {
			userDataError(l, 2, fnt)
		}
		ts.fnt = fnt
		return 0
	})
	luaRegister(l, "textImgSetPos", func(*lua.LState) int {
		ts, ok := toUserData(l, 1).(*TextSprite)
		if !ok {
			userDataError(l, 1, ts)
		}
		if boolArg(l, 3) {
			ts.x, ts.y = float32(numArg(l, 2))/sys.luaSpriteScale+sys.luaSpriteOffsetX, float32(numArg(l, 3))/sys.luaSpriteScale
		}
		return 0
	})
	luaRegister(l, "textImgSetScale", func(*lua.LState) int {
		ts, ok := toUserData(l, 1).(*TextSprite)
		if !ok {
			userDataError(l, 1, ts)
		}
		ts.xscl, ts.yscl = float32(numArg(l, 2))/sys.luaSpriteScale, float32(numArg(l, 3))/sys.luaSpriteScale
		return 0
	})
	luaRegister(l, "textImgSetText", func(*lua.LState) int {
		ts, ok := toUserData(l, 1).(*TextSprite)
		if !ok {
			userDataError(l, 1, ts)
		}
		ts.text = strArg(l, 2)
		return 0
	})
	luaRegister(l, "textImgSetWindow", func(*lua.LState) int {
		ts, ok := toUserData(l, 1).(*TextSprite)
		if !ok {
			userDataError(l, 1, ts)
		}
		ts.SetWindow(float32(numArg(l, 2))/sys.luaSpriteScale+sys.luaSpriteOffsetX, float32(numArg(l, 3))/sys.luaSpriteScale,
			float32(numArg(l, 4))/sys.luaSpriteScale, float32(numArg(l, 5))/sys.luaSpriteScale)
		return 0
	})
	luaRegister(l, "toggleClsnDraw", func(*lua.LState) int {
		if !sys.allowDebugMode {
			return 0
		}
		if l.GetTop() >= 1 {
			sys.clsnDraw = boolArg(l, 1)
		} else {
			sys.clsnDraw = !sys.clsnDraw
		}
		return 0
	})
	luaRegister(l, "toggleDebugDraw", func(*lua.LState) int {
		if !sys.allowDebugMode {
			return 0
		}
		if l.GetTop() >= 1 {
			sys.debugDraw = !sys.debugDraw
			return 0
		}
		if !sys.debugDraw {
			sys.debugDraw = true
		} else {
			pn := sys.debugRef[0]
			hn := sys.debugRef[1]
			for i := hn + 1; i <= len(sys.chars[pn]); i++ {
				hn = i
				if hn >= len(sys.chars[pn]) {
					pn += 1
					hn = 0
					break
				}
				if sys.chars[pn][hn] != nil && !sys.chars[pn][hn].sf(CSF_destroy) {
					break
				}
			}
			ok := false
			for pn < len(sys.chars) {
				if len(sys.chars[pn]) > 0 {
					ok = true
					break
				}
				pn += 1

			}
			if !ok {
				pn = 0
				hn = 0
				sys.debugDraw = false
			}
			sys.debugRef[0] = pn
			sys.debugRef[1] = hn
		}
		return 0
	})
	luaRegister(l, "toggleDialogueBars", func(*lua.LState) int {
		if l.GetTop() >= 1 {
			sys.dialogueBarsFlg = boolArg(l, 1)
		} else {
			sys.dialogueBarsFlg = !sys.dialogueBarsFlg
		}
		return 0
	})
	luaRegister(l, "toggleFullscreen", func(*lua.LState) int {
		fs := !sys.window.fullscreen
		if l.GetTop() >= 1 {
			fs = boolArg(l, 1)
		}
		if fs != sys.window.fullscreen {
			sys.window.toggleFullscreen()
		}
		return 0
	})
	luaRegister(l, "toggleMaxPowerMode", func(*lua.LState) int {
		if l.GetTop() >= 1 {
			sys.maxPowerMode = boolArg(l, 1)
		} else {
			sys.maxPowerMode = !sys.maxPowerMode
		}
		if sys.maxPowerMode {
			for _, c := range sys.chars {
				if len(c) > 0 {
					c[0].power = c[0].powerMax
				}
			}
		}
		return 0
	})
	luaRegister(l, "toggleNoSound", func(*lua.LState) int {
		if l.GetTop() >= 1 {
			sys.noSoundFlg = boolArg(l, 1)
		} else {
			sys.noSoundFlg = !sys.noSoundFlg
		}
		return 0
	})
	luaRegister(l, "togglePause", func(*lua.LState) int {
		if l.GetTop() >= 1 {
			sys.paused = boolArg(l, 1)
		} else {
			sys.paused = !sys.paused
		}
		return 0
	})
	luaRegister(l, "togglePlayer", func(*lua.LState) int {
		pn := int(numArg(l, 1))
		if pn < 1 || pn > len(sys.chars) || len(sys.chars[pn-1]) == 0 {
			return 0
		}
		for _, ch := range sys.chars[pn-1] {
			if ch.scf(SCF_disabled) {
				ch.unsetSCF(SCF_disabled)
			} else {
				ch.setSCF(SCF_disabled)
			}
		}
		return 0
	})
	luaRegister(l, "togglePostMatch", func(*lua.LState) int {
		if l.GetTop() >= 1 {
			sys.postMatchFlg = boolArg(l, 1)
		} else {
			sys.postMatchFlg = !sys.postMatchFlg
		}
		return 0
	})
	luaRegister(l, "toggleStatusDraw", func(*lua.LState) int {
		if l.GetTop() >= 1 {
			sys.statusDraw = boolArg(l, 1)
		} else {
			sys.statusDraw = !sys.statusDraw
		}
		return 0
	})
	luaRegister(l, "toggleVsync", func(*lua.LState) int {
		if l.GetTop() >= 1 {
			sys.vRetrace = int(numArg(l, 1))
		} else if sys.vRetrace == 0 {
			sys.vRetrace = 1
		} else {
			sys.vRetrace = 0
		}
		sys.window.SetSwapInterval(sys.vRetrace)
		return 0
	})
	luaRegister(l, "updateVolume", func(l *lua.LState) int {
		if l.GetTop() >= 1 {
			sys.bgm.bgmVolume = int(Min(int32(numArg(l, 1)), int32(sys.maxBgmVolume)))
		}
		sys.bgm.UpdateVolume()
		return 0
	})
	luaRegister(l, "wavePlay", func(l *lua.LState) int {
		s, ok := toUserData(l, 1).(*Sound)
		if !ok {
			userDataError(l, 1, s)
		}
		sys.soundChannels.Play(s, 100, 0.0)
		return 0
	})
}

// Trigger Functions
func triggerFunctions(l *lua.LState) {
	sys.debugWC = newChar(0, 0)
	// redirection
	luaRegister(l, "player", func(*lua.LState) int {
		pn := int(numArg(l, 1))
		ret := false
		if pn >= 1 && pn <= len(sys.chars) && len(sys.chars[pn-1]) > 0 {
			sys.debugWC, ret = sys.chars[pn-1][0], true
		}
		l.Push(lua.LBool(ret))
		return 1
	})
	luaRegister(l, "parent", func(*lua.LState) int {
		ret := false
		if c := sys.debugWC.parent(); c != nil {
			sys.debugWC, ret = c, true
		}
		l.Push(lua.LBool(ret))
		return 1
	})
	luaRegister(l, "root", func(*lua.LState) int {
		ret := false
		if c := sys.debugWC.root(); c != nil {
			sys.debugWC, ret = c, true
		}
		l.Push(lua.LBool(ret))
		return 1
	})
	luaRegister(l, "helper", func(*lua.LState) int {
		ret, id := false, int32(0)
		if l.GetTop() >= 1 {
			id = int32(numArg(l, 1))
		}
		if c := sys.debugWC.helper(id); c != nil {
			sys.debugWC, ret = c, true
		}
		l.Push(lua.LBool(ret))
		return 1
	})
	luaRegister(l, "target", func(*lua.LState) int {
		ret, id := false, int32(-1)
		if l.GetTop() >= 1 {
			id = int32(numArg(l, 1))
		}
		if c := sys.debugWC.target(id); c != nil {
			sys.debugWC, ret = c, true
		}
		l.Push(lua.LBool(ret))
		return 1
	})
	luaRegister(l, "partner", func(*lua.LState) int {
		ret, n := false, int32(0)
		if l.GetTop() >= 1 {
			n = int32(numArg(l, 1))
		}
		if c := sys.debugWC.partner(n, true); c != nil {
			sys.debugWC, ret = c, true
		}
		l.Push(lua.LBool(ret))
		return 1
	})
	luaRegister(l, "enemy", func(*lua.LState) int {
		ret, n := false, int32(0)
		if l.GetTop() >= 1 {
			n = int32(numArg(l, 1))
		}
		if c := sys.debugWC.enemy(n); c != nil {
			sys.debugWC, ret = c, true
		}
		l.Push(lua.LBool(ret))
		return 1
	})
	luaRegister(l, "enemynear", func(*lua.LState) int {
		ret, n := false, int32(0)
		if l.GetTop() >= 1 {
			n = int32(numArg(l, 1))
		}
		if c := sys.debugWC.enemyNear(n); c != nil {
			sys.debugWC, ret = c, true
		}
		l.Push(lua.LBool(ret))
		return 1
	})
	luaRegister(l, "playerid", func(*lua.LState) int {
		ret := false
		if c := sys.playerID(int32(numArg(l, 1))); c != nil {
			sys.debugWC, ret = c, true
		}
		l.Push(lua.LBool(ret))
		return 1
	})
	luaRegister(l, "p2", func(*lua.LState) int {
		ret := false
		if c := sys.debugWC.p2(); c != nil {
			sys.debugWC, ret = c, true
		}
		l.Push(lua.LBool(ret))
		return 1
	})
	luaRegister(l, "stateowner", func(*lua.LState) int {
		ret := false
		if c := sys.chars[sys.debugWC.ss.sb.playerNo][0]; c != nil {
			sys.debugWC, ret = c, true
		}
		l.Push(lua.LBool(ret))
		return 1
	})
	// vanilla triggers
	luaRegister(l, "ailevel", func(*lua.LState) int {
		l.Push(lua.LNumber(sys.debugWC.aiLevel()))
		return 1
	})
	luaRegister(l, "alive", func(*lua.LState) int {
		l.Push(lua.LBool(sys.debugWC.alive()))
		return 1
	})
	luaRegister(l, "anim", func(*lua.LState) int {
		l.Push(lua.LNumber(sys.debugWC.animNo))
		return 1
	})
	//animelem (deprecated by animelemtime)
	luaRegister(l, "animelemno", func(*lua.LState) int {
		l.Push(lua.LNumber(sys.debugWC.animElemNo(int32(numArg(l, 1))).ToI()))
		return 1
	})
	luaRegister(l, "animelemtime", func(*lua.LState) int {
		l.Push(lua.LNumber(sys.debugWC.animElemTime(int32(numArg(l, 1))).ToI()))
		return 1
	})
	luaRegister(l, "animexist", func(*lua.LState) int {
		l.Push(lua.LBool(sys.debugWC.animExist(sys.debugWC,
			BytecodeInt(int32(numArg(l, 1)))).ToB()))
		return 1
	})
	luaRegister(l, "animtime", func(*lua.LState) int {
		l.Push(lua.LNumber(sys.debugWC.animTime()))
		return 1
	})
	luaRegister(l, "authorname", func(*lua.LState) int {
		l.Push(lua.LString(sys.debugWC.gi().author))
		return 1
	})
	luaRegister(l, "backedge", func(*lua.LState) int {
		l.Push(lua.LNumber(sys.debugWC.backEdge()))
		return 1
	})
	luaRegister(l, "backedgebodydist", func(*lua.LState) int {
		l.Push(lua.LNumber(int32(sys.debugWC.backEdgeBodyDist())))
		return 1
	})
	luaRegister(l, "backedgedist", func(*lua.LState) int {
		l.Push(lua.LNumber(int32(sys.debugWC.backEdgeDist())))
		return 1
	})
	luaRegister(l, "bgmlength", func(*lua.LState) int {
		if sys.bgm.streamer == nil {
			l.Push(lua.LNumber(0))
		} else {
			l.Push(lua.LNumber(int32(sys.bgm.streamer.Len())))
		}
		return 1
	})
	luaRegister(l, "bgmposition", func(*lua.LState) int {
		if sys.bgm.streamer == nil {
			l.Push(lua.LNumber(0))
		} else {
			l.Push(lua.LNumber(int32(sys.bgm.streamer.Position())))
		}
		return 1
	})
	luaRegister(l, "bottomedge", func(*lua.LState) int {
		l.Push(lua.LNumber(sys.debugWC.bottomEdge()))
		return 1
	})
	luaRegister(l, "cameraposX", func(*lua.LState) int {
		l.Push(lua.LNumber(sys.cam.Pos[0]))
		return 1
	})
	luaRegister(l, "cameraposY", func(*lua.LState) int {
		l.Push(lua.LNumber(sys.cam.Pos[1]))
		return 1
	})
	luaRegister(l, "camerazoom", func(*lua.LState) int {
		l.Push(lua.LNumber(sys.cam.Scale))
		return 1
	})
	luaRegister(l, "canrecover", func(*lua.LState) int {
		l.Push(lua.LBool(sys.debugWC.canRecover()))
		return 1
	})
	luaRegister(l, "command", func(*lua.LState) int {
		l.Push(lua.LBool(sys.debugWC.commandByName(strArg(l, 1))))
		return 1
	})
	luaRegister(l, "const", func(*lua.LState) int {
		c := sys.debugWC
		var ln lua.LNumber
		switch strings.ToLower(strArg(l, 1)) {
		case "data.life":
			ln = lua.LNumber(c.gi().data.life)
		case "data.power":
			ln = lua.LNumber(c.gi().data.power)
		case "data.guardpoints":
			ln = lua.LNumber(c.gi().data.guardpoints)
		case "data.dizzypoints":
			ln = lua.LNumber(c.gi().data.dizzypoints)
		case "data.attack":
			ln = lua.LNumber(c.gi().data.attack)
		case "data.defence":
			ln = lua.LNumber(c.gi().data.defence)
		case "data.fall.defence_mul":
			ln = lua.LNumber(1.0 / c.gi().data.fall.defence_mul)
		case "data.liedown.time":
			ln = lua.LNumber(c.gi().data.liedown.time)
		case "data.airjuggle":
			ln = lua.LNumber(c.gi().data.airjuggle)
		case "data.sparkno":
			ln = lua.LNumber(c.gi().data.sparkno)
		case "data.guard.sparkno":
			ln = lua.LNumber(c.gi().data.guard.sparkno)
		case "data.ko.echo":
			ln = lua.LNumber(c.gi().data.ko.echo)
		case "data.intpersistindex":
			ln = lua.LNumber(c.gi().data.intpersistindex)
		case "data.floatpersistindex":
			ln = lua.LNumber(c.gi().data.floatpersistindex)
		case "size.xscale":
			ln = lua.LNumber(c.size.xscale)
		case "size.yscale":
			ln = lua.LNumber(c.size.yscale)
		case "size.ground.back":
			ln = lua.LNumber(c.size.ground.back)
		case "size.ground.front":
			ln = lua.LNumber(c.size.ground.front)
		case "size.air.back":
			ln = lua.LNumber(c.size.air.back)
		case "size.air.front":
			ln = lua.LNumber(c.size.air.front)
		case "size.height":
			ln = lua.LNumber(c.size.height)
		case "size.attack.dist":
			ln = lua.LNumber(c.size.attack.dist)
		case "size.attack.z.width.back":
			ln = lua.LNumber(c.size.attack.z.width[1])
		case "size.attack.z.width.front":
			ln = lua.LNumber(c.size.attack.z.width[0])
		case "size.proj.attack.dist":
			ln = lua.LNumber(c.size.proj.attack.dist)
		case "size.proj.doscale":
			ln = lua.LNumber(c.size.proj.doscale)
		case "size.head.pos.x":
			ln = lua.LNumber(c.size.head.pos[0])
		case "size.head.pos.y":
			ln = lua.LNumber(c.size.head.pos[1])
		case "size.mid.pos.x":
			ln = lua.LNumber(c.size.mid.pos[0])
		case "size.mid.pos.y":
			ln = lua.LNumber(c.size.mid.pos[1])
		case "size.shadowoffset":
			ln = lua.LNumber(c.size.shadowoffset)
		case "size.draw.offset.x":
			ln = lua.LNumber(c.size.draw.offset[0])
		case "size.draw.offset.y":
			ln = lua.LNumber(c.size.draw.offset[1])
		case "size.z.width":
			ln = lua.LNumber(c.size.z.width)
		case "size.z.enable":
			ln = lua.LNumber(Btoi(c.size.z.enable))
		case "velocity.walk.fwd.x":
			ln = lua.LNumber(c.gi().velocity.walk.fwd)
		case "velocity.walk.back.x":
			ln = lua.LNumber(c.gi().velocity.walk.back)
		case "velocity.walk.up.x":
			ln = lua.LNumber(c.gi().velocity.walk.up.x)
		case "velocity.walk.down.x":
			ln = lua.LNumber(c.gi().velocity.walk.down.x)
		case "velocity.run.fwd.x":
			ln = lua.LNumber(c.gi().velocity.run.fwd[0])
		case "velocity.run.fwd.y":
			ln = lua.LNumber(c.gi().velocity.run.fwd[1])
		case "velocity.run.back.x":
			ln = lua.LNumber(c.gi().velocity.run.back[0])
		case "velocity.run.back.y":
			ln = lua.LNumber(c.gi().velocity.run.back[1])
		case "velocity.run.up.x":
			ln = lua.LNumber(c.gi().velocity.run.up.x)
		case "velocity.run.up.y":
			ln = lua.LNumber(c.gi().velocity.run.up.y)
		case "velocity.run.down.x":
			ln = lua.LNumber(c.gi().velocity.run.down.x)
		case "velocity.run.down.y":
			ln = lua.LNumber(c.gi().velocity.run.down.y)
		case "velocity.jump.y":
			ln = lua.LNumber(c.gi().velocity.jump.neu[1])
		case "velocity.jump.neu.x":
			ln = lua.LNumber(c.gi().velocity.jump.neu[0])
		case "velocity.jump.back.x":
			ln = lua.LNumber(c.gi().velocity.jump.back)
		case "velocity.jump.fwd.x":
			ln = lua.LNumber(c.gi().velocity.jump.fwd)
		case "velocity.jump.up.x":
			ln = lua.LNumber(c.gi().velocity.jump.up.x)
		case "velocity.jump.down.x":
			ln = lua.LNumber(c.gi().velocity.jump.down.x)
		case "velocity.runjump.back.x":
			ln = lua.LNumber(c.gi().velocity.runjump.back[0])
		case "velocity.runjump.back.y":
			ln = lua.LNumber(c.gi().velocity.runjump.back[1])
		case "velocity.runjump.y":
			ln = lua.LNumber(c.gi().velocity.runjump.fwd[1])
		case "velocity.runjump.fwd.x":
			ln = lua.LNumber(c.gi().velocity.runjump.fwd[0])
		case "velocity.runjump.up.x":
			ln = lua.LNumber(c.gi().velocity.runjump.up.x)
		case "velocity.runjump.down.x":
			ln = lua.LNumber(c.gi().velocity.runjump.down.x)
		case "velocity.airjump.y":
			ln = lua.LNumber(c.gi().velocity.airjump.neu[1])
		case "velocity.airjump.neu.x":
			ln = lua.LNumber(c.gi().velocity.airjump.neu[0])
		case "velocity.airjump.back.x":
			ln = lua.LNumber(c.gi().velocity.airjump.back)
		case "velocity.airjump.fwd.x":
			ln = lua.LNumber(c.gi().velocity.airjump.fwd)
		case "velocity.airjump.up.x":
			ln = lua.LNumber(c.gi().velocity.airjump.up.x)
		case "velocity.airjump.down.x":
			ln = lua.LNumber(c.gi().velocity.airjump.down.x)
		case "velocity.air.gethit.groundrecover.x":
			ln = lua.LNumber(c.gi().velocity.air.gethit.groundrecover[0])
		case "velocity.air.gethit.groundrecover.y":
			ln = lua.LNumber(c.gi().velocity.air.gethit.groundrecover[1])
		case "velocity.air.gethit.airrecover.mul.x":
			ln = lua.LNumber(c.gi().velocity.air.gethit.airrecover.mul[0])
		case "velocity.air.gethit.airrecover.mul.y":
			ln = lua.LNumber(c.gi().velocity.air.gethit.airrecover.mul[1])
		case "velocity.air.gethit.airrecover.add.x":
			ln = lua.LNumber(c.gi().velocity.air.gethit.airrecover.add[0])
		case "velocity.air.gethit.airrecover.add.y":
			ln = lua.LNumber(c.gi().velocity.air.gethit.airrecover.add[1])
		case "velocity.air.gethit.airrecover.back":
			ln = lua.LNumber(c.gi().velocity.air.gethit.airrecover.back)
		case "velocity.air.gethit.airrecover.fwd":
			ln = lua.LNumber(c.gi().velocity.air.gethit.airrecover.fwd)
		case "velocity.air.gethit.airrecover.up":
			ln = lua.LNumber(c.gi().velocity.air.gethit.airrecover.up)
		case "velocity.air.gethit.airrecover.down":
			ln = lua.LNumber(c.gi().velocity.air.gethit.airrecover.down)
		case "velocity.air.gethit.ko.add.x":
			ln = lua.LNumber(c.gi().velocity.air.gethit.ko.add[0])
		case "velocity.air.gethit.ko.add.y":
			ln = lua.LNumber(c.gi().velocity.air.gethit.ko.add[1])
		case "velocity.air.gethit.ko.ymin":
			ln = lua.LNumber(c.gi().velocity.air.gethit.ko.ymin)
		case "velocity.ground.gethit.ko.xmul":
			ln = lua.LNumber(c.gi().velocity.ground.gethit.ko.xmul)
		case "velocity.ground.gethit.ko.add.x":
			ln = lua.LNumber(c.gi().velocity.ground.gethit.ko.add[0])
		case "velocity.ground.gethit.ko.add.y":
			ln = lua.LNumber(c.gi().velocity.ground.gethit.ko.add[1])
		case "velocity.ground.gethit.ko.ymin":
			ln = lua.LNumber(c.gi().velocity.ground.gethit.ko.ymin)
		case "movement.airjump.num":
			ln = lua.LNumber(c.gi().movement.airjump.num)
		case "movement.airjump.height":
			ln = lua.LNumber(c.gi().movement.airjump.height)
		case "movement.yaccel":
			ln = lua.LNumber(c.gi().movement.yaccel)
		case "movement.stand.friction":
			ln = lua.LNumber(c.gi().movement.stand.friction)
		case "movement.crouch.friction":
			ln = lua.LNumber(c.gi().movement.crouch.friction)
		case "movement.stand.friction.threshold":
			ln = lua.LNumber(c.gi().movement.stand.friction_threshold)
		case "movement.crouch.friction.threshold":
			ln = lua.LNumber(c.gi().movement.crouch.friction_threshold)
		case "movement.air.gethit.groundlevel":
			ln = lua.LNumber(c.gi().movement.air.gethit.groundlevel)
		case "movement.air.gethit.groundrecover.ground.threshold":
			ln = lua.LNumber(
				c.gi().movement.air.gethit.groundrecover.ground.threshold)
		case "movement.air.gethit.groundrecover.groundlevel":
			ln = lua.LNumber(c.gi().movement.air.gethit.groundrecover.groundlevel)
		case "movement.air.gethit.airrecover.threshold":
			ln = lua.LNumber(c.gi().movement.air.gethit.airrecover.threshold)
		case "movement.air.gethit.airrecover.yaccel":
			ln = lua.LNumber(c.gi().movement.air.gethit.airrecover.yaccel)
		case "movement.air.gethit.trip.groundlevel":
			ln = lua.LNumber(c.gi().movement.air.gethit.trip.groundlevel)
		case "movement.down.bounce.offset.x":
			ln = lua.LNumber(c.gi().movement.down.bounce.offset[0])
		case "movement.down.bounce.offset.y":
			ln = lua.LNumber(c.gi().movement.down.bounce.offset[1])
		case "movement.down.bounce.yaccel":
			ln = lua.LNumber(c.gi().movement.down.bounce.yaccel)
		case "movement.down.bounce.groundlevel":
			ln = lua.LNumber(c.gi().movement.down.bounce.groundlevel)
		case "movement.down.friction.threshold":
			ln = lua.LNumber(c.gi().movement.down.friction_threshold)
		default:
			ln = lua.LNumber(c.gi().constants[strings.ToLower(strArg(l, 1))])
		}
		l.Push(ln)
		return 1
	})
	luaRegister(l, "const240p", func(*lua.LState) int {
		l.Push(lua.LNumber(sys.debugWC.constp(320, float32(numArg(l, 1))).ToF()))
		return 1
	})
	luaRegister(l, "const480p", func(*lua.LState) int {
		l.Push(lua.LNumber(sys.debugWC.constp(640, float32(numArg(l, 1))).ToF()))
		return 1
	})
	luaRegister(l, "const720p", func(*lua.LState) int {
		l.Push(lua.LNumber(sys.debugWC.constp(1280, float32(numArg(l, 1))).ToF()))
		return 1
	})
	luaRegister(l, "ctrl", func(*lua.LState) int {
		l.Push(lua.LBool(sys.debugWC.ctrl()))
		return 1
	})
	luaRegister(l, "drawgame", func(*lua.LState) int {
		l.Push(lua.LBool(sys.debugWC.drawgame()))
		return 1
	})
	luaRegister(l, "facing", func(*lua.LState) int {
		l.Push(lua.LNumber(sys.debugWC.facing))
		return 1
	})
	luaRegister(l, "frontedge", func(*lua.LState) int {
		l.Push(lua.LNumber(sys.debugWC.frontEdge()))
		return 1
	})
	luaRegister(l, "frontedgebodydist", func(*lua.LState) int {
		l.Push(lua.LNumber(int32(sys.debugWC.frontEdgeBodyDist())))
		return 1
	})
	luaRegister(l, "frontedgedist", func(*lua.LState) int {
		l.Push(lua.LNumber(int32(sys.debugWC.frontEdgeDist())))
		return 1
	})
	luaRegister(l, "fvar", func(*lua.LState) int {
		l.Push(lua.LNumber(sys.debugWC.fvarGet(int32(numArg(l, 1))).ToF()))
		return 1
	})
	luaRegister(l, "gameheight", func(*lua.LState) int {
		l.Push(lua.LNumber(sys.debugWC.gameHeight()))
		return 1
	})
	luaRegister(l, "gametime", func(*lua.LState) int {
		l.Push(lua.LNumber(sys.gameTime + sys.preFightTime))
		return 1
	})
	luaRegister(l, "gamewidth", func(*lua.LState) int {
		l.Push(lua.LNumber(sys.debugWC.gameWidth()))
		return 1
	})
	luaRegister(l, "gethitvar", func(*lua.LState) int {
		c := sys.debugWC
		var ln lua.LNumber
		switch strArg(l, 1) {
		case "xveladd":
			ln = lua.LNumber(0)
		case "yveladd":
			ln = lua.LNumber(0)
		case "type":
			ln = lua.LNumber(0)
		case "zoff":
			ln = lua.LNumber(0)
		case "fall.envshake.dir":
			ln = lua.LNumber(0)
		case "animtype":
			ln = lua.LNumber(c.gethitAnimtype())
		case "air.animtype":
			ln = lua.LNumber(c.ghv.airanimtype)
		case "ground.animtype":
			ln = lua.LNumber(c.ghv.groundanimtype)
		case "fall.animtype":
			ln = lua.LNumber(c.ghv.fall.animtype)
		case "airtype":
			ln = lua.LNumber(c.ghv.airtype)
		case "groundtype":
			ln = lua.LNumber(c.ghv.groundtype)
		case "damage":
			ln = lua.LNumber(c.ghv.damage)
		case "hitcount":
			ln = lua.LNumber(c.ghv.hitcount)
		case "fallcount":
			ln = lua.LNumber(c.ghv.fallcount)
		case "hitshaketime":
			ln = lua.LNumber(c.ghv.hitshaketime)
		case "hittime":
			ln = lua.LNumber(c.ghv.hittime)
		case "slidetime":
			ln = lua.LNumber(c.ghv.slidetime)
		case "ctrltime":
			ln = lua.LNumber(c.ghv.ctrltime)
		case "recovertime":
			ln = lua.LNumber(c.recoverTime)
		case "xoff":
			ln = lua.LNumber(c.ghv.xoff)
		case "yoff":
			ln = lua.LNumber(c.ghv.yoff)
		case "xvel":
			ln = lua.LNumber(c.ghv.xvel * c.facing)
		case "yvel":
			ln = lua.LNumber(c.ghv.yvel)
		case "yaccel":
			ln = lua.LNumber(c.ghv.getYaccel(c))
		case "hitid", "chainid":
			ln = lua.LNumber(c.ghv.chainId())
		case "guarded":
			ln = lua.LNumber(Btoi(c.ghv.guarded))
		case "isbound":
			ln = lua.LNumber(Btoi(c.isBound()))
		case "fall":
			ln = lua.LNumber(Btoi(c.ghv.fallf))
		case "fall.damage":
			ln = lua.LNumber(c.ghv.fall.damage)
		case "fall.xvel":
			ln = lua.LNumber(c.ghv.fall.xvel())
		case "fall.yvel":
			ln = lua.LNumber(c.ghv.fall.yvelocity)
		case "fall.recover":
			ln = lua.LNumber(Btoi(c.ghv.fall.recover))
		case "fall.time":
			ln = lua.LNumber(c.fallTime)
		case "fall.recovertime":
			ln = lua.LNumber(c.ghv.fall.recovertime)
		case "fall.kill":
			ln = lua.LNumber(Btoi(c.ghv.fall.kill))
		case "fall.envshake.time":
			ln = lua.LNumber(c.ghv.fall.envshake_time)
		case "fall.envshake.freq":
			ln = lua.LNumber(c.ghv.fall.envshake_freq)
		case "fall.envshake.ampl":
			ln = lua.LNumber(c.ghv.fall.envshake_ampl)
		case "fall.envshake.phase":
			ln = lua.LNumber(c.ghv.fall.envshake_phase)
		case "attr":
			ln = lua.LNumber(c.ghv.attr)
		case "dizzypoints":
			ln = lua.LNumber(c.ghv.dizzypoints)
		case "guardpoints":
			ln = lua.LNumber(c.ghv.guardpoints)
		case "id":
			ln = lua.LNumber(c.ghv.id)
		case "playerno":
			ln = lua.LNumber(c.ghv.playerNo)
		case "redlife":
			ln = lua.LNumber(c.ghv.redlife)
		case "score":
			ln = lua.LNumber(c.ghv.score)
		case "hitdamage":
			ln = lua.LNumber(c.ghv.hitdamage)
		case "guarddamage":
			ln = lua.LNumber(c.ghv.guarddamage)
		case "hitpower":
			ln = lua.LNumber(c.ghv.hitpower)
		case "guardpower":
			ln = lua.LNumber(c.ghv.guardpower)
		default:
			l.RaiseError("\nInvalid argument: %v\n", strArg(l, 1))
		}
		l.Push(ln)
		return 1
	})
	luaRegister(l, "hitcount", func(*lua.LState) int {
		l.Push(lua.LNumber(sys.debugWC.hitCount))
		return 1
	})
	luaRegister(l, "hitdefattr", func(*lua.LState) int {
		attr, str := sys.debugWC.hitdef.attr, ""
		if sys.debugWC.ss.moveType == MT_A {
			if attr&int32(ST_S) != 0 {
				str += "S"
			}
			if attr&int32(ST_C) != 0 {
				str += "C"
			}
			if attr&int32(ST_A) != 0 {
				str += "A"
			}
			if attr&int32(AT_NA) != 0 {
				str += ", NA"
			}
			if attr&int32(AT_NT) != 0 {
				str += ", NT"
			}
			if attr&int32(AT_NP) != 0 {
				str += ", NP"
			}
			if attr&int32(AT_SA) != 0 {
				str += ", SA"
			}
			if attr&int32(AT_ST) != 0 {
				str += ", ST"
			}
			if attr&int32(AT_SP) != 0 {
				str += ", SP"
			}
			if attr&int32(AT_HA) != 0 {
				str += ", HA"
			}
			if attr&int32(AT_HT) != 0 {
				str += ", HT"
			}
			if attr&int32(AT_HP) != 0 {
				str += ", HP"
			}
		}
		l.Push(lua.LString(str))
		return 1
	})
	luaRegister(l, "hitfall", func(*lua.LState) int {
		l.Push(lua.LBool(sys.debugWC.ghv.fallf))
		return 1
	})
	luaRegister(l, "hitover", func(*lua.LState) int {
		l.Push(lua.LBool(sys.debugWC.hitOver()))
		return 1
	})
	luaRegister(l, "hitpausetime", func(*lua.LState) int {
		l.Push(lua.LNumber(sys.debugWC.hitPauseTime))
		return 1
	})
	luaRegister(l, "hitshakeover", func(*lua.LState) int {
		l.Push(lua.LBool(sys.debugWC.hitShakeOver()))
		return 1
	})
	luaRegister(l, "hitvelX", func(*lua.LState) int {
		l.Push(lua.LNumber(sys.debugWC.hitVelX()))
		return 1
	})
	luaRegister(l, "hitvelY", func(*lua.LState) int {
		l.Push(lua.LNumber(sys.debugWC.hitVelY()))
		return 1
	})
	luaRegister(l, "id", func(*lua.LState) int {
		l.Push(lua.LNumber(sys.debugWC.id))
		return 1
	})
	luaRegister(l, "inguarddist", func(*lua.LState) int {
		l.Push(lua.LBool(sys.debugWC.inguarddist))
		return 1
	})
	luaRegister(l, "ishelper", func(*lua.LState) int {
		id := int32(0)
		if l.GetTop() >= 1 {
			id = int32(numArg(l, 1))
		}
		l.Push(lua.LBool(sys.debugWC.isHelper(BytecodeInt(id)).ToB()))
		return 1
	})
	luaRegister(l, "ishometeam", func(*lua.LState) int {
		l.Push(lua.LBool(sys.debugWC.teamside == sys.home))
		return 1
	})
	luaRegister(l, "leftedge", func(*lua.LState) int {
		l.Push(lua.LNumber(sys.debugWC.leftEdge()))
		return 1
	})
	luaRegister(l, "life", func(*lua.LState) int {
		l.Push(lua.LNumber(sys.debugWC.life))
		return 1
	})
	luaRegister(l, "lifemax", func(*lua.LState) int {
		l.Push(lua.LNumber(sys.debugWC.lifeMax))
		return 1
	})
	luaRegister(l, "lose", func(*lua.LState) int {
		l.Push(lua.LBool(sys.debugWC.lose()))
		return 1
	})
	luaRegister(l, "loseko", func(*lua.LState) int {
		l.Push(lua.LBool(sys.debugWC.loseKO()))
		return 1
	})
	luaRegister(l, "losetime", func(*lua.LState) int {
		l.Push(lua.LBool(sys.debugWC.loseTime()))
		return 1
	})
	luaRegister(l, "matchno", func(*lua.LState) int {
		l.Push(lua.LNumber(sys.match))
		return 1
	})
	luaRegister(l, "matchover", func(*lua.LState) int {
		l.Push(lua.LBool(sys.matchOver()))
		return 1
	})
	luaRegister(l, "movecontact", func(*lua.LState) int {
		l.Push(lua.LNumber(sys.debugWC.moveContact()))
		return 1
	})
	luaRegister(l, "moveguarded", func(*lua.LState) int {
		l.Push(lua.LNumber(sys.debugWC.moveGuarded()))
		return 1
	})
	luaRegister(l, "movehit", func(*lua.LState) int {
		l.Push(lua.LNumber(sys.debugWC.moveHit()))
		return 1
	})
	luaRegister(l, "movetype", func(*lua.LState) int {
		var s string
		switch sys.debugWC.ss.moveType {
		case MT_I:
			s = "I"
		case MT_A:
			s = "A"
		case MT_H:
			s = "H"
		}
		l.Push(lua.LString(s))
		return 1
	})
	luaRegister(l, "movereversed", func(*lua.LState) int {
		l.Push(lua.LNumber(sys.debugWC.moveReversed()))
		return 1
	})
	//name also returns p1name-p8name variants and helpername
	luaRegister(l, "name", func(*lua.LState) int {
		n := int32(1)
		if l.GetTop() >= 1 {
			n = int32(numArg(l, 1))
		}
		if n <= 2 {
			l.Push(lua.LString(sys.debugWC.name))
		} else if ^n&1+1 == 1 {
			if p := sys.debugWC.partner(n/2-1, false); p != nil {
				l.Push(lua.LString(p.name))
			} else {
				l.Push(lua.LString(""))
			}
		} else {
			if p := sys.charList.enemyNear(sys.debugWC, n/2-1, true, true, false); p != nil &&
				!(p.scf(SCF_ko) && p.scf(SCF_over)) {
				l.Push(lua.LString(p.name))
			} else {
				l.Push(lua.LString(""))
			}
		}
		return 1
	})
	luaRegister(l, "numenemy", func(*lua.LState) int {
		l.Push(lua.LNumber(sys.debugWC.numEnemy()))
		return 1
	})
	luaRegister(l, "numexplod", func(*lua.LState) int {
		id := int32(-1)
		if l.GetTop() >= 1 {
			id = int32(numArg(l, 1))
		}
		l.Push(lua.LNumber(sys.debugWC.numExplod(BytecodeInt(id)).ToI()))
		return 1
	})
	luaRegister(l, "numhelper", func(*lua.LState) int {
		id := int32(0)
		if l.GetTop() >= 1 {
			id = int32(numArg(l, 1))
		}
		l.Push(lua.LNumber(sys.debugWC.numHelper(BytecodeInt(id)).ToI()))
		return 1
	})
	luaRegister(l, "numpartner", func(*lua.LState) int {
		l.Push(lua.LNumber(sys.debugWC.numPartner()))
		return 1
	})
	luaRegister(l, "numproj", func(*lua.LState) int {
		l.Push(lua.LNumber(sys.debugWC.numProj()))
		return 1
	})
	luaRegister(l, "numprojid", func(*lua.LState) int {
		l.Push(lua.LNumber(sys.debugWC.numProjID(
			BytecodeInt(int32(numArg(l, 1)))).ToI()))
		return 1
	})
	luaRegister(l, "numtarget", func(*lua.LState) int {
		id := int32(-1)
		if l.GetTop() >= 1 {
			id = int32(numArg(l, 1))
		}
		l.Push(lua.LNumber(sys.debugWC.numTarget(BytecodeInt(id)).ToI()))
		return 1
	})
	//p1name and other variants can be checked via name
	luaRegister(l, "p2bodydistX", func(*lua.LState) int {
		l.Push(lua.LNumber(sys.debugWC.p2BodyDistX(sys.debugWC).ToI()))
		return 1
	})
	luaRegister(l, "p2bodydistY", func(*lua.LState) int {
		l.Push(lua.LNumber(sys.debugWC.rdDistY(sys.debugWC.p2(), sys.debugWC).ToI()))
		return 1
	})
	luaRegister(l, "p2distX", func(*lua.LState) int {
		l.Push(lua.LNumber(sys.debugWC.rdDistX(sys.debugWC.p2(), sys.debugWC).ToI()))
		return 1
	})
	luaRegister(l, "p2distY", func(*lua.LState) int {
		l.Push(lua.LNumber(sys.debugWC.rdDistY(sys.debugWC.p2(), sys.debugWC).ToI()))
		return 1
	})
	luaRegister(l, "p2life", func(*lua.LState) int {
		if p2 := sys.debugWC.p2(); p2 != nil {
			l.Push(lua.LNumber(p2.life))
		} else {
			l.Push(lua.LNumber(-1))
		}
		return 1
	})
	luaRegister(l, "p2movetype", func(*lua.LState) int {
		if p2 := sys.debugWC.p2(); p2 != nil {
			var s string
			switch p2.ss.moveType {
			case MT_I:
				s = "I"
			case MT_A:
				s = "A"
			case MT_H:
				s = "H"
			}
			l.Push(lua.LString(s))
		} else {
			l.Push(lua.LString(""))
		}
		return 1
	})
	luaRegister(l, "p2stateno", func(*lua.LState) int {
		if p2 := sys.debugWC.p2(); p2 != nil {
			l.Push(lua.LNumber(p2.ss.no))
		}
		return 1
	})
	luaRegister(l, "p2statetype", func(*lua.LState) int {
		if p2 := sys.debugWC.p2(); p2 != nil {
			var s string
			switch p2.ss.stateType {
			case ST_S:
				s = "S"
			case ST_C:
				s = "C"
			case ST_A:
				s = "A"
			case ST_L:
				s = "L"
			}
			l.Push(lua.LString(s))
		} else {
			l.Push(lua.LString(""))
		}
		return 1
	})
	luaRegister(l, "palno", func(*lua.LState) int {
		l.Push(lua.LNumber(sys.debugWC.gi().palno))
		return 1
	})
	luaRegister(l, "parentdistX", func(*lua.LState) int {
		l.Push(lua.LNumber(sys.debugWC.rdDistX(sys.debugWC.parent(), sys.debugWC).ToI()))
		return 1
	})
	luaRegister(l, "parentdistY", func(*lua.LState) int {
		l.Push(lua.LNumber(sys.debugWC.rdDistY(sys.debugWC.parent(), sys.debugWC).ToI()))
		return 1
	})
	luaRegister(l, "posX", func(*lua.LState) int {
		l.Push(lua.LNumber(sys.debugWC.pos[0] - sys.cam.Pos[0]))
		return 1
	})
	luaRegister(l, "posY", func(*lua.LState) int {
		l.Push(lua.LNumber(sys.debugWC.pos[1]))
		return 1
	})
	luaRegister(l, "posZ", func(*lua.LState) int {
		l.Push(lua.LNumber(sys.debugWC.pos[2]))
		return 1
	})
	luaRegister(l, "power", func(*lua.LState) int {
		l.Push(lua.LNumber(sys.debugWC.getPower()))
		return 1
	})
	luaRegister(l, "powermax", func(*lua.LState) int {
		l.Push(lua.LNumber(sys.debugWC.powerMax))
		return 1
	})
	luaRegister(l, "playeridexist", func(*lua.LState) int {
		l.Push(lua.LBool(sys.playerIDExist(
			BytecodeInt(int32(numArg(l, 1)))).ToB()))
		return 1
	})
	luaRegister(l, "prevanim", func(*lua.LState) int {
		l.Push(lua.LNumber(sys.debugWC.prevAnimNo))
		return 1
	})
	luaRegister(l, "prevstateno", func(*lua.LState) int {
		l.Push(lua.LNumber(sys.debugWC.ss.prevno))
		return 1
	})
	luaRegister(l, "projcanceltime", func(*lua.LState) int {
		l.Push(lua.LNumber(sys.debugWC.projCancelTime(
			BytecodeInt(int32(numArg(l, 1)))).ToI()))
		return 1
	})
	//projcontact (deprecated by projcontacttime)
	luaRegister(l, "projcontacttime", func(*lua.LState) int {
		l.Push(lua.LNumber(sys.debugWC.projContactTime(
			BytecodeInt(int32(numArg(l, 1)))).ToI()))
		return 1
	})
	//projguarded (deprecated by projguardedtime)
	luaRegister(l, "projguardedtime", func(*lua.LState) int {
		l.Push(lua.LNumber(sys.debugWC.projGuardedTime(
			BytecodeInt(int32(numArg(l, 1)))).ToI()))
		return 1
	})
	//projhit (deprecated by projhittime)
	luaRegister(l, "projhittime", func(*lua.LState) int {
		l.Push(lua.LNumber(sys.debugWC.projHitTime(
			BytecodeInt(int32(numArg(l, 1)))).ToI()))
		return 1
	})
	//random (dedicated functionality already exists in Lua)
	luaRegister(l, "reversaldefattr", func(*lua.LState) int {
		attr, str := sys.debugWC.hitdef.reversal_attr, ""
		if sys.debugWC.ss.moveType == MT_A {
			if attr&int32(ST_S) != 0 {
				str += "S"
			}
			if attr&int32(ST_C) != 0 {
				str += "C"
			}
			if attr&int32(ST_A) != 0 {
				str += "A"
			}
			if attr&int32(AT_NA) != 0 {
				str += ", NA"
			}
			if attr&int32(AT_NT) != 0 {
				str += ", NT"
			}
			if attr&int32(AT_NP) != 0 {
				str += ", NP"
			}
			if attr&int32(AT_SA) != 0 {
				str += ", SA"
			}
			if attr&int32(AT_ST) != 0 {
				str += ", ST"
			}
			if attr&int32(AT_SP) != 0 {
				str += ", SP"
			}
			if attr&int32(AT_HA) != 0 {
				str += ", HA"
			}
			if attr&int32(AT_HT) != 0 {
				str += ", HT"
			}
			if attr&int32(AT_HP) != 0 {
				str += ", HP"
			}
		}
		l.Push(lua.LString(str))
		return 1
	})
	luaRegister(l, "rightedge", func(*lua.LState) int {
		l.Push(lua.LNumber(sys.debugWC.rightEdge()))
		return 1
	})
	luaRegister(l, "rootdistX", func(*lua.LState) int {
		l.Push(lua.LNumber(sys.debugWC.rdDistX(sys.debugWC.root(), sys.debugWC).ToI()))
		return 1
	})
	luaRegister(l, "rootdistY", func(*lua.LState) int {
		l.Push(lua.LNumber(sys.debugWC.rdDistY(sys.debugWC.root(), sys.debugWC).ToI()))
		return 1
	})
	luaRegister(l, "roundno", func(*lua.LState) int {
		l.Push(lua.LNumber(sys.round))
		return 1
	})
	luaRegister(l, "roundsexisted", func(*lua.LState) int {
		l.Push(lua.LNumber(sys.debugWC.roundsExisted()))
		return 1
	})
	luaRegister(l, "roundstate", func(*lua.LState) int {
		l.Push(lua.LNumber(sys.debugWC.roundState()))
		return 1
	})
	luaRegister(l, "screenheight", func(*lua.LState) int {
		l.Push(lua.LNumber(sys.screenHeight()))
		return 1
	})
	luaRegister(l, "screenposX", func(*lua.LState) int {
		l.Push(lua.LNumber(sys.debugWC.screenPosX()))
		return 1
	})
	luaRegister(l, "screenposY", func(*lua.LState) int {
		l.Push(lua.LNumber(sys.debugWC.screenPosY()))
		return 1
	})
	luaRegister(l, "screenwidth", func(*lua.LState) int {
		l.Push(lua.LNumber(sys.screenWidth()))
		return 1
	})
	luaRegister(l, "selfanimexist", func(*lua.LState) int {
		l.Push(lua.LBool(sys.debugWC.selfAnimExist(
			BytecodeInt(int32(numArg(l, 1)))).ToB()))
		return 1
	})
	luaRegister(l, "stateno", func(*lua.LState) int {
		l.Push(lua.LNumber(sys.debugWC.ss.no))
		return 1
	})
	luaRegister(l, "statetype", func(*lua.LState) int {
		var s string
		switch sys.debugWC.ss.stateType {
		case ST_S:
			s = "S"
		case ST_C:
			s = "C"
		case ST_A:
			s = "A"
		case ST_L:
			s = "L"
		}
		l.Push(lua.LString(s))
		return 1
	})
	luaRegister(l, "stagevar", func(*lua.LState) int {
		switch strArg(l, 1) {
		case "info.name":
			l.Push(lua.LString(sys.stage.name))
		case "info.displayname":
			l.Push(lua.LString(sys.stage.displayname))
		case "info.author":
			l.Push(lua.LString(sys.stage.author))
		case "camera.boundleft":
			l.Push(lua.LNumber(sys.stage.stageCamera.boundleft))
		case "camera.boundright":
			l.Push(lua.LNumber(sys.stage.stageCamera.boundright))
		case "camera.boundhigh":
			l.Push(lua.LNumber(sys.stage.stageCamera.boundhigh))
		case "camera.boundlow":
			l.Push(lua.LNumber(sys.stage.stageCamera.boundlow))
		case "camera.verticalfollow":
			l.Push(lua.LNumber(sys.stage.stageCamera.verticalfollow))
		case "camera.floortension":
			l.Push(lua.LNumber(sys.stage.stageCamera.floortension))
		case "camera.tensionhigh":
			l.Push(lua.LNumber(sys.stage.stageCamera.tensionhigh))
		case "camera.tensionlow":
			l.Push(lua.LNumber(sys.stage.stageCamera.tensionlow))
		case "camera.tension":
			l.Push(lua.LNumber(sys.stage.stageCamera.tension))
		case "camera.startzoom":
			l.Push(lua.LNumber(sys.stage.stageCamera.startzoom))
		case "camera.zoomout":
			l.Push(lua.LNumber(sys.stage.stageCamera.zoomout))
		case "camera.zoomin":
			l.Push(lua.LNumber(sys.stage.stageCamera.zoomin))
		case "camera.ytension.enable":
			l.Push(lua.LBool(sys.stage.stageCamera.ytensionenable))
		case "playerinfo.leftbound":
			l.Push(lua.LNumber(sys.stage.leftbound))
		case "playerinfo.rightbound":
			l.Push(lua.LNumber(sys.stage.rightbound))
		case "scaling.topscale":
			l.Push(lua.LNumber(sys.stage.stageCamera.ztopscale))
		case "bound.screenleft":
			l.Push(lua.LNumber(sys.stage.screenleft))
		case "bound.screenright":
			l.Push(lua.LNumber(sys.stage.screenright))
		case "stageinfo.zoffset":
			l.Push(lua.LNumber(sys.stage.stageCamera.zoffset))
		case "stageinfo.zoffsetlink":
			l.Push(lua.LNumber(sys.stage.zoffsetlink))
		case "stageinfo.xscale":
			l.Push(lua.LNumber(sys.stage.scale[0]))
		case "stageinfo.yscale":
			l.Push(lua.LNumber(sys.stage.scale[1]))
		case "shadow.intensity":
			l.Push(lua.LNumber(sys.stage.sdw.intensity))
		case "shadow.color.r":
			l.Push(lua.LNumber(int32((sys.stage.sdw.color & 0xFF0000) >> 16)))
		case "shadow.color.g":
			l.Push(lua.LNumber(int32((sys.stage.sdw.color & 0xFF00) >> 8)))
		case "shadow.color.b":
			l.Push(lua.LNumber(int32(sys.stage.sdw.color & 0xFF)))
		case "shadow.yscale":
			l.Push(lua.LNumber(sys.stage.sdw.yscale))
		case "shadow.fade.range.begin":
			l.Push(lua.LNumber(sys.stage.sdw.fadebgn))
		case "shadow.fade.range.end":
			l.Push(lua.LNumber(sys.stage.sdw.fadeend))
		case "shadow.xshear":
			l.Push(lua.LNumber(sys.stage.sdw.xshear))
		case "reflection.intensity":
			l.Push(lua.LNumber(sys.stage.reflection))
		default:
			l.Push(lua.LString(""))
		}
		return 1
	})
	luaRegister(l, "sysfvar", func(*lua.LState) int {
		l.Push(lua.LNumber(sys.debugWC.sysFvarGet(int32(numArg(l, 1))).ToF()))
		return 1
	})
	luaRegister(l, "sysvar", func(*lua.LState) int {
		l.Push(lua.LNumber(sys.debugWC.sysVarGet(int32(numArg(l, 1))).ToI()))
		return 1
	})
	luaRegister(l, "teammode", func(*lua.LState) int {
		var s string
		switch sys.tmode[sys.debugWC.playerNo&1] {
		case TM_Single:
			s = "single"
		case TM_Simul:
			s = "simul"
		case TM_Turns:
			s = "turns"
		case TM_Tag:
			s = "tag"
		}
		l.Push(lua.LString(s))
		return 1
	})
	luaRegister(l, "teamside", func(*lua.LState) int {
		l.Push(lua.LNumber(int32(sys.debugWC.teamside) + 1))
		return 1
	})
	luaRegister(l, "tickspersecond", func(*lua.LState) int {
		l.Push(lua.LNumber(FPS))
		return 1
	})
	luaRegister(l, "time", func(*lua.LState) int {
		l.Push(lua.LNumber(sys.debugWC.ss.time))
		return 1
	})
	luaRegister(l, "timemod", func(*lua.LState) int {
		l.Push(lua.LNumber(sys.debugWC.ss.time % int32(numArg(l, 1))))
		return 1
	})
	luaRegister(l, "topedge", func(*lua.LState) int {
		l.Push(lua.LNumber(sys.debugWC.topEdge()))
		return 1
	})
	luaRegister(l, "uniqhitcount", func(*lua.LState) int {
		l.Push(lua.LNumber(sys.debugWC.uniqHitCount))
		return 1
	})
	luaRegister(l, "var", func(*lua.LState) int {
		l.Push(lua.LNumber(sys.debugWC.varGet(int32(numArg(l, 1))).ToI()))
		return 1
	})
	luaRegister(l, "velX", func(*lua.LState) int {
		l.Push(lua.LNumber(sys.debugWC.vel[0]))
		return 1
	})
	luaRegister(l, "velY", func(*lua.LState) int {
		l.Push(lua.LNumber(sys.debugWC.vel[1]))
		return 1
	})
	luaRegister(l, "velZ", func(*lua.LState) int {
		l.Push(lua.LNumber(sys.debugWC.vel[2]))
		return 1
	})
	luaRegister(l, "win", func(*lua.LState) int {
		l.Push(lua.LBool(sys.debugWC.win()))
		return 1
	})
	luaRegister(l, "winko", func(*lua.LState) int {
		l.Push(lua.LBool(sys.debugWC.winKO()))
		return 1
	})
	luaRegister(l, "wintime", func(*lua.LState) int {
		l.Push(lua.LBool(sys.debugWC.winTime()))
		return 1
	})
	luaRegister(l, "winperfect", func(*lua.LState) int {
		l.Push(lua.LBool(sys.debugWC.winPerfect()))
		return 1
	})
	luaRegister(l, "winspecial", func(*lua.LState) int {
		l.Push(lua.LBool(sys.debugWC.winType(WT_S)))
		return 1
	})
	luaRegister(l, "winhyper", func(*lua.LState) int {
		l.Push(lua.LBool(sys.debugWC.winType(WT_H)))
		return 1
	})

	// new triggers
	luaRegister(l, "animelemlength", func(*lua.LState) int {
		if f := sys.debugWC.anim.CurrentFrame(); f != nil {
			l.Push(lua.LNumber(f.Time))
		} else {
			l.Push(lua.LNumber(0))
		}
		return 1
	})
	luaRegister(l, "animlength", func(*lua.LState) int {
		l.Push(lua.LNumber(sys.debugWC.anim.totaltime))
		return 1
	})
	luaRegister(l, "attack", func(*lua.LState) int {
		l.Push(lua.LNumber(sys.debugWC.attackMul * 100))
		return 1
	})
	luaRegister(l, "combocount", func(*lua.LState) int {
		l.Push(lua.LNumber(sys.debugWC.comboCount()))
		return 1
	})
	luaRegister(l, "consecutivewins", func(*lua.LState) int {
		l.Push(lua.LNumber(sys.consecutiveWins[sys.debugWC.teamside]))
		return 1
	})
	luaRegister(l, "defence", func(*lua.LState) int {
		l.Push(lua.LNumber(sys.debugWC.finalDefense * 100))
		return 1
	})
	luaRegister(l, "dizzy", func(*lua.LState) int {
		l.Push(lua.LBool(sys.debugWC.scf(SCF_dizzy)))
		return 1
	})
	luaRegister(l, "dizzypoints", func(*lua.LState) int {
		l.Push(lua.LNumber(sys.debugWC.dizzyPoints))
		return 1
	})
	luaRegister(l, "dizzypointsmax", func(*lua.LState) int {
		l.Push(lua.LNumber(sys.debugWC.dizzyPointsMax))
		return 1
	})
	luaRegister(l, "fighttime", func(*lua.LState) int {
		l.Push(lua.LNumber(sys.gameTime))
		return 1
	})
	luaRegister(l, "firstattack", func(*lua.LState) int {
		l.Push(lua.LBool(sys.debugWC.firstAttack))
		return 1
	})
	luaRegister(l, "framespercount", func(l *lua.LState) int {
		l.Push(lua.LNumber(sys.lifebar.ti.framespercount))
		return 1
	})
	luaRegister(l, "gamemode", func(*lua.LState) int {
		if l.GetTop() == 0 {
			l.Push(lua.LString(sys.gameMode))
			return 1
		}
		l.Push(lua.LBool(sys.gameMode == strArg(l, 1)))
		return 1
	})
	luaRegister(l, "getplayerid", func(*lua.LState) int {
		l.Push(lua.LNumber(sys.debugWC.getPlayerID(int(numArg(l, 1)))))
		return 1
	})
	luaRegister(l, "guardbreak", func(*lua.LState) int {
		l.Push(lua.LBool(sys.debugWC.scf(SCF_guardbreak)))
		return 1
	})
	luaRegister(l, "guardpoints", func(*lua.LState) int {
		l.Push(lua.LNumber(sys.debugWC.guardPoints))
		return 1
	})
	luaRegister(l, "guardpointsmax", func(*lua.LState) int {
		l.Push(lua.LNumber(sys.debugWC.guardPointsMax))
		return 1
	})
	luaRegister(l, "hitoverridden", func(*lua.LState) int {
		l.Push(lua.LBool(sys.debugWC.hoIdx >= 0))
		return 1
	})
	luaRegister(l, "incustomstate", func(*lua.LState) int {
		l.Push(lua.LBool(sys.debugWC.ss.sb.playerNo != sys.debugWC.playerNo))
		return 1
	})
	luaRegister(l, "indialogue", func(*lua.LState) int {
		l.Push(lua.LBool(sys.dialogueFlg))
		return 1
	})
	luaRegister(l, "isasserted", func(*lua.LState) int {
		switch strArg(l, 1) {
		// CharSpecialFlag
		case "nostandguard":
			l.Push(lua.LBool(sys.debugWC.sf(CSF_nostandguard)))
		case "nocrouchguard":
			l.Push(lua.LBool(sys.debugWC.sf(CSF_nocrouchguard)))
		case "noairguard":
			l.Push(lua.LBool(sys.debugWC.sf(CSF_noairguard)))
		case "noshadow":
			l.Push(lua.LBool(sys.debugWC.sf(CSF_noshadow)))
		case "invisible":
			l.Push(lua.LBool(sys.debugWC.sf(CSF_invisible)))
		case "unguardable":
			l.Push(lua.LBool(sys.debugWC.sf(CSF_unguardable)))
		case "nojugglecheck":
			l.Push(lua.LBool(sys.debugWC.sf(CSF_nojugglecheck)))
		case "noautoturn":
			l.Push(lua.LBool(sys.debugWC.sf(CSF_noautoturn)))
		case "nowalk":
			l.Push(lua.LBool(sys.debugWC.sf(CSF_nowalk)))
		case "nobrake":
			l.Push(lua.LBool(sys.debugWC.sf(CSF_nobrake)))
		case "nocrouch":
			l.Push(lua.LBool(sys.debugWC.sf(CSF_nocrouch)))
		case "nostand":
			l.Push(lua.LBool(sys.debugWC.sf(CSF_nostand)))
		case "nojump":
			l.Push(lua.LBool(sys.debugWC.sf(CSF_nojump)))
		case "noairjump":
			l.Push(lua.LBool(sys.debugWC.sf(CSF_noairjump)))
		case "nohardcodedkeys":
			l.Push(lua.LBool(sys.debugWC.sf(CSF_nohardcodedkeys)))
		case "nogetupfromliedown":
			l.Push(lua.LBool(sys.debugWC.sf(CSF_nogetupfromliedown)))
		case "nofastrecoverfromliedown":
			l.Push(lua.LBool(sys.debugWC.sf(CSF_nofastrecoverfromliedown)))
		case "nofallcount":
			l.Push(lua.LBool(sys.debugWC.sf(CSF_nofallcount)))
		case "nofalldefenceup":
			l.Push(lua.LBool(sys.debugWC.sf(CSF_nofalldefenceup)))
		case "noturntarget":
			l.Push(lua.LBool(sys.debugWC.sf(CSF_noturntarget)))
		case "noinput":
			l.Push(lua.LBool(sys.debugWC.sf(CSF_noinput)))
		case "nopowerbardisplay":
			l.Push(lua.LBool(sys.debugWC.sf(CSF_nopowerbardisplay)))
		case "autoguard":
			l.Push(lua.LBool(sys.debugWC.sf(CSF_autoguard)))
		case "animfreeze":
			l.Push(lua.LBool(sys.debugWC.sf(CSF_animfreeze)))
		case "postroundinput":
			l.Push(lua.LBool(sys.debugWC.sf(CSF_postroundinput)))
		case "nohitdamage":
			l.Push(lua.LBool(sys.debugWC.sf(CSF_nohitdamage)))
		case "noguarddamage":
			l.Push(lua.LBool(sys.debugWC.sf(CSF_noguarddamage)))
		case "nodizzypointsdamage":
			l.Push(lua.LBool(sys.debugWC.sf(CSF_nodizzypointsdamage)))
		case "noguardpointsdamage":
			l.Push(lua.LBool(sys.debugWC.sf(CSF_noguardpointsdamage)))
		case "noredlifedamage":
			l.Push(lua.LBool(sys.debugWC.sf(CSF_noredlifedamage)))
		case "nomakedust":
			l.Push(lua.LBool(sys.debugWC.sf(CSF_nomakedust)))
		// GlobalSpecialFlag
		case "intro":
			l.Push(lua.LBool(sys.sf(GSF_intro)))
		case "roundnotover":
			l.Push(lua.LBool(sys.sf(GSF_roundnotover)))
		case "nomusic":
			l.Push(lua.LBool(sys.sf(GSF_nomusic)))
		case "nobardisplay":
			l.Push(lua.LBool(sys.sf(GSF_nobardisplay)))
		case "nobg":
			l.Push(lua.LBool(sys.sf(GSF_nobg)))
		case "nofg":
			l.Push(lua.LBool(sys.sf(GSF_nofg)))
		case "globalnoshadow":
			l.Push(lua.LBool(sys.sf(GSF_globalnoshadow)))
		case "timerfreeze":
			l.Push(lua.LBool(sys.sf(GSF_timerfreeze)))
		case "nokosnd":
			l.Push(lua.LBool(sys.sf(GSF_nokosnd)))
		case "nokoslow":
			l.Push(lua.LBool(sys.sf(GSF_nokoslow)))
		case "noko":
			l.Push(lua.LBool(sys.sf(GSF_noko)))
		case "nokovelocity":
			l.Push(lua.LBool(sys.sf(GSF_nokovelocity)))
		case "roundnotskip":
			l.Push(lua.LBool(sys.sf(GSF_roundnotskip)))
		case "roundfreeze":
			l.Push(lua.LBool(sys.sf(GSF_roundfreeze)))
		// SystemCharFlag
		case "over":
			l.Push(lua.LBool(sys.debugWC.scf(SCF_over)))
		case "koroundmiddle":
			l.Push(lua.LBool(sys.debugWC.scf(SCF_ko_round_middle)))
		case "disabled":
			l.Push(lua.LBool(sys.debugWC.scf(SCF_disabled)))
		default:
			l.RaiseError("\nInvalid argument: %v\n", strArg(l, 1))
		}
		return 1
	})
	luaRegister(l, "ishost", func(*lua.LState) int {
		l.Push(lua.LBool(sys.debugWC.isHost()))
		return 1
	})
	luaRegister(l, "localscale", func(*lua.LState) int {
		l.Push(lua.LNumber(sys.debugWC.localscl))
		return 1
	})
	luaRegister(l, "majorversion", func(*lua.LState) int {
		l.Push(lua.LNumber(sys.debugWC.gi().ver[0]))
		return 1
	})
	luaRegister(l, "map", func(*lua.LState) int {
		l.Push(lua.LNumber(sys.debugWC.mapArray[strings.ToLower(strArg(l, 1))]))
		return 1
	})
	luaRegister(l, "memberno", func(*lua.LState) int {
		l.Push(lua.LNumber(sys.debugWC.memberNo + 1))
		return 1
	})
	luaRegister(l, "movecountered", func(*lua.LState) int {
		l.Push(lua.LNumber(sys.debugWC.moveCountered()))
		return 1
	})
	luaRegister(l, "pausetime", func(*lua.LState) int {
		l.Push(lua.LNumber(sys.debugWC.pauseTime()))
		return 1
	})
	luaRegister(l, "physics", func(*lua.LState) int {
		var s string
		switch sys.debugWC.ss.physics {
		case ST_S:
			s = "S"
		case ST_C:
			s = "C"
		case ST_A:
			s = "A"
		case ST_N:
			s = "N"
		}
		l.Push(lua.LString(s))
		return 1
	})
	luaRegister(l, "playerno", func(*lua.LState) int {
		l.Push(lua.LNumber(sys.debugWC.playerNo + 1))
		return 1
	})
	//randomrange (dedicated functionality already exists in Lua)
	luaRegister(l, "ratiolevel", func(*lua.LState) int {
		l.Push(lua.LNumber(sys.debugWC.ocd().ratioLevel))
		return 1
	})
	luaRegister(l, "receivedhits", func(*lua.LState) int {
		l.Push(lua.LNumber(sys.debugWC.receivedHits))
		return 1
	})
	luaRegister(l, "receiveddamage", func(*lua.LState) int {
		l.Push(lua.LNumber(sys.debugWC.comboDmg))
		return 1
	})
	luaRegister(l, "redlife", func(*lua.LState) int {
		l.Push(lua.LNumber(sys.debugWC.redLife))
		return 1
	})
	luaRegister(l, "roundtype", func(*lua.LState) int {
		l.Push(lua.LNumber(sys.debugWC.roundType()))
		return 1
	})
	luaRegister(l, "score", func(*lua.LState) int {
		l.Push(lua.LNumber(sys.debugWC.score()))
		return 1
	})
	luaRegister(l, "scoretotal", func(*lua.LState) int {
		l.Push(lua.LNumber(sys.debugWC.scoreTotal()))
		return 1
	})
	luaRegister(l, "selfstatenoexist", func(*lua.LState) int {
		l.Push(lua.LBool(sys.debugWC.selfStatenoExist(
			BytecodeInt(int32(numArg(l, 1)))).ToB()))
		return 1
	})
	luaRegister(l, "sprpriority", func(*lua.LState) int {
		l.Push(lua.LNumber(sys.debugWC.sprPriority))
		return 1
	})
	luaRegister(l, "stagebackedge", func(*lua.LState) int {
		l.Push(lua.LNumber(sys.debugWC.stageBackEdge()))
		return 1
	})
	luaRegister(l, "stageconst", func(*lua.LState) int {
		l.Push(lua.LNumber(sys.stage.constants[strArg(l, 1)]))
		return 1
	})
	luaRegister(l, "stagefrontedge", func(*lua.LState) int {
		l.Push(lua.LNumber(sys.debugWC.stageFrontEdge()))
		return 1
	})
	luaRegister(l, "stagetime", func(*lua.LState) int {
		l.Push(lua.LNumber(sys.stage.stageTime))
		return 1
	})
	luaRegister(l, "standby", func(*lua.LState) int {
		l.Push(lua.LBool(sys.debugWC.scf(SCF_standby)))
		return 1
	})
	luaRegister(l, "teamleader", func(*lua.LState) int {
		l.Push(lua.LNumber(sys.debugWC.teamLeader()))
		return 1
	})
	luaRegister(l, "teamsize", func(*lua.LState) int {
		l.Push(lua.LNumber(sys.debugWC.teamSize()))
		return 1
	})
	luaRegister(l, "timeelapsed", func(*lua.LState) int {
		l.Push(lua.LNumber(timeElapsed()))
		return 1
	})
	luaRegister(l, "timeremaining", func(*lua.LState) int {
		l.Push(lua.LNumber(timeRemaining()))
		return 1
	})
	luaRegister(l, "timetotal", func(*lua.LState) int {
		l.Push(lua.LNumber(timeTotal()))
		return 1
	})

	// lua/debug only triggers
	luaRegister(l, "animelemcount", func(*lua.LState) int {
		l.Push(lua.LNumber(len(sys.debugWC.anim.frames)))
		return 1
	})
	luaRegister(l, "animelemtimesum", func(*lua.LState) int {
		l.Push(lua.LNumber(sys.debugWC.anim.time))
		return 1
	})
	luaRegister(l, "animtimesum", func(*lua.LState) int {
		l.Push(lua.LNumber(sys.debugWC.anim.sumtime))
		return 1
	})
	luaRegister(l, "animowner", func(*lua.LState) int {
		l.Push(lua.LNumber(sys.debugWC.animPN) + 1)
		return 1
	})
	luaRegister(l, "continue", func(*lua.LState) int {
		l.Push(lua.LBool(sys.continueFlg))
		return 1
	})
	luaRegister(l, "displayname", func(*lua.LState) int {
		l.Push(lua.LString(sys.debugWC.gi().displayname))
		return 1
	})
	luaRegister(l, "gameend", func(*lua.LState) int {
		l.Push(lua.LBool(sys.gameEnd))
		return 1
	})
	luaRegister(l, "gamespeed", func(*lua.LState) int {
		l.Push(lua.LNumber(sys.gameSpeed * sys.accel * 100))
		return 1
	})
	luaRegister(l, "gameLogicSpeed", func(*lua.LState) int {
		l.Push(lua.LNumber(sys.gameSpeed * sys.accel * float32(FPS)))
		return 1
	})
	luaRegister(l, "lasthitter", func(*lua.LState) int {
		tn := int(numArg(l, 1))
		if tn < 1 || tn > 2 {
			l.RaiseError("\nInvalid team side: %v\n", tn)
		}
		l.Push(lua.LNumber(sys.lastHitter[tn-1] + 1))
		return 1
	})
	luaRegister(l, "localcoord", func(*lua.LState) int {
		l.Push(lua.LNumber(sys.debugWC.localcoord))
		return 1
	})
	luaRegister(l, "matchtime", func(*lua.LState) int {
		var ti int32
		for _, v := range sys.timerRounds {
			ti += v
		}
		l.Push(lua.LNumber(ti))
		return 1
	})
	luaRegister(l, "network", func(*lua.LState) int {
		l.Push(lua.LBool((sys.rollback.session != nil) || sys.fileInput != nil || sys.netInput != nil))
		return 1
	})
	luaRegister(l, "paused", func(*lua.LState) int {
		l.Push(lua.LBool(sys.paused && !sys.step))
		return 1
	})
	luaRegister(l, "roundover", func(*lua.LState) int {
		l.Push(lua.LBool(sys.roundOver()))
		return 1
	})
	luaRegister(l, "roundstart", func(*lua.LState) int {
		l.Push(lua.LBool(sys.tickCount == 1))
		return 1
	})
	luaRegister(l, "selectno", func(*lua.LState) int {
		l.Push(lua.LNumber(sys.debugWC.selectNo))
		return 1
	})
	luaRegister(l, "spritegroup", func(*lua.LState) int {
		l.Push(lua.LNumber(sys.debugWC.curFrame.Group))
		return 1
	})
	luaRegister(l, "spritenumber", func(*lua.LState) int {
		l.Push(lua.LNumber(sys.debugWC.curFrame.Number))
		return 1
	})
	luaRegister(l, "stateownerid", func(*lua.LState) int {
		l.Push(lua.LNumber(sys.chars[sys.debugWC.ss.sb.playerNo][0].id))
		return 1
	})
	luaRegister(l, "stateownername", func(*lua.LState) int {
		l.Push(lua.LString(sys.chars[sys.debugWC.ss.sb.playerNo][0].name))
		return 1
	})
	luaRegister(l, "stateownerplayerno", func(*lua.LState) int {
		l.Push(lua.LNumber(sys.debugWC.ss.sb.playerNo + 1))
		return 1
	})
	luaRegister(l, "tickcount", func(*lua.LState) int {
		l.Push(lua.LNumber(sys.tickCount))
		return 1
	})
	luaRegister(l, "vsync", func(*lua.LState) int {
		l.Push(lua.LNumber(sys.vRetrace))
		return 1
	})
	luaRegister(l, "winnerteam", func(*lua.LState) int {
		var winp int32 = -1
		if !sys.endMatch {
			if sys.matchOver() && sys.roundOver() {
				w1 := sys.wins[0] >= sys.matchWins[0]
				w2 := sys.wins[1] >= sys.matchWins[1]
				if w1 != w2 {
					winp = Btoi(w1) + Btoi(w2)*2
				} else {
					winp = 0
				}
			} else if sys.winTeam >= 0 || sys.debugWC.roundState() >= 3 {
				winp = int32(sys.winTeam) + 1
			}
		}
		l.Push(lua.LNumber(winp))
		return 1
	})
}<|MERGE_RESOLUTION|>--- conflicted
+++ resolved
@@ -1457,22 +1457,10 @@
 		l.Push(newUserData(l, w))
 		return 1
 	})
-<<<<<<< HEAD
 	luaRegister(l, "loadState", func(*lua.LState) int {
 		sys.loadStateFlag = true
 		return 0
 	})
-	luaRegister(l, "loadCommonFx", func(l *lua.LState) int {
-		var err error
-		for _, def := range sys.commonFx {
-			if err = loadFightFx(def); err != nil {
-				l.RaiseError("\nCan't load %v: %v\n", def, err.Error())
-			}
-		}
-		return 0
-	})
-=======
->>>>>>> 4030fda9
 	luaRegister(l, "loadDebugFont", func(l *lua.LState) int {
 		ts := NewTextSprite()
 		f, err := loadFnt(strArg(l, 1), -1)
