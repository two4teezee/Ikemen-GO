package main

import (
	"bufio"
	"fmt"
	"io/ioutil"
	"log"
	"math"
	"os"
	"strconv"
	"strings"
	"sync"
	"time"

	"github.com/faiface/beep"
	"github.com/faiface/beep/speaker"
	"github.com/go-gl/gl/v2.1/gl"
	"github.com/go-gl/glfw/v3.2/glfw"
	"github.com/timshannon/go-openal/openal"
	lua "github.com/yuin/gopher-lua"
)

const (
	MaxSimul        = 8
	MaxAttachedChar = 2
	FPS             = 60
	P1P3Dist        = 25
	Mp3SampleRate   = 44100
)

// System vars are accessed globally through the program
var sys = System{
	randseed:  int32(time.Now().UnixNano()),
	scrrect:   [...]int32{0, 0, 320, 240},
	gameWidth: 320, gameHeight: 240,
	widthScale: 1, heightScale: 1,
	brightness: 256,
	roundTime:  -1,
	lifeMul:    1, team1VS2Life: 1,
	turnsRecoveryRate: 1.0 / 300,
	mixer:             *newMixer(),
	bgm:               *newBgm(),
	sounds:            newSounds(16),
	allPalFX:          *newPalFX(),
	bgPalFX:           *newPalFX(),
	sel:               *newSelect(),
	keySatate:         make(map[glfw.Key]bool),
	match:             1,
	listenPort:        "7500",
	loader:            *newLoader(),
	numSimul:          [...]int32{2, 2}, numTurns: [...]int32{2, 2},
	ignoreMostErrors: true,
	superpmap:        *newPalFX(),
	wincnt:           wincntMap(make(map[string][]int32)),
	wincntFileName:   "save/autolevel.save",
	powerShare:       [...]bool{true, true},
	oldNextAddTime:   1,
	commandLine:      make(chan string),
	cam:              *newCamera(),
	mainThreadTask:   make(chan func(), 65536),
	workpal:          make([]uint32, 256),
	errLog:           log.New(os.Stderr, "", 0),
	audioClose:       make(chan bool, 1),
	keyInput:         glfw.KeyUnknown,
	keyString:        "",
	// Localcoord sceenpack
	luaSpriteScale:			1,
	luaSmallPortraitScale:	1,
	luaBigPortraitScale:	1,
	luaSpriteOffsetX:		0,
	lifebarScale:			1,
	lifebarOffsetX:			0,
	//Shader vars
	MultisampleAntialiasing: false,
<<<<<<< HEAD
	PostProcessingShader:	0,
=======
	PostProcessingShader:    0,
>>>>>>> 3bca299f
}

type TeamMode int32

const (
	TM_Single TeamMode = iota
	TM_Simul
	TM_Turns
	TM_Tag
	TM_LAST = TM_Tag
)

type System struct {
	randseed                int32
	scrrect                 [4]int32
	gameWidth, gameHeight   int32
	widthScale, heightScale float32
	window                  *glfw.Window
	gameEnd, frameSkip      bool
	redrawWait              struct{ nextTime, lastDraw time.Time }
	brightness              int32
	roundTime               int32
	lifeMul, team1VS2Life   float32
	turnsRecoveryRate       float32
	lifebarFontScale        float32
	debugFont               *Fnt
	debugScript             string
	debugDraw               bool
	mixer                   Mixer
	bgm                     Bgm
	audioContext            *openal.Context
	nullSndBuf              [audioOutLen * 2]int16
	sounds                  Sounds
	allPalFX, bgPalFX       PalFX
	lifebar                 Lifebar
	sel                     Select
	keySatate               map[glfw.Key]bool
	netInput                *NetInput
	fileInput               *FileInput
	aiInput                 [MaxSimul*2 + MaxAttachedChar]AiInput
	keyConfig               []KeyConfig
	JoystickConfig          []KeyConfig
	com                     [MaxSimul*2 + MaxAttachedChar]int32
	autolevel               bool
	home                    int
	gameTime                int32
	match                   int32
	inputRemap              [MaxSimul*2 + MaxAttachedChar]int
	listenPort              string
	round                   int32
	intro                   int32
	time                    int32
	winTeam                 int
	winType                 [2]WinType
	matchWins, wins         [2]int32
	roundsExisted           [2]int32
	draws                   int32
	loader                  Loader
	chars                   [MaxSimul*2 + MaxAttachedChar][]*Char
	charList                CharList
	cgi                     [MaxSimul*2 + MaxAttachedChar]CharGlobalInfo
	tmode                   [2]TeamMode
	numSimul, numTurns      [2]int32
	esc                     bool
	loadMutex               sync.Mutex
	ignoreMostErrors        bool
	stringPool              [MaxSimul*2 + MaxAttachedChar]StringPool
	bcStack, bcVarStack     BytecodeStack
	bcVar                   []BytecodeValue
	workingChar             *Char
	workingState            *StateBytecode
	specialFlag             GlobalSpecialFlag
	afterImageMax           int32
	attack_LifeToPowerMul   float32
	getHit_LifeToPowerMul   float32
	envShake                EnvShake
	pause                   int32
	pausetime               int32
	pausebg                 bool
	pauseendcmdbuftime      int32
	pauseplayer             int
	super                   int32
	supertime               int32
	superpausebg            bool
	superendcmdbuftime      int32
	superplayer             int
	superdarken             bool
	superanim               *Animation
	superpmap               PalFX
	superpos                [2]float32
	superfacing             float32
	superp2defmul           float32
	super_TargetDefenceMul  float32
	envcol                  [3]int32
	envcol_time             int32
	envcol_under            bool
	clipboardText           [MaxSimul*2 + MaxAttachedChar][]string
	stage                   *Stage
	helperMax               int32
	nextCharId              int32
	wincnt                  wincntMap
	wincntFileName          string
	powerShare              [2]bool
	tickCount               int
	oldTickCount            int
	tickCountF              float32
	lastTick                float32
	nextAddTime             float32
	oldNextAddTime          float32
	screenleft              float32
	screenright             float32
	xmin, xmax              float32
	winskipped              bool
	paused, step            bool
	roundResetFlg           bool
	reloadFlg               bool
	reloadCharSlot          [MaxSimul*2 + MaxAttachedChar]bool
	shortcutScripts         map[ShortcutKey]*ShortcutScript
	turbo                   float32
	commandLine             chan string
	drawScale               float32
	zoomlag                 float32
	zoomScale               float32
	zoomPosXLag             float32
	zoomPosYLag             float32
	enableZoomstate         bool
	zoomPos                 [2]float32
	debugWC                 *Char
	cam                     Camera
	finish                  FinishType
	waitdown                int32
	shuttertime             int32
	projs                   [MaxSimul*2 + MaxAttachedChar][]Projectile
	explods                 [MaxSimul*2 + MaxAttachedChar][]Explod
	explDrawlist            [MaxSimul*2 + MaxAttachedChar][]int
	topexplDrawlist         [MaxSimul*2 + MaxAttachedChar][]int
	changeStateNest         int32
	sprites                 DrawList
	topSprites              DrawList
	shadows                 ShadowList
	drawc1                  ClsnRect
	drawc2                  ClsnRect
	drawc2sp                ClsnRect
	drawc2mtk               ClsnRect
	drawwh                  ClsnRect
	autoguard               [MaxSimul*2 + MaxAttachedChar]bool
	clsnDraw                bool
	accel                   float32
	statusDraw              bool
	clsnSpr                 Sprite
	mainThreadTask          chan func()
	explodMax               int
	workpal                 []uint32
	playerProjectileMax     int
	errLog                  *log.Logger
	audioClose              chan bool
	nomusic                 bool
	workBe                  []BytecodeExp
	teamLifeShare           bool
	fullscreen              bool
	aiRandomColor           bool
	allowDebugKeys          bool
	commonAir               string
	commonCmd               string
	keyInput                glfw.Key
	keyString               string
	timerCount              []int32
	cmdFlags                map[string]string
	quickLaunch             int
	masterVolume            int
	wavVolume               int
	bgmVolume               int
	AudioDucking            bool
	// Localcoord sceenpack
	luaSpriteScale        float64
	luaSmallPortraitScale float32
	luaBigPortraitScale   float32
	luaSpriteOffsetX      float64

	lifebarScale          float32
	lifebarOffsetX        float32
	LocalcoordScalingType int32

<<<<<<< HEAD
	PostProcessingShader int32
=======
	PostProcessingShader    int32
>>>>>>> 3bca299f
	MultisampleAntialiasing bool
}

func (s *System) init(w, h int32) *lua.LState {
	glfw.WindowHint(glfw.Resizable, glfw.False)
	glfw.WindowHint(glfw.ContextVersionMajor, 2)
	glfw.WindowHint(glfw.ContextVersionMinor, 1)
	s.setWindowSize(w, h)
	var err error
	if s.fullscreen {
		s.window, err = glfw.CreateWindow(int(s.scrrect[2]), int(s.scrrect[3]),
			"Ikemen GO", glfw.GetPrimaryMonitor(), nil)
	} else {
		s.window, err = glfw.CreateWindow(int(s.scrrect[2]), int(s.scrrect[3]),
			"Ikemen GO", nil, nil)
	}
	chk(err)
	s.window.MakeContextCurrent()
	s.window.SetKeyCallback(keyCallback)
	s.window.SetCharModsCallback(charCallback)
	glfw.SwapInterval(1)
	chk(gl.Init())
	RenderInit()
	s.audioOpen()
	sr := beep.SampleRate(Mp3SampleRate)
	speaker.Init(sr, sr.N(time.Second/10))
	l := lua.NewState()
	l.Options.IncludeGoStackTrace = true
	l.OpenLibs()
	for i := range s.inputRemap {
		s.inputRemap[i] = i
	}
	for i := range s.stringPool {
		s.stringPool[i] = *NewStringPool()
	}
	s.clsnSpr = *newSprite()
	s.clsnSpr.Size, s.clsnSpr.Pal = [...]uint16{1, 1}, make([]uint32, 256)
	s.clsnSpr.SetPxl([]byte{0})
	systemScriptInit(l)
	go func() {
		stdin := bufio.NewScanner(os.Stdin)
		for stdin.Scan() {
			if err := stdin.Err(); err != nil {
				s.errLog.Println(err.Error())
				return
			}
			s.commandLine <- stdin.Text()
		}
	}()
	return l
}
func (s *System) setWindowSize(w, h int32) {
	s.scrrect[2], s.scrrect[3] = w, h
	if s.scrrect[2]*3 > s.scrrect[3]*4 {
		s.gameWidth, s.gameHeight = s.scrrect[2]*3*320/(s.scrrect[3]*4), 240
	} else {
		s.gameWidth, s.gameHeight = 320, s.scrrect[3]*4*240/(s.scrrect[2]*3)
	}
	s.widthScale = float32(s.scrrect[2]) / float32(s.gameWidth)
	s.heightScale = float32(s.scrrect[3]) / float32(s.gameHeight)
}
func (s *System) eventUpdate() bool {
	s.esc = false
	for _, v := range s.shortcutScripts {
		v.Activate = false
	}
	glfw.PollEvents()
	s.gameEnd = s.window.ShouldClose()
	return !s.gameEnd
}
func (s *System) runMainThreadTask() {
	for {
		select {
		case f := <-s.mainThreadTask:
			f()
		default:
			return
		}
	}
}
func (s *System) await(fps int) bool {
	if !s.frameSkip {
		// Render the finished frame
		unbindFB()
		s.window.SwapBuffers()
		// Begin the next frame
		bindFB()
	}
	s.runMainThreadTask()
	now := time.Now()
	diff := s.redrawWait.nextTime.Sub(now)
	wait := time.Second / time.Duration(fps)
	s.redrawWait.nextTime = s.redrawWait.nextTime.Add(wait)
	switch {
	case diff >= 0 && diff < wait+2*time.Millisecond:
		time.Sleep(diff)
		fallthrough
	case now.Sub(s.redrawWait.lastDraw) > 250*time.Millisecond:
		fallthrough
	case diff >= -17*time.Millisecond:
		s.redrawWait.lastDraw = now
		s.frameSkip = false
	default:
		if diff < -150*time.Millisecond {
			s.redrawWait.nextTime = now.Add(wait)
		}
		s.frameSkip = true
	}
	s.eventUpdate()
	if !s.frameSkip {
		gl.Viewport(0, 0, int32(s.scrrect[2]), int32(s.scrrect[3]))
		if s.netInput == nil {
			gl.Clear(gl.COLOR_BUFFER_BIT)
		}
	}
	return !s.gameEnd
}
func (s *System) update() bool {
	if s.fileInput != nil {
		if s.anyHardButton() {
			s.await(FPS * 4)
		} else {
			s.await(FPS)
		}
		return s.fileInput.Update()
	}
	if s.netInput != nil {
		s.await(FPS)
		return s.netInput.Update()
	}
	return s.await(FPS)
}
func (s *System) audioOpen() {
	if s.audioContext == nil {
		device := openal.OpenDevice("")
		if device == nil {
			chk(openal.Err())
		}
		s.audioContext = device.CreateContext()
		if err := device.Err(); err != nil {
			s.errLog.Println(err.Error())
		}
		s.audioContext.Activate()
		go s.soundWrite()
	}
}
func (s *System) soundWrite() {
	defer func() { s.audioClose <- true }()
	src := NewAudioSource()
	bgmSrc := NewAudioSource()
	processed := false
	for !s.gameEnd {
		if src.Src.State() != openal.Playing {
			src.Src.Play()
		}
		if bgmSrc.Src.State() != openal.Playing {
			bgmSrc.Src.Play()
		}
		if !processed {
			time.Sleep(10 * time.Millisecond)
		}
		processed = false
		if src.Src.BuffersProcessed() > 0 {
			var out []int16
			select {
			case out = <-s.mixer.out:
			default:
				out = s.nullSndBuf[:]
			}
			buf := src.Src.UnqueueBuffer()
			buf.SetDataInt16(openal.FormatStereo16, out, audioFrequency)
			src.Src.QueueBuffer(buf)
			if err := openal.Err(); err != nil {
				s.errLog.Println(err.Error())
			}
			processed = true
		}
		if bgmSrc.Src.BuffersProcessed() > 0 {
			out := s.nullSndBuf[:]
			if !s.nomusic {
				if s.bgm.ctrl != nil {
					s.bgm.ctrl.Paused = false
				}
			} else {
				if s.bgm.ctrl != nil {
					s.bgm.Pause()
				}
			}
			buf := bgmSrc.Src.UnqueueBuffer()
			buf.SetDataInt16(openal.FormatStereo16, out, audioFrequency)
			bgmSrc.Src.QueueBuffer(buf)
			if err := openal.Err(); err != nil {
				s.errLog.Println(err.Error())
			}
			processed = true
		}
	}
	bgmSrc.Delete()
	src.Delete()
	openal.NullContext.Activate()
	device := s.audioContext.GetDevice()
	s.audioContext.Destroy()
	s.audioContext = nil
	device.CloseDevice()
}
func (s *System) playSound() {
	if s.mixer.write() {
		s.sounds.mixSounds()
		for _, ch := range s.chars {
			for _, c := range ch {
				c.sounds.mixSounds()
			}
		}
	}
}
func (s *System) resetRemapInput() {
	for i := range s.inputRemap {
		s.inputRemap[i] = i
	}
}
func (s *System) loaderReset() {
	s.round, s.wins, s.roundsExisted = 1, [2]int32{}, [2]int32{}
	s.loader.reset()
}
func (s *System) loadStart() {
	s.loaderReset()
	s.loader.runTread()
}
func (s *System) synchronize() error {
	if s.fileInput != nil {
		s.fileInput.Synchronize()
	} else if s.netInput != nil {
		return s.netInput.Synchronize()
	}
	return nil
}
func (s *System) anyHardButton() bool {
	for _, kc := range s.keyConfig {
		if kc.A() || kc.B() || kc.C() || kc.X() || kc.Y() || kc.Z() {
			return true
		}
	}
	for _, kc := range s.JoystickConfig {
		if kc.A() || kc.B() || kc.C() || kc.X() || kc.Y() || kc.Z() {
			return true
		}
	}
	return false
}
func (s *System) anyButton() bool {
	if s.fileInput != nil {
		return s.fileInput.AnyButton()
	}
	if s.netInput != nil {
		return s.netInput.AnyButton()
	}
	return s.anyHardButton()
}
func (s *System) playerID(id int32) *Char {
	return s.charList.get(id)
}
func (s *System) matchOver() bool {
	return s.wins[0] >= s.matchWins[0] || s.wins[1] >= s.matchWins[1]
}
func (s *System) playerIDExist(id BytecodeValue) BytecodeValue {
	if id.IsSF() {
		return BytecodeSF()
	}
	return BytecodeBool(s.playerID(id.ToI()) != nil)
}
func (s *System) screenHeight() float32 {
	return 240
}
func (s *System) screenWidth() float32 {
	return float32(s.gameWidth)
}
func (s *System) roundEnd() bool {
	return s.intro < -s.lifebar.ro.over_hittime
}
func (s *System) roundOver() bool {
	if s.intro < -(s.lifebar.ro.over_hittime+s.lifebar.ro.over_waittime+
		s.lifebar.ro.over_wintime) && s.tickFrame() && (s.anyButton() && !s.sf(GSF_roundnotskip)) {
		s.intro = Min(s.intro, -(s.lifebar.ro.over_hittime +
			s.lifebar.ro.over_waittime + s.lifebar.ro.over_time -
			s.lifebar.ro.start_waittime))
		s.winskipped = true
	}
	return s.intro < -(s.lifebar.ro.over_hittime + s.lifebar.ro.over_waittime +
		s.lifebar.ro.over_time)
}
func (s *System) sf(gsf GlobalSpecialFlag) bool {
	return s.specialFlag&gsf != 0
}
func (s *System) setSF(gsf GlobalSpecialFlag) {
	s.specialFlag |= gsf
}
func (s *System) unsetSF(gsf GlobalSpecialFlag) {
	s.specialFlag &^= gsf
}
func (s *System) appendToClipboard(pn, sn int, a ...interface{}) {
	spl := s.stringPool[pn].List
	if sn >= 0 && sn < len(spl) {
		s.clipboardText[pn] = append(s.clipboardText[pn],
			strings.Split(OldSprintf(spl[sn], a...), "\n")...)
		if len(s.clipboardText[pn]) > 10 {
			s.clipboardText[pn] = s.clipboardText[pn][len(s.clipboardText[pn])-10:]
		}
	}
}
func (s *System) clsnHantei(clsn1 []float32, scl1, pos1 [2]float32,
	facing1 float32, clsn2 []float32, scl2, pos2 [2]float32,
	facing2 float32) bool {
	if scl1[0] < 0 {
		facing1 *= -1
		scl1[0] *= -1
	}
	if scl2[0] < 0 {
		facing2 *= -1
		scl2[0] *= -1
	}
	for i1 := 0; i1+3 < len(clsn1); i1 += 4 {
		for i2 := 0; i2+3 < len(clsn2); i2 += 4 {
			var l1, r1, l2, r2 float32
			if facing1 > 0 {
				l1, r1 = clsn1[i1], clsn1[i1+2]+1
			} else {
				l1, r1 = -clsn1[i1+2], -clsn1[i1]+1
			}
			if facing2 > 0 {
				l2, r2 = clsn2[i2], clsn2[i2+2]+1
			} else {
				l2, r2 = -clsn2[i2+2], -clsn2[i2]+1
			}
			if l1*scl1[0]+pos1[0] < r2*scl2[0]+pos2[0] &&
				l2*scl2[0]+pos2[0] < r1*scl1[0]+pos1[0] &&
				clsn1[i1+1]*scl1[1]+pos1[1] < (clsn2[i2+3]+1)*scl2[1]+pos2[1] &&
				clsn2[i2+1]*scl2[1]+pos2[1] < (clsn1[i1+3]+1)*scl1[1]+pos1[1] {
				return true
			}
		}
	}
	return false
}
func (s *System) newCharId() int32 {
	s.nextCharId++
	return s.nextCharId - 1
}
func (s *System) resetGblEffect() {
	s.allPalFX.clear()
	s.bgPalFX.clear()
	s.envShake.clear()
	s.pause, s.pausetime = 0, 0
	s.super, s.supertime = 0, 0
	s.superanim = nil
	s.envcol_time = 0
	s.specialFlag = 0
}
func (s *System) stopAllSound() {
	for _, p := range s.chars {
		for _, c := range p {
			c.sounds = c.sounds[:0]
		}
	}
}
func (s *System) playerClear(pn int) {
	if len(s.chars[pn]) > 0 {
		for _, h := range s.chars[pn][1:] {
			h.destroy()
			h.sounds = h.sounds[:0]
		}
		p := s.chars[pn][0]
		p.children = p.children[:0]
		p.targets = p.targets[:0]
		p.sounds = p.sounds[:0]
	}
	s.projs[pn] = s.projs[pn][:0]
	s.explods[pn] = s.explods[pn][:0]
	s.explDrawlist[pn] = s.explDrawlist[pn][:0]
	s.topexplDrawlist[pn] = s.topexplDrawlist[pn][:0]
}
func (s *System) nextRound() {
	s.resetGblEffect()
	s.lifebar.reset()
	s.finish = FT_NotYet
	s.winTeam = -1
	s.winType = [...]WinType{WT_N, WT_N}
	s.cam.ResetZoomdelay()
	s.waitdown = s.lifebar.ro.over_hittime*s.lifebar.ro.over_waittime + 900
	s.shuttertime = 0
	s.winskipped = false
	s.intro = s.lifebar.ro.start_waittime + s.lifebar.ro.ctrl_time + 1
	s.time = s.roundTime
	s.nextCharId = s.helperMax
	if s.stage.resetbg {
		s.stage.reset()
	}
	s.cam.Update(1, 0, 0)
	for i, p := range s.chars {
		if len(p) > 0 {
			s.nextCharId = Max(s.nextCharId, p[0].id+1)
			s.playerClear(i)
			p[0].posReset()
			p[0].setCtrl(false)
			p[0].clearState()
			p[0].clear2()
			p[0].varRangeSet(0, s.cgi[i].data.intpersistindex-1, 0)
			p[0].fvarRangeSet(0, s.cgi[i].data.floatpersistindex-1, 0)
			for j := range p[0].cmd {
				p[0].cmd[j].BufReset()
			}
			if s.roundsExisted[i&1] == 0 {
				s.cgi[i].sff.palList.ResetRemap()
				if s.cgi[i].sff.header.Ver0 == 1 {
					p[0].remapPal(p[0].getPalfx(),
						[...]int32{1, 1}, [...]int32{1, s.cgi[i].drawpalno})
				}
			}
			s.cgi[i].clearPCTime()
			s.cgi[i].unhittable = 0
		}
	}
	for _, p := range s.chars {
		if len(p) > 0 {
			p[0].selfState(5900, 0, -1, 0)
		}
	}
}
func (s *System) debugPaused() bool {
	return s.paused && !s.step && s.oldTickCount < s.tickCount
}
func (s *System) tickFrame() bool {
	return (!s.paused || s.step) && s.oldTickCount < s.tickCount
}
func (s *System) tickNextFrame() bool {
	return int(s.tickCountF+s.nextAddTime) > s.tickCount &&
		(!s.paused || s.step || s.oldTickCount >= s.tickCount)
}
func (s *System) tickInterpola() float32 {
	if s.tickNextFrame() {
		return 1
	}
	return s.tickCountF - s.lastTick + s.nextAddTime
}
func (s *System) addFrameTime(t float32) bool {
	if s.debugPaused() {
		s.oldNextAddTime = 0
		return true
	}
	s.oldTickCount = s.tickCount
	if int(s.tickCountF) > s.tickCount {
		s.tickCount++
		return false
	}
	s.tickCountF += s.nextAddTime
	if int(s.tickCountF) > s.tickCount {
		s.tickCount++
		s.lastTick = s.tickCountF
	}
	s.oldNextAddTime = s.nextAddTime
	s.nextAddTime = t
	return true
}
func (s *System) resetFrameTime() {
	s.tickCount, s.oldTickCount, s.tickCountF, s.lastTick = 0, -1, 0, 0
	s.nextAddTime, s.oldNextAddTime = 1, 1
}
func (s *System) commandUpdate() {
	for i, p := range s.chars {
		if len(p) > 0 {
			r := p[0]
			act := true
			if s.super > 0 {
				act = r.superMovetime != 0
			} else if s.pause > 0 && r.pauseMovetime == 0 {
				act = false
			}
			if act && !r.sf(CSF_noautoturn) &&
				(r.ss.no == 0 || r.ss.no == 11 || r.ss.no == 20) {
				r.furimuki()
			}
			for _, c := range p {
				if (c.helperIndex == 0 ||
					c.helperIndex > 0 && &c.cmd[0] != &r.cmd[0]) &&
					c.cmd[0].Input(c.key, int32(c.facing), float32(sys.com[i])) {
					hp := c.hitPause()
					buftime := Btoi(hp && c.gi().ver[0] != 1)
					if s.super > 0 {
						if !act && s.super <= s.superendcmdbuftime {
							hp = true
						}
					} else if s.pause > 0 {
						if !act && s.pause <= s.pauseendcmdbuftime {
							hp = true
						}
					}
					for j := range c.cmd {
						c.cmd[j].Step(int32(c.facing), c.key < 0, hp, buftime+Btoi(hp))
					}
				}
			}
			if r.key < 0 {
				cc := int32(-1)
				// AI Scaling
				// TODO: Balance AI Scaling
				if r.roundState() == 2 && RandF32(0, float32(sys.com[i])/2+32) > 32 {
					cc = Rand(0, int32(len(r.cmd[r.ss.sb.playerNo].Commands))-1)
				} else {
					cc = -1
				}
				for j := range p {
					if p[j].helperIndex >= 0 {
						p[j].cpucmd = cc
					}
				}
			}
		}
	}
}
func (s *System) charUpdate(cvmin, cvmax,
	highest, lowest, leftest, rightest *float32) {
	s.charList.update(cvmin, cvmax, highest, lowest, leftest, rightest)
	for i, pr := range s.projs {
		for j, p := range pr {
			if p.id >= 0 {
				s.projs[i][j].update(i)
			}
		}
	}
	if s.tickNextFrame() {
		for i, pr := range s.projs {
			for j, p := range pr {
				if p.id >= 0 {
					s.projs[i][j].clsn(i)
				}
			}
		}
		s.charList.getHit()
		for i, pr := range s.projs {
			for j, p := range pr {
				if p.id != IErr {
					s.projs[i][j].tick(i)
				}
			}
		}
		s.charList.tick()
	}
}
func (s *System) action(x, y *float32, scl float32) (leftest, rightest,
	sclMul float32) {
	s.sprites = s.sprites[:0]
	s.topSprites = s.topSprites[:0]
	s.shadows = s.shadows[:0]
	s.drawc1 = s.drawc1[:0]
	s.drawc2 = s.drawc2[:0]
	s.drawc2sp = s.drawc2sp[:0]
	s.drawc2mtk = s.drawc2mtk[:0]
	s.drawwh = s.drawwh[:0]
	s.cam.Update(scl, *x, *y)
	var cvmin, cvmax, highest, lowest float32 = 0, 0, 0, 0
	leftest, rightest = *x, *x
	if s.cam.verticalfollow > 0 {
		lowest = s.cam.ScreenPos[1]
	}
	if s.tickFrame() {
		s.xmin = s.cam.ScreenPos[0] + s.cam.Offset[0] + s.screenleft
		s.xmax = s.cam.ScreenPos[0] + s.cam.Offset[0] +
			float32(s.gameWidth)/s.cam.Scale - s.screenright
		if s.xmin > s.xmax {
			s.xmin = (s.xmin + s.xmax) / 2
			s.xmax = s.xmin
		}
		s.allPalFX.step()
		s.bgPalFX.step()
		s.envShake.next()
		if s.envcol_time > 0 {
			s.envcol_time--
		}
		s.enableZoomstate = false
		if s.super > 0 {
			s.super--
		} else if s.pause > 0 {
			s.pause--
		}
		if s.supertime < 0 {
			s.supertime = ^s.supertime
			s.super = s.supertime
		}
		if s.pausetime < 0 {
			s.pausetime = ^s.pausetime
			s.pause = s.pausetime
		}
		if s.super <= 0 && s.pause <= 0 {
			s.specialFlag = 0
		} else {
			s.unsetSF(GSF_roundnotover)
			s.unsetSF(GSF_roundnotskip)
		}
		if s.superanim != nil {
			s.superanim.Action()
		}
		s.charList.action(*x, &cvmin, &cvmax,
			&highest, &lowest, &leftest, &rightest)
		s.nomusic = s.sf(GSF_nomusic)
	} else {
		s.charUpdate(&cvmin, &cvmax, &highest, &lowest, &leftest, &rightest)
	}
	s.lifebar.step()
	if s.superanim != nil {
		s.topSprites.add(&SprData{s.superanim, &s.superpmap, s.superpos,
			[...]float32{s.superfacing, 1}, [2]int32{-1}, 5, 0, 0, 0, [2]float32{},
			false, true, s.cgi[s.superplayer].ver[0] != 1, 1}, 0, 0, 0, 0)
		if s.superanim.loopend {
			s.superanim = nil
		}
	}
	for i, pr := range s.projs {
		for j, p := range pr {
			if p.id >= 0 {
				s.projs[i][j].cueDraw(s.cgi[i].ver[0] != 1, i)
			}
		}
	}
	s.charList.cueDraw()
	explUpdate := func(edl *[len(s.chars)][]int, drop bool) {
		for i, el := range *edl {
			for j := len(el) - 1; j >= 0; j-- {
				if el[j] >= 0 {
					s.explods[i][el[j]].update(s.cgi[i].ver[0] != 1, i)
					if s.explods[i][el[j]].id == IErr {
						if drop {
							el = append(el[:j], el[j+1:]...)
							(*edl)[i] = el
						} else {
							el[j] = -1
						}
					}
				}
			}
		}
	}
	explUpdate(&s.explDrawlist, true)
	explUpdate(&s.topexplDrawlist, false)
	leftest -= *x
	rightest -= *x
	sclMul = s.cam.action(x, y, leftest, rightest, lowest, highest,
		cvmin, cvmax, s.super > 0 || s.pause > 0)
	introSkip := false
	if s.tickNextFrame() {
		if s.lifebar.ro.cur < 1 {
			if s.shuttertime > 0 ||
				s.anyButton() && !s.sf(GSF_roundnotskip) && s.intro > s.lifebar.ro.ctrl_time {
				s.shuttertime++
				if s.shuttertime == 15 {
					s.resetGblEffect()
					s.intro = s.lifebar.ro.ctrl_time
					for i, p := range s.chars {
						if len(p) > 0 {
							s.playerClear(i)
							p[0].selfState(0, -1, -1, 0)
						}
					}
					ox := *x
					*x = 0
					leftest = MaxF(float32(Min(s.stage.p[0].startx,
						s.stage.p[1].startx))*s.stage.localscl,
						-(float32(s.gameWidth)/2)/s.cam.BaseScale()+s.screenleft) - ox
					rightest = MinF(float32(Max(s.stage.p[0].startx,
						s.stage.p[1].startx))*s.stage.localscl,
						(float32(s.gameWidth)/2)/s.cam.BaseScale()-s.screenright) - ox
					introSkip = true
					s.lifebar.ro.callFight()
				}
			}
		} else {
			if s.shuttertime > 0 {
				s.shuttertime--
			}
		}
	}
	if s.lifebar.ro.act() {
		if s.intro > s.lifebar.ro.ctrl_time {
			s.intro--
			if s.sf(GSF_intro) && s.intro <= s.lifebar.ro.ctrl_time {
				s.intro = s.lifebar.ro.ctrl_time + 1
			}
		} else if s.intro > 0 {
			if s.intro == s.lifebar.ro.ctrl_time {
				for _, p := range s.chars {
					if len(p) > 0 {
						p[0].posReset()
					}
				}
			}
			s.intro--
			if s.intro == 0 {
				for _, p := range s.chars {
					if len(p) > 0 {
						p[0].unsetSCF(SCF_over)
						if p[0].ss.no == 0 {
							p[0].setCtrl(true)
						} else {
							p[0].selfState(0, -1, -1, 1)
						}
					}
				}
			}
		}
		if s.intro == 0 && s.time > 0 && !s.sf(GSF_timerfreeze) &&
			(s.super <= 0 || !s.superpausebg) && (s.pause <= 0 || !s.pausebg) {
			s.time--
		}
		fin := func() bool {
			if s.intro > 0 {
				return false
			}
			ko := [...]bool{true, true}
			for ii := range ko {
				for i := ii; i < len(s.chars); i += 2 {
					if len(s.chars[i]) > 0 && s.chars[i][0].alive() && s.chars[i][0].teamside < 2 {
						ko[ii] = false
						break
					}
				}
				if ko[ii] {
					i := ii ^ 1
					for ; i < len(s.chars); i += 2 {
						if len(s.chars[i]) > 0 && s.chars[i][0].life <
							s.chars[i][0].lifeMax {
							break
						}
					}
					if i >= len(s.chars) {
						s.winType[ii^1].SetPerfect()
					}
				}
			}
			if s.time == 0 {
				//s.intro = -s.lifebar.ro.over_hittime
				if !(ko[0] || ko[1]) {
					s.winType[0], s.winType[1] = WT_T, WT_T
				}
			}
			if s.intro == -1 && (ko[0] || ko[1]) {
				if ko[0] && ko[1] {
					s.finish, s.winTeam = FT_DKO, -1
				} else {
					s.finish = FT_KO
					if ko[0] {
						s.winTeam = 1
					} else {
						s.winTeam = 0
					}
				}
			}
			return ko[0] || ko[1] || s.time == 0
		}
		if s.roundEnd() || fin() {
			inclWinCount := func() {
				w := [...]bool{!s.chars[1][0].win(), !s.chars[0][0].win()}
				if !w[0] || !w[1] ||
					s.tmode[0] == TM_Turns || s.tmode[1] == TM_Turns ||
					s.draws >= s.lifebar.ro.match_maxdrawgames {
					for i, win := range w {
						if win {
							s.wins[i]++
						}
					}
				}
			}
			if s.intro == -s.lifebar.ro.over_hittime && s.finish != FT_NotYet {
				inclWinCount()
			}
			rs4t := -(s.lifebar.ro.over_hittime + s.lifebar.ro.over_waittime)
			if s.winskipped || !s.sf(GSF_roundnotover) ||
				s.intro >= rs4t-s.lifebar.ro.over_wintime {
				s.intro--
				if s.intro == rs4t-1 {
					if s.time == 0 {
						s.intro -= s.lifebar.ro.over_wintime
					}
					if s.waitdown > 0 {
						for _, p := range s.chars {
							if len(p) > 0 && !p[0].over() {
								s.intro = rs4t
							}
						}
					}
				}
				if s.waitdown <= 0 || s.intro < rs4t-s.lifebar.ro.over_wintime {
					if s.waitdown >= 0 {
						if s.finish == FT_NotYet {
							l := [2]float32{}
							for i := 0; i < 2; i++ {
								for j := i; j < len(s.chars); j += 2 {
									if len(s.chars[j]) > 0 {
										if s.tmode[i] == TM_Simul || s.tmode[i] == TM_Tag {
											l[i] += (float32(s.chars[j][0].life) /
												float32(s.numSimul[i])) /
												float32(s.chars[j][0].lifeMax)
										} else {
											l[i] += float32(s.chars[j][0].life) /
												float32(s.chars[j][0].lifeMax)
										}
									}
								}
							}
							if l[0] > l[1] {
								p := true
								for i := 0; i < len(s.chars); i += 2 {
									if len(s.chars[i]) > 0 &&
										s.chars[i][0].life < s.chars[i][0].lifeMax {
										p = false
										break
									}
								}
								if p {
									s.winType[0].SetPerfect()
								}
								s.finish = FT_TO
								s.winTeam = 0
							} else if l[0] < l[1] {
								p := true
								for i := 1; i < len(s.chars); i += 2 {
									if len(s.chars[i]) > 0 &&
										s.chars[i][0].life < s.chars[i][0].lifeMax {
										p = false
										break
									}
								}
								if p {
									s.winType[1].SetPerfect()
								}
								s.finish = FT_TO
								s.winTeam = 1
							} else {
								s.finish = FT_TODraw
								s.winTeam = -1
							}
							inclWinCount()
						}
						w := [...]bool{!s.chars[1][0].win(), !s.chars[0][0].win()}
						if !w[0] || !w[1] ||
							s.tmode[0] == TM_Turns || s.tmode[1] == TM_Turns ||
							s.draws >= s.lifebar.ro.match_maxdrawgames {
							for i, win := range w {
								if win {
									s.lifebar.wi[i].add(s.winType[i])
								}
							}
						} else {
							s.draws++
						}
					}
					for _, p := range s.chars {
						if len(p) > 0 {
							if s.waitdown >= 0 && s.time > 0 && p[0].win() && p[0].alive() &&
								!s.matchOver() &&
								(s.tmode[0] == TM_Turns || s.tmode[1] == TM_Turns) {
								p[0].life += int32((float32(p[0].lifeMax) *
									float32(s.time) / 60) * s.turnsRecoveryRate)
								if p[0].life > p[0].lifeMax {
									p[0].life = p[0].lifeMax
								}
							}
							if !p[0].scf(SCF_over) && !p[0].hitPause() && p[0].alive() {
								p[0].setSCF(SCF_over)
								if p[0].win() {
									p[0].selfState(180, -1, -1, 1)
								} else if p[0].lose() {
									p[0].selfState(170, -1, -1, 1)
								} else {
									p[0].selfState(175, -1, -1, 1)
								}
							}
						}
					}
					s.waitdown = 0
				}
				s.waitdown--
			}
		} else if s.intro < 0 {
			s.intro = 0
		}
	}
	if s.tickNextFrame() {
		spd := s.accel
		_else := s.sf(GSF_nokoslow) || s.time == 0
		if !_else {
			slowt := -(s.lifebar.ro.over_hittime + (s.lifebar.ro.slow_time+3)>>2)
			if s.intro >= slowt && s.intro < 0 {
				s.turbo = spd * 0.25
			} else {
				slowfade := s.lifebar.ro.slow_time * 2 / 5
				if s.intro >= slowt-slowfade && s.intro < slowt {
					s.turbo = spd *
						(0.25 + 0.75*float32(slowt-s.intro)/float32(slowfade))
				} else {
					_else = true
				}
			}
		}
		if _else {
			s.turbo = spd
		}
	}
	s.playSound()
	if introSkip {
		sclMul = 1 / scl
	}
	leftest = (leftest - s.screenleft) * s.cam.BaseScale()
	rightest = (rightest + s.screenright) * s.cam.BaseScale()
	return
}
func (s *System) draw(x, y, scl float32) {
	ecol := uint32(s.envcol[2]&0xff | s.envcol[1]&0xff<<8 |
		s.envcol[0]&0xff<<16)
	ob := s.brightness
	s.brightness = 0x100 >> uint(Btoi(s.super > 0 && s.superdarken))
	bgx, bgy := x/s.stage.localscl, y/s.stage.localscl
	fade := func(rect [4]int32, alpha int32) {
		FillRect(rect, 0, alpha>>uint(Btoi(s.clsnDraw))+Btoi(s.clsnDraw)*128)
	}
	if s.envcol_time == 0 {
		if s.sf(GSF_nobg) {
			c := uint32(0)
			if s.allPalFX.enable {
				var rgb [3]int32
				if s.allPalFX.eInvertall {
					rgb = [...]int32{0xff, 0xff, 0xff}
				}
				for i, v := range rgb {
					rgb[i] = Max(0, Min(0xff,
						(v+s.allPalFX.eAdd[i])*s.allPalFX.eMul[i]>>8))
				}
				c = uint32(rgb[2] | rgb[1]<<8 | rgb[0]<<16)
			}
			FillRect(s.scrrect, c, 0xff)
		} else {
			if s.stage.debugbg {
				FillRect(s.scrrect, 0xff00ff, 0xff)
			}
			s.stage.draw(false, bgx, bgy, scl)
		}
		if !s.sf(GSF_globalnoshadow) {
			if s.stage.reflection > 0 {
				s.shadows.drawReflection(x, y, scl*s.cam.BaseScale())
			}
			s.shadows.draw(x, y, scl*s.cam.BaseScale())
		}
		off := s.envShake.getOffset()
		yofs, yofs2 := float32(s.gameHeight), float32(0)
		if scl > 1 && s.cam.verticalfollow > 0 {
			yofs = s.cam.screenZoff + float32(s.gameHeight-240)
			yofs2 = (240 - s.cam.screenZoff) * (1 - 1/scl)
		}
		yofs *= 1/scl - 1
		rect := s.scrrect
		if off < (yofs-y+s.cam.boundH)*scl {
			rect[3] = (int32(math.Ceil(float64(((yofs-y+s.cam.boundH)*scl-off)*
				float32(s.scrrect[3])))) + s.gameHeight - 1) / s.gameHeight
			fade(rect, 255)
		}
		if off > (-y+yofs2)*scl {
			rect[3] = (int32(math.Ceil(float64(((y-yofs2)*scl+off)*
				float32(s.scrrect[3])))) + s.gameHeight - 1) / s.gameHeight
			rect[1] = s.scrrect[3] - rect[3]
			fade(rect, 255)
		}
		bl, br := MinF(x, s.cam.boundL), MaxF(x, s.cam.boundR)
		xofs := float32(s.gameWidth) * (1/scl - 1) / 2
		rect = s.scrrect
		if x-xofs < bl {
			rect[2] = (int32(math.Ceil(float64((bl-(x-xofs))*scl*
				float32(s.scrrect[2])))) + s.gameWidth - 1) / s.gameWidth
			fade(rect, 255)
		}
		if x+xofs > br {
			rect[2] = (int32(math.Ceil(float64(((x+xofs)-br)*scl*
				float32(s.scrrect[2])))) + s.gameWidth - 1) / s.gameWidth
			rect[0] = s.scrrect[2] - rect[2]
			fade(rect, 255)
		}
		s.lifebar.draw(0)
		s.lifebar.ro.draw(0)
	} else {
		FillRect(s.scrrect, ecol, 255)
	}
	if s.envcol_time == 0 || s.envcol_under {
		s.sprites.draw(x, y, scl*s.cam.BaseScale())
		if s.envcol_time == 0 && !s.sf(GSF_nofg) {
			s.stage.draw(true, bgx, bgy, scl)
		}
	}
	s.lifebar.draw(1)
	s.lifebar.ro.draw(1)
	s.topSprites.draw(x, y, scl*s.cam.BaseScale())
	s.lifebar.draw(2)
	s.lifebar.ro.draw(2)
	tmp := s.lifebar.ro.over_hittime + s.lifebar.ro.over_waittime +
		s.lifebar.ro.over_time - s.lifebar.ro.start_waittime
	if s.intro > s.lifebar.ro.ctrl_time+1 {
		fade(s.scrrect, 256*(s.intro-(s.lifebar.ro.ctrl_time+1))/
			s.lifebar.ro.start_waittime)
	} else if s.lifebar.ro.over_time >= s.lifebar.ro.start_waittime &&
		s.intro < -tmp {
		fade(s.scrrect, 256*(-tmp-s.intro)/s.lifebar.ro.start_waittime)
	} else if s.clsnDraw {
		fade(s.scrrect, 0)
	}
	if s.shuttertime > 0 {
		rect := s.scrrect
		rect[3] = s.shuttertime * ((s.scrrect[3] + 1) >> 1) / 15
		fade(rect, 255)
		rect[1] = s.scrrect[3] - rect[3]
		fade(rect, 255)
	}
	s.brightness = ob
	if s.clsnDraw {
		s.clsnSpr.Pal[0] = 0xff0000ff
		s.drawc1.draw(0x3feff)
		s.clsnSpr.Pal[0] = 0xffff0000
		s.drawc2.draw(0x3feff)
		s.clsnSpr.Pal[0] = 0xff00ff00
		s.drawc2sp.draw(0x3feff)
		s.clsnSpr.Pal[0] = 0xff002000
		s.drawc2mtk.draw(0x3feff)
		s.clsnSpr.Pal[0] = 0xff404040
		s.drawwh.draw(0x3feff)
	}
}
func (s *System) fight() (reload bool) {
	s.gameTime, s.paused, s.accel, s.statusDraw = 0, false, 1, true
	for i := range s.clipboardText {
		s.clipboardText[i] = nil
	}
	s.aiInput = [len(s.aiInput)]AiInput{}
	s.shortcutScripts = make(map[ShortcutKey]*ShortcutScript)
	defer func() {
		s.oldNextAddTime = 1
		s.nomusic = false
		s.allPalFX.clear()
		s.allPalFX.enable = false
		for i, p := range s.chars {
			if len(p) > 0 {
				s.playerClear(i)
			}
		}
		s.wincnt.update()
	}()
	var life, pow [len(s.chars)]int32
	var ivar [len(s.chars)][]int32
	var fvar [len(s.chars)][]float32
	copyVar := func(pn int) {
		life[pn] = s.chars[pn][0].life
		pow[pn] = s.chars[pn][0].power
		if len(ivar[pn]) < len(s.chars[pn][0].ivar) {
			ivar[pn] = make([]int32, len(s.chars[pn][0].ivar))
		}
		copy(ivar[pn], s.chars[pn][0].ivar[:])
		if len(fvar[pn]) < len(s.chars[pn][0].fvar) {
			fvar[pn] = make([]float32, len(s.chars[pn][0].fvar))
		}
		copy(fvar[pn], s.chars[pn][0].fvar[:])
	}
	s.debugWC = nil
	dL := lua.NewState()
	defer dL.Close()
	var statusLFunc *lua.LFunction
	if len(s.debugScript) > 0 {
		if err := debugScriptInit(dL, s.debugScript); err != nil {
			s.errLog.Println(err.Error())
		} else {
			statusLFunc, _ = dL.GetGlobal("status").(*lua.LFunction)
		}
	}
	debugInput := func() {
		select {
		case cl := <-s.commandLine:
			if err := dL.DoString(cl); err != nil {
				s.errLog.Println(err.Error())
			}
		default:
		}
	}
	put := func(y *float32, txt string) {
		tmp := s.allPalFX.enable
		s.allPalFX.enable = false
		for txt != "" {
			w, drawTxt := int32(0), ""
			for i, r := range txt {
				w += s.debugFont.CharWidth(r) + s.debugFont.Spacing[0]
				if w > s.scrrect[2] {
					drawTxt, txt = txt[:i], txt[i:]
					break
				}
			}
			if drawTxt == "" {
				drawTxt, txt = txt, ""
			}
			*y += float32(s.debugFont.Size[1]) / s.heightScale
			s.debugFont.DrawText(drawTxt, (320-float32(s.gameWidth))/2, *y,
				1/s.widthScale, 1/s.heightScale, 0, 1)
		}
		s.allPalFX.enable = tmp
	}
	drawDebug := func() {
		if s.debugDraw && s.debugFont != nil {
			y := 240 - float32(s.gameHeight)
			if statusLFunc != nil {
				for i, p := range s.chars {
					if len(p) > 0 {
						top := dL.GetTop()
						if dL.CallByParam(lua.P{Fn: statusLFunc, NRet: 1,
							Protect: true}, lua.LNumber(i+1)) == nil {
							s, ok := dL.Get(-1).(lua.LString)
							if ok && len(s) > 0 {
								put(&y, string(s))
							}
						}
						dL.SetTop(top)
					}
				}
			}
			y = MaxF(y, 48+240-float32(s.gameHeight))
			for i, p := range s.chars {
				if len(p) > 0 {
					put(&y, s.cgi[i].def)
				}
			}
			put(&y, s.stage.def)
			if s.debugWC != nil {
				put(&y, fmt.Sprintf("<P%v:%v>", s.debugWC.playerNo+1, s.debugWC.name))
			}
			for i, p := range s.chars {
				if len(p) > 0 {
					for _, s := range s.clipboardText[i] {
						put(&y, s)
					}
				}
				y += float32(s.debugFont.Size[1]) / s.heightScale
			}
		}
	}
	if err := s.synchronize(); err != nil {
		s.errLog.Println(err.Error())
		s.esc = true
	}
	if s.netInput != nil {
		defer s.netInput.Stop()
	}
	s.wincnt.init()
	var level [len(s.chars)]int32
	for i, p := range s.chars {
		if len(p) > 0 {
			p[0].clear2()
			level[i] = s.wincnt.getLevel(i)
			if s.powerShare[i&1] {
				pmax := Max(s.cgi[i&1].data.power, s.cgi[i].data.power)
				for j := i & 1; j < len(s.chars); j += 2 {
					if len(s.chars[j]) > 0 {
						s.chars[j][0].powerMax = pmax
					}
				}
			}
		}
	}
	minlv, maxlv := level[0], level[0]
	for i, lv := range level[1:] {
		if len(s.chars[i+1]) > 0 {
			minlv = Min(minlv, lv)
			maxlv = Max(maxlv, lv)
		}
	}
	if minlv > 0 {
		for i := range level {
			level[i] -= minlv
		}
	} else if maxlv < 0 {
		for i := range level {
			level[i] -= maxlv
		}
	}
	lvmul := math.Pow(2, 1.0/12)
	for i, p := range s.chars {
		if len(p) > 0 {
			lm := float32(p[0].gi().data.life) * s.lifeMul
			switch s.tmode[i&1] {
			case TM_Single:
				switch s.tmode[(i+1)&1] {
				case TM_Simul, TM_Tag:
					lm *= s.team1VS2Life
				case TM_Turns:
					if s.numTurns[(i+1)&1] < s.matchWins[(i+1)&1] && sys.teamLifeShare {
						lm = lm * float32(s.numTurns[(i+1)&1]) /
							float32(s.matchWins[(i+1)&1])
					}
				}
			case TM_Simul, TM_Tag:
				switch s.tmode[(i+1)&1] {
				case TM_Simul, TM_Tag:
					if s.numSimul[(i+1)&1] < s.numSimul[i&1] && sys.teamLifeShare {
						lm = lm * float32(s.numSimul[(i+1)&1]) / float32(s.numSimul[i&1])
					}
				case TM_Turns:
					if s.numTurns[(i+1)&1] < s.numSimul[i&1]*s.matchWins[(i+1)&1] && sys.teamLifeShare {
						lm = lm * float32(s.numTurns[(i+1)&1]) /
							float32(s.numSimul[i&1]*s.matchWins[(i+1)&1])
					}
				default:
					if sys.teamLifeShare {
						lm /= float32(s.numSimul[i&1])
					}
				}
			case TM_Turns:
				switch s.tmode[(i+1)&1] {
				case TM_Single:
					if s.matchWins[i&1] < s.numTurns[i&1] && sys.teamLifeShare {
						lm = lm * float32(s.matchWins[i&1]) / float32(s.numTurns[i&1])
					}
				case TM_Simul, TM_Tag:
					if s.numSimul[(i+1)&1]*s.matchWins[i&1] < s.numTurns[i&1] && sys.teamLifeShare {
						lm = lm * s.team1VS2Life *
							float32(s.numSimul[(i+1)&1]*s.matchWins[i&1]) /
							float32(s.numTurns[i&1])
					}
				case TM_Turns:
					if s.numTurns[(i+1)&1] < s.numTurns[i&1] && sys.teamLifeShare {
						lm = lm * float32(s.numTurns[(i+1)&1]) / float32(s.numTurns[i&1])
					}
				}
			}
			foo := math.Pow(lvmul, float64(-level[i]))
			p[0].lifeMax = Max(1, int32(math.Floor(foo*float64(lm))))
			if s.roundsExisted[i&1] > 0 {
				p[0].life = Min(p[0].lifeMax, int32(math.Ceil(foo*float64(p[0].life))))
			} else if s.round == 1 || s.tmode[i&1] == TM_Turns {
				p[0].life = p[0].lifeMax
				if s.round == 1 {
					p[0].power = 0
				}
			}
			copyVar(i)
		}
	}
	//if s.round == 1 {//luaから流すので必要ない
	//	s.bgm.Open(s.stage.bgmusic)
	//}
	s.cam.Init()
	s.screenleft = float32(s.stage.screenleft) * s.stage.localscl
	s.screenright = float32(s.stage.screenright) * s.stage.localscl
	oldWins, oldDraws := s.wins, s.draws
	var x, y, newx, newy, l, r float32
	var scl, sclmul float32
	reset := func() {
		s.wins, s.draws = oldWins, oldDraws
		for i, p := range s.chars {
			if len(p) > 0 {
				p[0].life = life[i]
				p[0].power = pow[i]
				copy(p[0].ivar[:], ivar[i])
				copy(p[0].fvar[:], fvar[i])
			}
		}
		s.resetFrameTime()
		s.nextRound()
		x, y, newx, newy, l, r, scl, sclmul = 0, 0, 0, 0, 0, 0, 1, 1
		s.cam.Update(scl, x, y)
	}
	reset()
	for !s.esc {
		s.step, s.roundResetFlg, s.reloadFlg = false, false, false
		for _, v := range s.shortcutScripts {
			if v.Activate {
				if err := dL.DoString(v.Script); err != nil {
					s.errLog.Println(err.Error())
				}
			}
		}
		if s.roundOver() {
			s.round++
			for i := range s.roundsExisted {
				s.roundsExisted[i]++
			}
			if !s.matchOver() && (s.tmode[0] != TM_Turns || s.chars[0][0].win()) &&
				(s.tmode[1] != TM_Turns || s.chars[1][0].win()) {
				for i, p := range s.chars {
					if len(p) > 0 {
						if s.tmode[i&1] != TM_Turns || !p[0].win() {
							p[0].life = p[0].lifeMax
						} else if p[0].life <= 0 {
							p[0].life = 1
						}
						copyVar(i)
					}
				}
				oldWins, oldDraws = s.wins, s.draws
				reset()
			} else {
				for i, tm := range s.tmode {
					if s.chars[i][0].win() || !s.chars[i][0].lose() && tm != TM_Turns {
						for j := i; j < len(s.chars); j += 2 {
							if len(s.chars[j]) > 0 {
								if s.chars[j][0].win() {
									s.chars[j][0].life = Max(1, int32(math.Ceil(math.Pow(lvmul,
										float64(level[i]))*float64(s.chars[j][0].life))))
								} else {
									s.chars[j][0].life = Max(1, s.cgi[j].data.life)
								}
							}
						}
					} else {
						s.chars[i][0].life = 0
					}
				}
				break
			}
		}
		scl = s.cam.ScaleBound(scl, sclmul)
		tmp := (float32(s.gameWidth) / 2) / scl
		if AbsF((l+r)-(newx-x)*2) >= tmp/2 {
			tmp = MaxF(0, MinF(tmp, MaxF((newx-x)-l, r-(newx-x))))
		}
		x = s.cam.XBound(scl, MinF(x+l+tmp, MaxF(x+r-tmp, newx)))
		if !s.cam.ZoomEnable {
			// Pos X の誤差が出ないように精度を落とす
			x = float32(math.Ceil(float64(x)*4-0.5) / 4)
		}
		y = s.cam.YBound(scl, newy)
		if s.tickFrame() && (s.super <= 0 || !s.superpausebg) &&
			(s.pause <= 0 || !s.pausebg) {
			s.stage.action()
		}
		newx, newy = x, y
		l, r, sclmul = s.action(&newx, &newy, scl)
		if s.roundResetFlg {
			reset()
		}
		if s.reloadFlg {
			return true
		}
		debugInput()
		if !s.addFrameTime(s.turbo) {
			if !s.eventUpdate() {
				return false
			}
			continue
		}
		if !s.frameSkip {
			dx, dy, dscl := x, y, scl
			if s.enableZoomstate {
				if !s.debugPaused() {
					s.zoomPosXLag += ((s.zoomPos[0] - s.zoomPosXLag) * (1 - s.zoomlag))
					s.zoomPosYLag += ((s.zoomPos[1] - s.zoomPosYLag) * (1 - s.zoomlag))
					s.drawScale = s.drawScale / (s.drawScale + (s.zoomScale*scl-s.drawScale)*s.zoomlag) * s.zoomScale * scl
				}
				dscl = MaxF(s.cam.MinScale, s.drawScale/s.cam.BaseScale())
				dx = s.cam.XBound(dscl, x+s.zoomPosXLag/scl)
				dy = y + s.zoomPosYLag
			} else {
				s.zoomlag = 0
				s.zoomPosXLag = 0
				s.zoomPosYLag = 0
				s.zoomScale = 1
				s.zoomPos = [2]float32{0, 0}
				s.drawScale = s.cam.Scale
			}
			s.draw(dx, dy, dscl)
			drawDebug()
		}
		if !s.update() {
			break
		}
	}
	return false
}

type wincntMap map[string][]int32

func (wm *wincntMap) init() {
	if sys.autolevel {
		b, err := ioutil.ReadFile(sys.wincntFileName)
		if err != nil {
			return
		}
		str := string(b)
		if len(str) < 3 {
			return
		}
		if str[:3] == "\ufeff" {
			str = str[3:]
		}
		toint := func(strAry []string) (intAry []int32) {
			for _, s := range strAry {
				i, _ := strconv.ParseInt(s, 10, 32)
				intAry = append(intAry, int32(i))
			}
			return
		}
		for _, l := range strings.Split(str, "\n") {
			tmp := strings.Split(l, ",")
			if len(tmp) >= 2 {
				item := toint(strings.Split(strings.TrimSpace(tmp[1]), " "))
				if len(item) < MaxPalNo {
					item = append(item, make([]int32, MaxPalNo-len(item))...)
				}
				(*wm)[tmp[0]] = item
			}
		}
	}
}
func (wm *wincntMap) update() {
	winPoint := func(i int) int32 {
		if sys.tmode[(i+1)&1] == TM_Simul || sys.tmode[(i+1)&1] == TM_Tag {
			if sys.tmode[i&1] != TM_Simul && sys.tmode[i&1] != TM_Tag {
				return sys.numSimul[(i+1)&1]
			} else if sys.numSimul[(i+1)&1] > sys.numSimul[i&1] {
				return sys.numSimul[(i+1)&1] / sys.numSimul[i&1]
			}
		}
		return 1
	}
	win := func(i int) {
		item := wm.getItem(sys.cgi[i].def)
		item[sys.cgi[i].palno-1] += winPoint(i)
		wm.setItem(i, item)
	}
	lose := func(i int) {
		item := wm.getItem(sys.cgi[i].def)
		item[sys.cgi[i].palno-1] -= winPoint(i)
		wm.setItem(i, item)
	}
	if sys.autolevel && sys.matchOver() {
		for i, p := range sys.chars {
			if len(p) > 0 {
				if p[0].win() {
					win(i)
				} else if p[0].lose() {
					lose(i)
				}
			}
		}
		var str string
		for k, v := range *wm {
			str += k + ","
			for _, w := range v {
				str += fmt.Sprintf(" %v", w)
			}
			str += "\r\n"
		}
		f, err := os.Create(sys.wincntFileName)
		if err == nil {
			f.Write([]byte(str))
			chk(f.Close())
		}
	}
}
func (wm wincntMap) getItem(def string) []int32 {
	lv, _ := wm[def]
	if len(lv) < MaxPalNo {
		lv = append(lv, make([]int32, MaxPalNo-len(lv))...)
	}
	return lv
}
func (wm wincntMap) setItem(pn int, item []int32) {
	var ave, palcnt int32 = 0, 0
	for i, v := range item {
		if sys.cgi[pn].palSelectable[i] {
			ave += v
			palcnt++
		}
	}
	ave /= palcnt
	for i := range item {
		if !sys.cgi[pn].palSelectable[i] {
			item[i] = ave
		}
	}
	wm[sys.cgi[pn].def] = item
}
func (wm wincntMap) getLevel(p int) int32 {
	return wm.getItem(sys.cgi[p].def)[sys.cgi[p].palno-1]
}

type SelectChar struct {
	def, name, sprite, intro_storyboard, ending_storyboard string
	pal_defaults                                           []int32
	pal                                                    []int32
	portrait_scale                                         float32
	sportrait, lportrait, vsportrait, vportrait            *Sprite
}
type SelectStage struct {
	def, name, zoomout, zoomin, bgmusic, bgmvolume string
}
type Select struct {
	columns, rows   int
	cellsize        [2]float32
	cellscale       [2]float32
	randomspr       *Sprite
	randomscl       [2]float32
	charlist        []SelectChar
	stagelist       []SelectStage
	curStageNo      int
	selected        [2][][2]int
	selectedStageNo int
	sportrait       [2]int16
	lportrait       [2]int16
	vsportrait      [2]int16
	vportrait       [2]int16
	cdefOverwrite   [MaxSimul * 2]string
	sdefOverwrite   string
}

func newSelect() *Select {
	return &Select{columns: 5, rows: 2, randomscl: [...]float32{1, 1},
		cellsize: [...]float32{29, 29}, cellscale: [...]float32{1, 1},
		selectedStageNo: -1, sportrait: [...]int16{9000, 0}, lportrait: [...]int16{9000, 1},
		vsportrait: [...]int16{9000, 1}, vportrait: [...]int16{9000, 2}}
}
func (s *Select) GetCharNo(i int) int {
	n := i
	if len(s.charlist) > 0 {
		n %= len(s.charlist)
		if n < 0 {
			n += len(s.charlist)
		}
	}
	return n
}
func (s *Select) GetChar(i int) *SelectChar {
	if len(s.charlist) == 0 {
		return nil
	}
	n := s.GetCharNo(i)
	return &s.charlist[n]
}
func (s *Select) SetStageNo(n int) int {
	s.curStageNo = n % (len(s.stagelist) + 1)
	if s.curStageNo < 0 {
		s.curStageNo += len(s.stagelist) + 1
	}
	return s.curStageNo
}
func (s *Select) SelectStage(n int) { s.selectedStageNo = n }
func (s *Select) GetStageName(n int) string {
	n %= len(s.stagelist) + 1
	if n < 0 {
		n += len(s.stagelist) + 1
	}
	if n == 0 {
		return "Random"
	}
	return s.stagelist[n-1].name
}
func (s *Select) GetStageInfo(n int) (zoomin, zoomout, bgmusic, bgmvolume string) {
	n %= len(s.stagelist) + 1
	if n < 0 {
		n += len(s.stagelist) + 1
	}
	return s.stagelist[n-1].zoomin, s.stagelist[n-1].zoomout, s.stagelist[n-1].bgmusic, s.stagelist[n-1].bgmvolume
}
func (s *Select) addCahr(def string) {
	s.charlist = append(s.charlist, SelectChar{})
	sc := &s.charlist[len(s.charlist)-1]
	def = strings.Replace(strings.TrimSpace(strings.Split(def, ",")[0]),
		"\\", "/", -1)
	if strings.ToLower(def) == "randomselect" {
		sc.def, sc.name = "randomselect", "Random"
		return
	}
	idx := strings.Index(def, "/")
	if len(def) >= 4 && strings.ToLower(def[len(def)-4:]) == ".def" {
		if idx < 0 {
			return
		}
	} else if idx < 0 {
		def += "/" + def + ".def"
	} else {
		def += ".def"
	}
	if strings.ToLower(def[0:6]) != "chars/" && strings.ToLower(def[1:3]) != ":/" && (def[0] != '/' || idx > 0 && strings.Index(def[:idx], ":") < 0) {
		def = "chars/" + def
	}
	if def = FileExist(def); len(def) == 0 {
		return
	}
	str, err := LoadText(def)
	if err != nil {
		return
	}
	sc.def = def
	lines, i, info, files, arcade, sprite := SplitAndTrim(str, "\n"), 0, true, true, true, ""
	for i < len(lines) {
		is, name, _ := ReadIniSection(lines, &i)
		switch name {
		case "info":
			if info {
				info = false
				var ok bool
				sc.name, ok, _ = is.getText("displayname")
				if !ok {
					sc.name, _, _ = is.getText("name")
				}
				sc.pal_defaults = is.readI32CsvForStage("pal.defaults")
				ok = is.ReadF32("localcoord", &sc.portrait_scale)
				if !ok {
					sc.portrait_scale = 1
				} else {
					sc.portrait_scale = (320 / sc.portrait_scale)
				}
				is.ReadF32("portraitscale", &sc.portrait_scale)
			}
		case "files":
			if files {
				files = false
				sprite = is["sprite"]
				for i := 1; i <= MaxPalNo; i++ {
					if is[fmt.Sprintf("pal%v", i)] != "" {
						sc.pal = append(sc.pal, int32(i))
					}
				}
			}
		case "arcade":
			if arcade {
				arcade = false
				sc.intro_storyboard, _ = is.getString("intro.storyboard")
				sc.ending_storyboard, _ = is.getString("ending.storyboard")
			}
		}
	}
	sc.sprite = sprite
	if sys.quickLaunch < 2 {
		LoadFile(&sprite, def, func(file string) error {
			var err error
			sc.sportrait, err = loadFromSff(file, sys.sel.sportrait[0], sys.sel.sportrait[1])
			if sys.quickLaunch == 1 {
				//sc.lportrait = sc.sportrait
				//sc.vsportrait, sc.vportrait = sc.lportrait, sc.lportrait
			} else {
				sc.lportrait, err = loadFromSff(file, sys.sel.lportrait[0], sys.sel.lportrait[1])
				sc.vsportrait, err = loadFromSff(file, sys.sel.vsportrait[0], sys.sel.vsportrait[1])
				if err != nil {
					sc.vsportrait = sc.lportrait
				}
				sc.vportrait, err = loadFromSff(file, sys.sel.vportrait[0], sys.sel.vportrait[1])
				if err != nil {
					sc.vportrait = sc.lportrait
				}
			}
			if len(sc.pal) == 0 {
				sc.pal, _ = selectablePalettes(file)
			}
			return nil
		})
	}
}
func (s *Select) AddStage(def string) error {
	var lines []string
	if err := LoadFile(&def, "stages/", func(file string) error {
		str, err := LoadText(file)
		if err != nil {
			return err
		}
		lines = SplitAndTrim(str, "\n")
		return nil
	}); err != nil {
		return err
	}
	i, info, camera, music := 0, true, true, true
	s.stagelist = append(s.stagelist, SelectStage{})
	ss := &s.stagelist[len(s.stagelist)-1]
	ss.def = def
	for i < len(lines) {
		is, name, _ := ReadIniSection(lines, &i)
		switch name {
		case "info":
			if info {
				info = false
				var ok bool
				ss.name, ok, _ = is.getText("displayname")
				if !ok {
					ss.name, ok, _ = is.getText("name")
					if !ok {
						ss.name = def
					}
				}
			}
		case "camera":
			if camera {
				camera = false
				var ok bool
				ss.zoomout, ok = is.getString("setzoommax")
				if !ok {
					ss.zoomout = ""
				}
				ss.zoomin, ok = is.getString("setzoommin")
				if !ok {
					ss.zoomin = ""
				}
			}
		case "music":
			if music {
				music = false
				var ok bool
				ss.bgmusic, ok = is.getString("bgmusic")
				if !ok {
					ss.bgmusic = "100"
				}
				ss.bgmvolume, ok = is.getString("bgmvolume")
				if !ok {
					ss.bgmvolume = "100"
				}
			}
		}
	}
	return nil
}
func (s *Select) AddSelectedChar(tn, cn, pl int) bool {
	m, n := 0, s.GetCharNo(cn)
	if len(s.charlist) == 0 || len(s.charlist[n].def) == 0 {
		return false
	}
	for s.charlist[n].def == "randomselect" || len(s.charlist[n].def) == 0 {
		m++
		if m > 100000 {
			return false
		}
		n = int(Rand(0, int32(len(s.charlist))-1))
		pl = int(Rand(1, MaxPalNo))
	}
	sys.loadMutex.Lock()
	s.selected[tn] = append(s.selected[tn], [...]int{n, pl})
	sys.loadMutex.Unlock()
	return true
}
func (s *Select) ClearSelected() {
	sys.loadMutex.Lock()
	s.selected = [2][][2]int{}
	sys.loadMutex.Unlock()
	s.selectedStageNo = -1
}

type LoaderState int32

const (
	LS_NotYet LoaderState = iota
	LS_Loading
	LS_Complete
	LS_Error
	LS_Cancel
)

type Loader struct {
	state    LoaderState
	loadExit chan LoaderState
	err      error
}

func newLoader() *Loader {
	return &Loader{state: LS_NotYet, loadExit: make(chan LoaderState, 1)}
}
func (l *Loader) loadChar(pn int) int {
	sys.loadMutex.Lock()
	result := -1
	nsel := len(sys.sel.selected[pn&1])
	if sys.tmode[pn&1] == TM_Simul || sys.tmode[pn&1] == TM_Tag {
		if pn>>1 >= int(sys.numSimul[pn&1]) {
			sys.cgi[pn].states = nil
			sys.chars[pn] = nil
			result = 1
		}
	} else if pn >= 2 {
		result = 0
	}
	if sys.tmode[pn&1] == TM_Turns && nsel < int(sys.numTurns[pn&1]) {
		result = 0
	}
	memberNo := pn >> 1
	if sys.tmode[pn&1] == TM_Turns {
		memberNo = int(sys.wins[^pn&1])
	}
	if result < 0 && nsel <= memberNo {
		result = 0
	}
	if result >= 0 {
		sys.loadMutex.Unlock()
		return result
	}
	pal, idx := int32(sys.sel.selected[pn&1][memberNo][1]), make([]int, nsel)
	for i := range idx {
		idx[i] = sys.sel.selected[pn&1][i][0]
	}
	sys.loadMutex.Unlock()
	var cdef string
	var cdefOWnumber int
	if sys.tmode[pn&1] == TM_Turns {
		cdefOWnumber = memberNo*2 + pn&1
	} else {
		cdefOWnumber = pn
	}
	if sys.sel.cdefOverwrite[cdefOWnumber] != "" {
		cdef = sys.sel.cdefOverwrite[cdefOWnumber]
	} else {
		cdef = sys.sel.charlist[idx[memberNo]].def
	}
	var p *Char
	if len(sys.chars[pn]) > 0 && cdef == sys.cgi[pn].def {
		p = sys.chars[pn][0]
		p.key = pn
		if sys.com[pn] != 0 {
			p.key ^= -1
		}
	} else {
		p = newChar(pn, 0)
		sys.cgi[pn].sff = nil
		if len(sys.chars[pn]) > 0 {
			p.power = sys.chars[pn][0].power
		}
	}
	p.memberNo = memberNo
	p.selectNo = sys.sel.selected[pn&1][memberNo][0]
	p.teamside = p.playerNo & 1
	sys.chars[pn] = make([]*Char, 1)
	sys.chars[pn][0] = p
	if sys.cgi[pn].sff == nil {
		if sys.cgi[pn].states, l.err =
			newCompiler().Compile(p.playerNo, cdef); l.err != nil {
			sys.chars[pn] = nil
			return -1
		}
		if l.err = p.load(cdef); l.err != nil {
			sys.chars[pn] = nil
			return -1
		}
	}
	if sys.roundsExisted[pn&1] == 0 {
		sys.cgi[pn].palno = sys.cgi[pn].palkeymap[pal-1] + 1
	}
	if pn < len(sys.lifebar.fa[sys.tmode[pn&1]]) &&
		sys.tmode[pn&1] == TM_Turns && sys.round == 1 {
		fa := sys.lifebar.fa[sys.tmode[pn&1]][pn]
		fa.numko, fa.teammate_face, fa.teammate_scale = 0, make([]*Sprite, nsel), make([]float32, nsel)
		for i, ci := range idx {
			sprite := sys.sel.charlist[ci].sprite
			LoadFile(&sprite, sys.sel.charlist[ci].def, func(file string) error {
				var err error
				fa.teammate_face[i], err = loadFromSff(file,
					int16(fa.teammate_face_spr[0]), int16(fa.teammate_face_spr[1]))
				fa.teammate_scale[i] = sys.sel.charlist[ci].portrait_scale
				return err
			})
		}
	}
	return 1
}

func (l *Loader) loadAttachedChar(atcpn int, def string) int {
	pn := atcpn + MaxSimul*2
	cdef := def
	var p *Char
	if len(sys.chars[pn]) > 0 && cdef == sys.cgi[pn].def {
		p = sys.chars[pn][0]
		p.key = -pn
	} else {
		p = newChar(pn, 0)
		sys.cgi[pn].sff = nil
		if len(sys.chars[pn]) > 0 {
			p.power = sys.chars[pn][0].power
		}
	}
	p.memberNo = -atcpn
	p.selectNo = -atcpn
	p.teamside = 2
	sys.com[pn] = 8
	sys.chars[pn] = make([]*Char, 1)
	sys.chars[pn][0] = p
	if sys.cgi[pn].sff == nil {
		if sys.cgi[pn].states, l.err =
			newCompiler().Compile(p.playerNo, cdef); l.err != nil {
			sys.chars[pn] = nil
			return -1
		}
		if l.err = p.load(cdef); l.err != nil {
			sys.chars[pn] = nil
			return -1
		}
	}
	if sys.roundsExisted[pn&1] == 0 {
		sys.cgi[pn].palno = 1
	}
	return 1
}

func (l *Loader) loadStage() bool {
	if sys.round == 1 {
		var def string
		if sys.sel.selectedStageNo == 0 {
			randomstageno := Rand(0, int32(len(sys.sel.stagelist))-1)
			def = sys.sel.stagelist[randomstageno].def
		} else {
			def = sys.sel.stagelist[sys.sel.selectedStageNo-1].def
		}
		if sys.sel.sdefOverwrite != "" {
			def = sys.sel.sdefOverwrite
		}
		if sys.stage != nil && sys.stage.def == def {
			if sys.stage.attachedchardef != "" {
				l.loadAttachedChar(0, sys.stage.attachedchardef)
			}
			return true
		}
		sys.stage, l.err = loadStage(def)
		if sys.stage.attachedchardef != "" {
			l.loadAttachedChar(0, sys.stage.attachedchardef)
		}
	}
	return l.err == nil
}
func (l *Loader) load() {
	defer func() { l.loadExit <- l.state }()
	charDone, stageDone := make([]bool, len(sys.chars)), false
	allCharDone := func() bool {
		for _, b := range charDone {
			if !b {
				return false
			}
		}
		return true
	}
	for !stageDone || !allCharDone() {
		for i, b := range charDone {
			if !b {
				result := l.loadChar(i)
				if result > 0 {
					charDone[i] = true
				} else if result < 0 {
					l.state = LS_Error
					return
				}
			}
		}
		for i := 0; i < 2; i++ {
			if !charDone[i+2] && len(sys.sel.selected[i]) > 0 &&
				sys.tmode[i] != TM_Simul && sys.tmode[i] != TM_Tag {
				for j := i + 2; j < len(sys.chars); j += 2 {
					sys.chars[j], sys.cgi[j].states, charDone[j] = nil, nil, true
					sys.cgi[j].wakewakaLength = 0
				}
			}
		}
		if !stageDone && sys.sel.selectedStageNo >= 0 {
			if !l.loadStage() {
				l.state = LS_Error
				return
			}
			stageDone = true
		}
		time.Sleep(10 * time.Millisecond)
		if sys.gameEnd {
			l.state = LS_Cancel
		}
		if l.state == LS_Cancel {
			return
		}
	}
	l.state = LS_Complete
}
func (l *Loader) reset() {
	if l.state != LS_NotYet {
		l.state = LS_Cancel
		<-l.loadExit
		l.state = LS_NotYet
	}
	l.err = nil
	for i := range sys.cgi {
		if sys.roundsExisted[i&1] == 0 {
			sys.cgi[i].drawpalno = -1
		}
	}
}
func (l *Loader) runTread() bool {
	if l.state != LS_NotYet {
		return false
	}
	l.state = LS_Loading
	go l.load()
	return true
}<|MERGE_RESOLUTION|>--- conflicted
+++ resolved
@@ -72,11 +72,7 @@
 	lifebarOffsetX:			0,
 	//Shader vars
 	MultisampleAntialiasing: false,
-<<<<<<< HEAD
 	PostProcessingShader:	0,
-=======
-	PostProcessingShader:    0,
->>>>>>> 3bca299f
 }
 
 type TeamMode int32
@@ -260,11 +256,7 @@
 	lifebarOffsetX        float32
 	LocalcoordScalingType int32
 
-<<<<<<< HEAD
-	PostProcessingShader int32
-=======
 	PostProcessingShader    int32
->>>>>>> 3bca299f
 	MultisampleAntialiasing bool
 }
 
