package main

import (
	"bytes"
	"encoding/base64"
	"encoding/binary"
	"errors"
	"fmt"
	"image"
	"image/draw"
	_ "image/jpeg"
	"math"
	"os"
	"regexp"
	"strconv"
	"strings"

	_ "github.com/lukegb/dds"

	mgl "github.com/go-gl/mathgl/mgl32"
	"github.com/qmuntal/gltf"
	"github.com/qmuntal/gltf/modeler"
	"golang.org/x/mobile/exp/f32"
)

type StageProps struct {
	roundpos bool
}

func newStageProps() StageProps {
	sp := StageProps{
		roundpos: false,
	}

	return sp
}

type EnvShake struct {
	time  int32
	freq  float32
	ampl  float32
	phase float32
	mul   float32
}

func (es *EnvShake) clear() {
	*es = EnvShake{freq: float32(math.Pi / 3), ampl: -4.0,
		phase: float32(math.NaN()), mul: 1.0}
}
func (es *EnvShake) setDefPhase() {
	if math.IsNaN(float64(es.phase)) {
		if es.freq >= math.Pi/2 {
			es.phase = math.Pi / 2
		} else {
			es.phase = 0
		}
	}
}
func (es *EnvShake) next() {
	if es.time > 0 {
		es.time--
		es.phase += es.freq
		if es.phase > math.Pi*2 {
			es.ampl *= es.mul
			es.phase -= math.Pi * 2
		}
	} else {
		es.ampl = 0
	}
}
func (es *EnvShake) getOffset() float32 {
	if es.time > 0 {
		return es.ampl * float32(math.Sin(float64(es.phase)))
	}
	return 0
}

type BgcType int32

const (
	BT_Null BgcType = iota
	BT_Anim
	BT_Visible
	BT_Enable
	BT_PalFX
	BT_PosSet
	BT_PosAdd
	BT_RemapPal
	BT_SinX
	BT_SinY
	BT_VelSet
	BT_VelAdd
)

type bgAction struct {
	offset      [2]float32
	sinoffset   [2]float32
	pos, vel    [2]float32
	radius      [2]float32
	sintime     [2]int32
	sinlooptime [2]int32
}

func (bga *bgAction) clear() {
	*bga = bgAction{}
}
func (bga *bgAction) action() {
	for i := 0; i < 2; i++ {
		bga.pos[i] += bga.vel[i]
		if bga.sinlooptime[i] > 0 {
			bga.sinoffset[i] = bga.radius[i] * float32(math.Sin(
				2*math.Pi*float64(bga.sintime[i])/float64(bga.sinlooptime[i])))
			bga.sintime[i]++
			if bga.sintime[i] >= bga.sinlooptime[i] {
				bga.sintime[i] = 0
			}
		} else {
			bga.sinoffset[i] = 0
		}
		bga.offset[i] = bga.pos[i] + bga.sinoffset[i]
	}
}

type backGround struct {
	typ                int
	palfx              *PalFX
	anim               Animation
	bga                bgAction
	id                 int32
	start              [2]float32
	xofs               float32
	camstartx          float32
	delta              [2]float32
	width              [2]int32
	xscale             [2]float32
	rasterx            [2]float32
	yscalestart        float32
	yscaledelta        float32
	actionno           int32
	startv             [2]float32
	startrad           [2]float32
	startsint          [2]int32
	startsinlt         [2]int32
	visible            bool
	active             bool
	positionlink       bool
	toplayer           bool
	autoresizeparallax bool
	notmaskwindow      int32
	startrect          [4]int32
	windowdelta        [2]float32
	scalestart         [2]float32
	scaledelta         [2]float32
	zoomdelta          [2]float32
	zoomscaledelta     [2]float32
	xbottomzoomdelta   float32
	roundpos           bool
}

func newBackGround(sff *Sff) *backGround {
	return &backGround{palfx: newPalFX(), anim: *newAnimation(sff, &sff.palList), delta: [...]float32{1, 1}, zoomdelta: [...]float32{1, math.MaxFloat32},
		xscale: [...]float32{1, 1}, rasterx: [...]float32{1, 1}, yscalestart: 100, scalestart: [...]float32{1, 1}, xbottomzoomdelta: math.MaxFloat32,
		zoomscaledelta: [...]float32{math.MaxFloat32, math.MaxFloat32}, actionno: -1, visible: true, active: true, autoresizeparallax: false,
		startrect: [...]int32{-32768, -32768, 65535, 65535}}
}
func readBackGround(is IniSection, link *backGround,
	sff *Sff, at AnimationTable, camstartx float32, sProps StageProps) *backGround {
	bg := newBackGround(sff)
	bg.camstartx = camstartx
	typ := is["type"]
	if len(typ) == 0 {
		return bg
	}
	switch typ[0] {
	case 'N', 'n':
		bg.typ = 0 // normal
	case 'A', 'a':
		bg.typ = 1 // anim
	case 'P', 'p':
		bg.typ = 2 // parallax
	case 'D', 'd':
		bg.typ = 3 // dummy
	default:
		return bg
	}
	var tmp int32
	if is.ReadI32("layerno", &tmp) {
		bg.toplayer = tmp == 1
		if tmp < 0 || tmp > 1 {
			bg.typ = 3
		}
	}
	if bg.typ != 3 {
		var hasAnim bool
		if (bg.typ != 0 || len(is["spriteno"]) == 0) &&
			is.ReadI32("actionno", &bg.actionno) {
			if a := at.get(bg.actionno); a != nil {
				bg.anim = *a
				hasAnim = true
			}
		}
		if hasAnim {
			if bg.typ == 0 {
				bg.typ = 1
			}
		} else {
			var g, n int32
			if is.readI32ForStage("spriteno", &g, &n) {
				bg.anim.frames = []AnimFrame{*newAnimFrame()}
				bg.anim.frames[0].Group, bg.anim.frames[0].Number =
					I32ToI16(g), I32ToI16(n)
			}
			if is.ReadI32("mask", &tmp) {
				if tmp != 0 {
					bg.anim.mask = 0
				} else {
					bg.anim.mask = -1
				}
			}
		}
	}
	is.ReadBool("positionlink", &bg.positionlink)
	if bg.positionlink && link != nil {
		bg.startv = link.startv
		bg.delta = link.delta
	}
	is.ReadBool("autoresizeparallax", &bg.autoresizeparallax)
	is.readF32ForStage("start", &bg.start[0], &bg.start[1])
	if !bg.positionlink {
		is.readF32ForStage("delta", &bg.delta[0], &bg.delta[1])
	}
	is.readF32ForStage("scalestart", &bg.scalestart[0], &bg.scalestart[1])
	is.readF32ForStage("scaledelta", &bg.scaledelta[0], &bg.scaledelta[1])
	is.readF32ForStage("xbottomzoomdelta", &bg.xbottomzoomdelta)
	is.readF32ForStage("zoomscaledelta", &bg.zoomscaledelta[0], &bg.zoomscaledelta[1])
	is.readF32ForStage("zoomdelta", &bg.zoomdelta[0], &bg.zoomdelta[1])
	if bg.zoomdelta[0] != math.MaxFloat32 && bg.zoomdelta[1] == math.MaxFloat32 {
		bg.zoomdelta[1] = bg.zoomdelta[0]
	}
	switch strings.ToLower(is["trans"]) {
	case "add":
		bg.anim.mask = 0
		bg.anim.srcAlpha = 255
		bg.anim.dstAlpha = 255
		s, d := int32(bg.anim.srcAlpha), int32(bg.anim.dstAlpha)
		if is.readI32ForStage("alpha", &s, &d) {
			bg.anim.srcAlpha = int16(Clamp(s, 0, 255))
			bg.anim.dstAlpha = int16(Clamp(d, 0, 255))
			if bg.anim.srcAlpha == 1 && bg.anim.dstAlpha == 255 {
				bg.anim.srcAlpha = 0
			}
		}
	case "add1":
		bg.anim.mask = 0
		bg.anim.srcAlpha = 255
		bg.anim.dstAlpha = ^255
		var s, d int32 = 255, 255
		if is.readI32ForStage("alpha", &s, &d) {
			bg.anim.srcAlpha = int16(Min(255, s))
			//bg.anim.dstAlpha = ^int16(Clamp(d, 0, 255))
			bg.anim.dstAlpha = int16(Clamp(d, 0, 255))
		}
	case "addalpha":
		bg.anim.mask = 0
		s, d := int32(bg.anim.srcAlpha), int32(bg.anim.dstAlpha)
		if is.readI32ForStage("alpha", &s, &d) {
			bg.anim.srcAlpha = int16(Clamp(s, 0, 255))
			bg.anim.dstAlpha = int16(Clamp(d, 0, 255))
			if bg.anim.srcAlpha == 1 && bg.anim.dstAlpha == 255 {
				bg.anim.srcAlpha = 0
			}
		}
	case "sub":
		bg.anim.mask = 0
		bg.anim.srcAlpha = 1
		bg.anim.dstAlpha = 255
	case "none":
		bg.anim.srcAlpha = -1
		bg.anim.dstAlpha = 0
	}
	if is.readI32ForStage("tile", &bg.anim.tile.x, &bg.anim.tile.y) {
		if bg.typ == 2 {
			bg.anim.tile.y = 0
		}
		if bg.anim.tile.x < 0 {
			bg.anim.tile.x = math.MaxInt32
		}
	}
	if bg.typ == 2 {
		if !is.readI32ForStage("width", &bg.width[0], &bg.width[1]) {
			is.readF32ForStage("xscale", &bg.rasterx[0], &bg.rasterx[1])
		}
		is.ReadF32("yscalestart", &bg.yscalestart)
		is.ReadF32("yscaledelta", &bg.yscaledelta)
	} else {
		is.ReadI32("tilespacing", &bg.anim.tile.sx, &bg.anim.tile.sy)
		//bg.anim.tile.sy = bg.anim.tile.sx
		if bg.actionno < 0 && len(bg.anim.frames) > 0 {
			if spr := sff.GetSprite(
				bg.anim.frames[0].Group, bg.anim.frames[0].Number); spr != nil {
				bg.anim.tile.sx += int32(spr.Size[0])
				bg.anim.tile.sy += int32(spr.Size[1])
			}
		} else {
			if bg.anim.tile.sx == 0 {
				bg.anim.tile.x = 0
			}
			if bg.anim.tile.sy == 0 {
				bg.anim.tile.y = 0
			}
		}
	}
	if is.readI32ForStage("window", &bg.startrect[0], &bg.startrect[1],
		&bg.startrect[2], &bg.startrect[3]) {
		bg.startrect[2] = Max(0, bg.startrect[2]+1-bg.startrect[0])
		bg.startrect[3] = Max(0, bg.startrect[3]+1-bg.startrect[1])
		bg.notmaskwindow = 1
	}
	if is.readI32ForStage("maskwindow", &bg.startrect[0], &bg.startrect[1],
		&bg.startrect[2], &bg.startrect[3]) {
		bg.startrect[2] = Max(0, bg.startrect[2]-bg.startrect[0])
		bg.startrect[3] = Max(0, bg.startrect[3]-bg.startrect[1])
		bg.notmaskwindow = 0
	}
	is.readF32ForStage("windowdelta", &bg.windowdelta[0], &bg.windowdelta[1])
	is.ReadI32("id", &bg.id)
	is.readF32ForStage("velocity", &bg.startv[0], &bg.startv[1])
	for i := 0; i < 2; i++ {
		var name string
		if i == 0 {
			name = "sin.x"
		} else {
			name = "sin.y"
		}
		r, slt, st := float32(math.NaN()), float32(math.NaN()), float32(math.NaN())
		if is.readF32ForStage(name, &r, &slt, &st) {
			if !math.IsNaN(float64(r)) {
				bg.startrad[i], bg.bga.radius[i] = r, r
			}
			if !math.IsNaN(float64(slt)) {
				var slti int32
				is.readI32ForStage(name, &tmp, &slti)
				bg.startsinlt[i], bg.bga.sinlooptime[i] = slti, slti
			}
			if bg.bga.sinlooptime[i] > 0 && !math.IsNaN(float64(st)) {
				bg.bga.sintime[i] = int32(st*float32(bg.bga.sinlooptime[i])/360) %
					bg.bga.sinlooptime[i]
				if bg.bga.sintime[i] < 0 {
					bg.bga.sintime[i] += bg.bga.sinlooptime[i]
				}
				bg.startsint[i] = bg.bga.sintime[i]
			}
		}
	}
	if !is.ReadBool("roundpos", &bg.roundpos) {
		bg.roundpos = sProps.roundpos
	}
	return bg
}
func (bg *backGround) reset() {
	bg.palfx.clear()
	bg.anim.Reset()
	bg.bga.clear()
	bg.bga.vel = bg.startv
	bg.bga.radius = bg.startrad
	bg.bga.sintime = bg.startsint
	bg.bga.sinlooptime = bg.startsinlt
	bg.palfx.time = -1
	bg.palfx.invertblend = -3
}
func (bg backGround) draw(pos [2]float32, scl, bgscl, lclscl float32,
	stgscl [2]float32, shakeY float32, isStage bool) {
	if bg.typ == 2 && (bg.width[0] != 0 || bg.width[1] != 0) && bg.anim.spr != nil {
		bg.xscale[0] = float32(bg.width[0]) / float32(bg.anim.spr.Size[0])
		bg.xscale[1] = float32(bg.width[1]) / float32(bg.anim.spr.Size[0])
		bg.xofs = -float32(bg.width[0])/2 + float32(bg.anim.spr.Offset[0])*bg.xscale[0]
	}
	xras := (bg.rasterx[1] - bg.rasterx[0]) / bg.rasterx[0]
	xbs, dx := bg.xscale[1], MaxF(0, bg.delta[0]*bgscl)
	var sclx_recip, sclx, scly float32 = 1, 1, 1
	lscl := [...]float32{lclscl * stgscl[0], lclscl * stgscl[1]}
	if bg.zoomdelta[0] != math.MaxFloat32 {
		sclx = scl + (1-scl)*(1-bg.zoomdelta[0])
		scly = scl + (1-scl)*(1-bg.zoomdelta[1])
		if !bg.autoresizeparallax {
			sclx_recip = (1 + bg.zoomdelta[0]*((1/(sclx*lscl[0])*lscl[0])-1))
		}
	} else {
		sclx = MaxF(0, scl+(1-scl)*(1-dx))
		scly = MaxF(0, scl+(1-scl)*(1-MaxF(0, bg.delta[1]*bgscl)))
	}
	if sclx != 0 && bg.autoresizeparallax {
		tmp := 1 / sclx
		if bg.xbottomzoomdelta != math.MaxFloat32 {
			xbs *= MaxF(0, scl+(1-scl)*(1-bg.xbottomzoomdelta*(xbs/bg.xscale[0]))) * tmp
		} else {
			xbs *= MaxF(0, scl+(1-scl)*(1-dx*(xbs/bg.xscale[0]))) * tmp
		}
		tmp *= MaxF(0, scl+(1-scl)*(1-dx*(xras+1)))
		xras -= tmp - 1
		xbs *= tmp
	}
	var xs3, ys3 float32 = 1, 1
	if bg.zoomscaledelta[0] != math.MaxFloat32 {
		xs3 = ((scl + (1-scl)*(1-bg.zoomscaledelta[0])) / sclx)
	}
	if bg.zoomscaledelta[1] != math.MaxFloat32 {
		ys3 = ((scl + (1-scl)*(1-bg.zoomscaledelta[1])) / scly)
	}
	scly *= lclscl
	sclx *= lscl[0]
	// This handles the flooring of the camera position in MUGEN versions earlier than 1.0.
	if bg.roundpos {
		for i := 0; i < 2; i++ {
			pos[i] = float32(math.Floor(float64(pos[i])))
		}
	}
	x := bg.start[0] + bg.xofs - (pos[0]/stgscl[0]+bg.camstartx)*bg.delta[0] +
		bg.bga.offset[0]
	zoomybound := sys.cam.CameraZoomYBound * float32(Btoi(isStage))
	// Hires breaks ydelta scrolling vel, so bgscl was commented from here.
	yScrollPos := ((pos[1] - (zoomybound / lclscl)) / stgscl[1]) * bg.delta[1] // * bgscl
	yScrollPos += ((zoomybound / lclscl) / stgscl[1]) * Pow(bg.zoomdelta[1], 1.4) / bgscl
	y := bg.start[1] - yScrollPos + bg.bga.offset[1]
	ys2 := bg.scaledelta[1] * (pos[1] - zoomybound) * bg.delta[1] * bgscl
	ys := ((100-(pos[1]-zoomybound)*bg.yscaledelta)*bgscl/bg.yscalestart)*bg.scalestart[1] + ys2
	xs := bg.scaledelta[0] * pos[0] * bg.delta[0] * bgscl
	x *= bgscl
	y = y*bgscl + ((float32(sys.gameHeight)-shakeY)/scly-240)/stgscl[1]
	scly *= stgscl[1]
	rect := bg.startrect
	var wscl [2]float32
	for i := range wscl {
		if bg.zoomdelta[i] != math.MaxFloat32 {
			wscl[i] = MaxF(0, scl+(1-scl)*(1-MaxF(0, bg.zoomdelta[i]))) *
				bgscl * lscl[i]
		} else {
			wscl[i] = MaxF(0, scl+(1-scl)*(1-MaxF(0, bg.windowdelta[i]*bgscl))) *
				bgscl * lscl[i]
		}
	}
	startrect0 := (float32(rect[0]) - (pos[0]+bg.camstartx)*bg.windowdelta[0] + (float32(sys.gameWidth)/2/sclx - float32(bg.notmaskwindow)*(float32(sys.gameWidth)/2)*(1/lscl[0]))) * sys.widthScale * wscl[0]
	if !isStage && wscl[0] == 1 {
		startrect0 += float32(sys.gameWidth-320) / 2 * sys.widthScale
	}
	startrect1 := ((float32(rect[1])-pos[1]*bg.windowdelta[1]+(float32(sys.gameHeight)/scly-240))*wscl[1] - shakeY) * sys.heightScale
	rect[0] = int32(math.Floor(float64(startrect0)))
	rect[1] = int32(math.Floor(float64(startrect1)))
	rect[2] = int32(math.Floor(float64(startrect0 + (float32(rect[2]) * sys.widthScale * wscl[0]) - float32(rect[0]))))
	rect[3] = int32(math.Floor(float64(startrect1 + (float32(rect[3]) * sys.heightScale * wscl[1]) - float32(rect[1]))))
	if rect[0] < sys.scrrect[2] && rect[1] < sys.scrrect[3] && rect[0]+rect[2] > 0 && rect[1]+rect[3] > 0 {
		bg.anim.Draw(&rect, x, y, sclx, scly, bg.xscale[0]*bgscl*(bg.scalestart[0]+xs)*xs3, xbs*bgscl*(bg.scalestart[0]+xs)*xs3, ys*ys3,
			xras*x/(AbsF(ys*ys3)*lscl[1]*float32(bg.anim.spr.Size[1])*bg.scalestart[1])*sclx_recip*bg.scalestart[1],
			Rotation{}, float32(sys.gameWidth)/2, bg.palfx, true, 1, false, 1, 0, 0)
	}
}

type bgCtrl struct {
	bg           []*backGround
	currenttime  int32
	starttime    int32
	endtime      int32
	looptime     int32
	_type        BgcType
	x, y         float32
	v            [3]int32
	src          [2]int32
	dst          [2]int32
	add          [3]int32
	mul          [3]int32
	sinadd       [4]int32
	sinmul       [4]int32
	sincolor     [2]int32
	sinhue       [2]int32
	invall       bool
	invblend     int32
	color        float32
	hue          float32
	positionlink bool
	idx          int
	sctrlid      int32
}

func newBgCtrl() *bgCtrl {
	return &bgCtrl{looptime: -1, x: float32(math.NaN()), y: float32(math.NaN())}
}
func (bgc *bgCtrl) read(is IniSection, idx int) {
	bgc.idx = idx
	xy := false
	srcdst := false
	palfx := false
	switch strings.ToLower(is["type"]) {
	case "anim":
		bgc._type = BT_Anim
	case "visible":
		bgc._type = BT_Visible
	case "enable":
		bgc._type = BT_Enable
	case "null":
		bgc._type = BT_Null
	case "palfx":
		bgc._type = BT_PalFX
		palfx = true
		// Default values for PalFX
		bgc.add = [3]int32{0, 0, 0}
		bgc.mul = [3]int32{256, 256, 256}
		bgc.sinadd = [4]int32{0, 0, 0, 0}
		bgc.sinmul = [4]int32{0, 0, 0, 0}
		bgc.sincolor = [2]int32{0, 0}
		bgc.sinhue = [2]int32{0, 0}
		bgc.invall = false
		bgc.invblend = 0
		bgc.color = 1
		bgc.hue = 0
	case "posset":
		bgc._type = BT_PosSet
		xy = true
	case "posadd":
		bgc._type = BT_PosAdd
		xy = true
	case "remappal":
		bgc._type = BT_RemapPal
		srcdst = true
		// Default values for RemapPal
		bgc.src = [2]int32{-1, 0}
		bgc.dst = [2]int32{-1, 0}
	case "sinx":
		bgc._type = BT_SinX
	case "siny":
		bgc._type = BT_SinY
	case "velset":
		bgc._type = BT_VelSet
		xy = true
	case "veladd":
		bgc._type = BT_VelAdd
		xy = true
	}
	is.ReadI32("time", &bgc.starttime)
	bgc.endtime = bgc.starttime
	is.readI32ForStage("time", &bgc.starttime, &bgc.endtime, &bgc.looptime)
	is.ReadBool("positionlink", &bgc.positionlink)
	if xy {
		is.readF32ForStage("x", &bgc.x)
		is.readF32ForStage("y", &bgc.y)
	} else if srcdst {
		is.readI32ForStage("source", &bgc.src[0], &bgc.src[1])
		is.readI32ForStage("dest", &bgc.dst[0], &bgc.dst[1])
	} else if palfx {
		is.readI32ForStage("add", &bgc.add[0], &bgc.add[1], &bgc.add[2])
		is.readI32ForStage("mul", &bgc.mul[0], &bgc.mul[1], &bgc.mul[2])
		if is.readI32ForStage("sinadd", &bgc.sinadd[0], &bgc.sinadd[1], &bgc.sinadd[2], &bgc.sinadd[3]) {
			if bgc.sinadd[3] < 0 {
				for i := 0; i < 4; i++ {
					bgc.sinadd[i] = -bgc.sinadd[i]
				}
			}
		}
		if is.readI32ForStage("sinmul", &bgc.sinmul[0], &bgc.sinmul[1], &bgc.sinmul[2], &bgc.sinmul[3]) {
			if bgc.sinmul[3] < 0 {
				for i := 0; i < 4; i++ {
					bgc.sinmul[i] = -bgc.sinmul[i]
				}
			}
		}
		if is.readI32ForStage("sincolor", &bgc.sincolor[0], &bgc.sincolor[1]) {
			if bgc.sincolor[1] < 0 {
				bgc.sincolor[0] = -bgc.sincolor[0]
			}
		}
		if is.readI32ForStage("sinhue", &bgc.sinhue[0], &bgc.sinhue[1]) {
			if bgc.sinhue[1] < 0 {
				bgc.sinhue[0] = -bgc.sinhue[0]
			}
		}
		var tmp int32
		if is.ReadI32("invertall", &tmp) {
			bgc.invall = tmp != 0
		}
		if is.ReadI32("invertblend", &bgc.invblend) {
			bgc.invblend = bgc.invblend
		}
		if is.ReadF32("color", &bgc.color) {
			bgc.color = bgc.color / 256
		}
		if is.ReadF32("hue", &bgc.hue) {
			bgc.hue = bgc.hue / 256
		}
	} else if is.ReadF32("value", &bgc.x) {
		is.readI32ForStage("value", &bgc.v[0], &bgc.v[1], &bgc.v[2])
	}
	is.ReadI32("sctrlid", &bgc.sctrlid)
}
func (bgc *bgCtrl) xEnable() bool {
	return !math.IsNaN(float64(bgc.x))
}
func (bgc *bgCtrl) yEnable() bool {
	return !math.IsNaN(float64(bgc.y))
}

type bgctNode struct {
	bgc      []*bgCtrl
	waitTime int32
}
type bgcTimeLine struct {
	line []bgctNode
	al   []*bgCtrl
}

func (bgct *bgcTimeLine) clear() {
	*bgct = bgcTimeLine{}
}
func (bgct *bgcTimeLine) add(bgc *bgCtrl) {
	if bgc.looptime >= 0 && bgc.endtime > bgc.looptime {
		bgc.endtime = bgc.looptime
	}
	if bgc.starttime < 0 || bgc.starttime > bgc.endtime ||
		bgc.looptime >= 0 && bgc.starttime >= bgc.looptime {
		return
	}
	wtime := int32(0)
	if bgc.currenttime != 0 {
		if bgc.looptime < 0 {
			return
		}
		wtime += bgc.looptime - bgc.currenttime
	}
	wtime += bgc.starttime
	bgc.currenttime = bgc.starttime
	if wtime < 0 {
		bgc.currenttime -= wtime
		wtime = 0
	}
	i := 0
	for ; ; i++ {
		if i == len(bgct.line) {
			bgct.line = append(bgct.line,
				bgctNode{bgc: []*bgCtrl{bgc}, waitTime: wtime})
			return
		}
		if wtime <= bgct.line[i].waitTime {
			break
		}
		wtime -= bgct.line[i].waitTime
	}
	if wtime == bgct.line[i].waitTime {
		bgct.line[i].bgc = append(bgct.line[i].bgc, bgc)
	} else {
		bgct.line[i].waitTime -= wtime
		bgct.line = append(bgct.line, bgctNode{})
		copy(bgct.line[i+1:], bgct.line[i:])
		bgct.line[i] = bgctNode{bgc: []*bgCtrl{bgc}, waitTime: wtime}
	}
}
func (bgct *bgcTimeLine) step(s *Stage) {
	if len(bgct.line) > 0 && bgct.line[0].waitTime <= 0 {
		for _, b := range bgct.line[0].bgc {
			for i, a := range bgct.al {
				if b.idx < a.idx {
					bgct.al = append(bgct.al, nil)
					copy(bgct.al[i+1:], bgct.al[i:])
					bgct.al[i] = b
					b = nil
					break
				}
			}
			if b != nil {
				bgct.al = append(bgct.al, b)
			}
		}
		bgct.line = bgct.line[1:]
	}
	if len(bgct.line) > 0 {
		bgct.line[0].waitTime--
	}
	var el []*bgCtrl
	for i := 0; i < len(bgct.al); {
		s.runBgCtrl(bgct.al[i])
		if bgct.al[i].currenttime > bgct.al[i].endtime {
			el = append(el, bgct.al[i])
			bgct.al = append(bgct.al[:i], bgct.al[i+1:]...)
			continue
		}
		i++
	}
	for _, b := range el {
		bgct.add(b)
	}
}

type stageShadow struct {
	intensity int32
	color     uint32
	yscale    float32
	fadeend   int32
	fadebgn   int32
	xshear    float32
}
type stagePlayer struct {
	startx, starty, startz int32
}
type Stage struct {
	def             string
	bgmusic         string
	name            string
	displayname     string
	author          string
	nameLow         string
	displaynameLow  string
	authorLow       string
	attachedchardef []string
	sff             *Sff
	at              AnimationTable
	bg              []*backGround
	bgc             []bgCtrl
	bgct            bgcTimeLine
	bga             bgAction
	sdw             stageShadow
	p               [2]stagePlayer
	leftbound       float32
	rightbound      float32
	screenleft      int32
	screenright     int32
	zoffsetlink     int32
	reflection      int32
	hires           bool
	resetbg         bool
	debugbg         bool
	bgclearcolor    [3]int32
	localscl        float32
	scale           [2]float32
	bgmvolume       int32
	bgmloopstart    int32
	bgmloopend      int32
	bgmratiolife    int32
	bgmtriggerlife  int32
	bgmtriggeralt   int32
	mainstage       bool
	stageCamera     stageCamera
	stageTime       int32
	constants       map[string]float32
	p1p3dist        float32
	mugenver        [2]uint16
	reload          bool
	stageprops      StageProps
	model           *Model
}

func newStage(def string) *Stage {
	s := &Stage{def: def, leftbound: -1000,
		rightbound: 1000, screenleft: 15, screenright: 15,
		zoffsetlink: -1, resetbg: true, localscl: 1, scale: [...]float32{float32(math.NaN()), float32(math.NaN())},
		bgmratiolife: 30, stageCamera: *newStageCamera(),
		constants: make(map[string]float32), p1p3dist: 25, bgmvolume: 100}
	s.sdw.intensity = 128
	s.sdw.color = 0x808080
	s.sdw.yscale = 0.4
	s.p[0].startx, s.p[1].startx = -70, 70
	s.stageprops = newStageProps()
	return s
}
func loadStage(def string, main bool) (*Stage, error) {
	s := newStage(def)
	str, err := LoadText(def)
	if err != nil {
		return nil, err
	}
	s.sff = &Sff{}
	lines, i := SplitAndTrim(str, "\n"), 0
	s.at = ReadAnimationTable(s.sff, &s.sff.palList, lines, &i)
	i = 0
	defmap := make(map[string][]IniSection)
	for i < len(lines) {
		is, name, _ := ReadIniSection(lines, &i)
		if i := strings.IndexAny(name, " \t"); i >= 0 {
			if name[:i] == "bg" {
				defmap["bg"] = append(defmap["bg"], is)
			}
		} else {
			defmap[name] = append(defmap[name], is)
		}
	}
	if sec := defmap["info"]; len(sec) > 0 {
		var ok bool
		s.name, ok, _ = sec[0].getText("name")
		if !ok {
			s.name = def
		}
		s.displayname, ok, _ = sec[0].getText("displayname")
		if !ok {
			s.displayname = s.name
		}
		s.author, _, _ = sec[0].getText("author")
		s.nameLow = strings.ToLower(s.name)
		s.displaynameLow = strings.ToLower(s.displayname)
		s.authorLow = strings.ToLower(s.author)
		s.mugenver = [2]uint16{}
		if str, ok := sec[0]["mugenversion"]; ok {
			for k, v := range SplitAndTrim(str, ".") {
				if k >= len(s.mugenver) {
					break
				}
				if v, err := strconv.ParseUint(v, 10, 16); err == nil {
					s.mugenver[k] = uint16(v)
				} else {
					break
				}
			}
		}
		// If the MUGEN version is lower than 1.0, use camera pixel rounding (floor)
		if s.mugenver[0] != 1 {
			s.stageprops.roundpos = true
		}
		if sec[0].LoadFile("attachedchar", []string{def, "", sys.motifDir, "data/"}, func(filename string) error {
			s.attachedchardef = append(s.attachedchardef, filename)
			return nil
		}); err != nil {
			return nil, err
		}
		if main {
			r, _ := regexp.Compile("^round[0-9]+def$")
			for k, v := range sec[0] {
				if r.MatchString(k) {
					re := regexp.MustCompile("[0-9]+")
					submatchall := re.FindAllString(k, -1)
					if len(submatchall) == 1 {
						if err := LoadFile(&v, []string{def, "", sys.motifDir, "data/"}, func(filename string) error {
							if sys.stageList[Atoi(submatchall[0])], err = loadStage(filename, false); err != nil {
								return fmt.Errorf("failed to load %v:\n%v", filename, err)
							}
							return nil
						}); err != nil {
							return nil, err
						}
					}
				}
			}
			sec[0].ReadBool("roundloop", &sys.stageLoop)
		}
	}
	if sec := defmap["constants"]; len(sec) > 0 {
		for key, value := range sec[0] {
			s.constants[key] = float32(Atof(value))
		}
	}
	if sec := defmap["playerinfo"]; len(sec) > 0 {
		sec[0].ReadI32("p1startx", &s.p[0].startx)
		sec[0].ReadI32("p1starty", &s.p[0].starty)
		sec[0].ReadI32("p1startz", &s.p[0].startz)
		sec[0].ReadI32("p2startx", &s.p[1].startx)
		sec[0].ReadI32("p2starty", &s.p[1].starty)
		sec[0].ReadI32("p2startz", &s.p[1].startz)
		sec[0].ReadF32("leftbound", &s.leftbound)
		sec[0].ReadF32("rightbound", &s.rightbound)
		sec[0].ReadF32("p1p3dist", &s.p1p3dist)
	}
	if sec := defmap["scaling"]; len(sec) > 0 {
		if s.mugenver[0] != 1 { //mugen 1.0+ removed support for topscale
			sec[0].ReadF32("topscale", &s.stageCamera.ztopscale)
		}
	}
	if sec := defmap["bound"]; len(sec) > 0 {
		sec[0].ReadI32("screenleft", &s.screenleft)
		sec[0].ReadI32("screenright", &s.screenright)
	}
	if sec := defmap["stageinfo"]; len(sec) > 0 {
		sec[0].ReadI32("zoffset", &s.stageCamera.zoffset)
		sec[0].ReadI32("zoffsetlink", &s.zoffsetlink)
		sec[0].ReadBool("hires", &s.hires)
		sec[0].ReadBool("resetbg", &s.resetbg)
		sec[0].readI32ForStage("localcoord", &s.stageCamera.localcoord[0],
			&s.stageCamera.localcoord[1])
		sec[0].ReadF32("xscale", &s.scale[0])
		sec[0].ReadF32("yscale", &s.scale[1])
	}
	if math.IsNaN(float64(s.scale[0])) {
		s.scale[0] = 1
	} else if s.hires {
		s.scale[0] *= 2
	}
	if math.IsNaN(float64(s.scale[1])) {
		s.scale[1] = 1
	} else if s.hires {
		s.scale[1] *= 2
	}
	s.localscl = float32(sys.gameWidth) / float32(s.stageCamera.localcoord[0])
	s.stageCamera.localscl = s.localscl
	if sec := defmap["camera"]; len(sec) > 0 {
		sec[0].ReadI32("startx", &s.stageCamera.startx)
		//sec[0].ReadI32("starty", &s.stageCamera.starty) //does nothing in mugen
		sec[0].ReadI32("boundleft", &s.stageCamera.boundleft)
		sec[0].ReadI32("boundright", &s.stageCamera.boundright)
		sec[0].ReadI32("boundhigh", &s.stageCamera.boundhigh)
		sec[0].ReadI32("boundlow", &s.stageCamera.boundlow)
		sec[0].ReadF32("verticalfollow", &s.stageCamera.verticalfollow)
		sec[0].ReadI32("floortension", &s.stageCamera.floortension)
		sec[0].ReadI32("tension", &s.stageCamera.tension)
		sec[0].ReadF32("tensionvel", &s.stageCamera.tensionvel)
		sec[0].ReadI32("overdrawhigh", &s.stageCamera.overdrawhigh) //TODO: not implemented
		sec[0].ReadI32("overdrawlow", &s.stageCamera.overdrawlow)
		sec[0].ReadI32("cuthigh", &s.stageCamera.cuthigh) //TODO: not implemented
		sec[0].ReadI32("cutlow", &s.stageCamera.cutlow)
		sec[0].ReadF32("startzoom", &s.stageCamera.startzoom)
		sec[0].ReadF32("fov", &s.stageCamera.fov)
		sec[0].ReadF32("yshift", &s.stageCamera.yshift)
		sec[0].ReadF32("near", &s.stageCamera.near)
		sec[0].ReadF32("far", &s.stageCamera.far)
		if sys.cam.ZoomMax == 0 {
			sec[0].ReadF32("zoomin", &s.stageCamera.zoomin)
		} else {
			s.stageCamera.zoomin = sys.cam.ZoomMax
		}
		if sys.cam.ZoomMin == 0 {
			sec[0].ReadF32("zoomout", &s.stageCamera.zoomout)
		} else {
			s.stageCamera.zoomout = sys.cam.ZoomMin
		}
		anchor, _, _ := sec[0].getText("zoomanchor")
		if strings.ToLower(anchor) == "bottom" {
			s.stageCamera.zoomanchor = true
		}
		if sec[0].ReadI32("tensionlow", &s.stageCamera.tensionlow) {
			s.stageCamera.ytensionenable = true
			sec[0].ReadI32("tensionhigh", &s.stageCamera.tensionhigh)
		}
	}
	if sec := defmap["music"]; len(sec) > 0 {
		s.bgmusic = sec[0]["bgmusic"]
		sec[0].ReadI32("bgmvolume", &s.bgmvolume)
		sec[0].ReadI32("bgmloopstart", &s.bgmloopstart)
		sec[0].ReadI32("bgmloopend", &s.bgmloopend)
		sec[0].ReadI32("bgmratio.life", &s.bgmratiolife)
		sec[0].ReadI32("bgmtrigger.life", &s.bgmtriggerlife)
		sec[0].ReadI32("bgmtrigger.alt", &s.bgmtriggeralt)
	}
	if sec := defmap["bgdef"]; len(sec) > 0 {
		if sec[0].LoadFile("spr", []string{def, "", sys.motifDir, "data/"}, func(filename string) error {
			sff, err := loadSff(filename, false)
			if err != nil {
				return err
			}
			*s.sff = *sff
			return nil
		}); err != nil {
			return nil, err
		}
		if err = sec[0].LoadFile("model", []string{def, "", sys.motifDir, "data/"}, func(filename string) error {
			model, err := loadglTFStage(filename)
			if err != nil {
				return err
			}
			s.model = &Model{}
			*s.model = *model
			s.model.pfx = newPalFX()
			s.model.pfx.clear()
			s.model.pfx.time = -1
			return nil
		}); err != nil {
			return nil, err
		}
		sec[0].ReadBool("debugbg", &s.debugbg)
		sec[0].readI32ForStage("bgclearcolor", &s.bgclearcolor[0], &s.bgclearcolor[1], &s.bgclearcolor[2])
		sec[0].ReadBool("roundpos", &s.stageprops.roundpos)
	}
	if sec := defmap["model"]; len(sec) > 0 && s.model != nil {
		if str, ok := sec[0]["offset"]; ok {
			for k, v := range SplitAndTrim(str, ",") {
				if k >= len(s.model.offset) {
					break
				}
				if v, err := strconv.ParseFloat(v, 32); err == nil {
					s.model.offset[k] = float32(v)
				} else {
					break
				}
			}
		}
		posMul := float32(math.Tan(float64(s.stageCamera.fov*math.Pi/180)/2)) * -s.model.offset[2] * s.localscl * sys.heightScale / (float32(sys.scrrect[3]) / 2)
		s.stageCamera.zoffset = int32(float32(s.stageCamera.localcoord[1])/2 - s.model.offset[1]/posMul - s.stageCamera.yshift*float32(sys.scrrect[3]/2)/s.localscl/sys.heightScale)
		if str, ok := sec[0]["scale"]; ok {
			for k, v := range SplitAndTrim(str, ",") {
				if k >= len(s.model.scale) {
					break
				}
				if v, err := strconv.ParseFloat(v, 32); err == nil {
					s.model.scale[k] = float32(v)
				} else {
					break
				}
			}
		}
	}
	reflect := true
	if sec := defmap["shadow"]; len(sec) > 0 {
		var tmp int32
		if sec[0].ReadI32("intensity", &tmp) {
			s.sdw.intensity = Clamp(tmp, 0, 255)
		}
		var r, g, b int32
		// mugen 1.1 removed support for color
		if (s.mugenver[0] != 1 || s.mugenver[1] != 1) && (s.sff.header.Ver0 != 2 || s.sff.header.Ver2 != 1) && sec[0].readI32ForStage("color", &r, &g, &b) {
			r, g, b = Clamp(r, 0, 255), Clamp(g, 0, 255), Clamp(b, 0, 255)
		}
		s.sdw.color = uint32(r<<16 | g<<8 | b)
		sec[0].ReadF32("yscale", &s.sdw.yscale)
		sec[0].ReadBool("reflect", &reflect)
		sec[0].readI32ForStage("fade.range", &s.sdw.fadeend, &s.sdw.fadebgn)
		sec[0].ReadF32("xshear", &s.sdw.xshear)
	}
	if reflect {
		if sec := defmap["reflection"]; len(sec) > 0 {
			var tmp int32
			if sec[0].ReadI32("intensity", &tmp) {
				s.reflection = Clamp(tmp, 0, 255)
			}
		}
	}
	var bglink *backGround
	for _, bgsec := range defmap["bg"] {
		if len(s.bg) > 0 && !s.bg[len(s.bg)-1].positionlink {
			bglink = s.bg[len(s.bg)-1]
		}
		s.bg = append(s.bg, readBackGround(bgsec, bglink,
			s.sff, s.at, float32(s.stageCamera.startx), s.stageprops))
	}
	bgcdef := *newBgCtrl()
	i = 0
	for i < len(lines) {
		is, name, _ := ReadIniSection(lines, &i)
		if len(name) > 0 && name[len(name)-1] == ' ' {
			name = name[:len(name)-1]
		}
		switch name {
		case "bgctrldef":
			bgcdef.bg, bgcdef.looptime = nil, -1
			if ids := is.readI32CsvForStage("ctrlid"); len(ids) > 0 &&
				(len(ids) > 1 || ids[0] != -1) {
				kishutu := make(map[int32]bool)
				for _, id := range ids {
					if kishutu[id] {
						continue
					}
					bgcdef.bg = append(bgcdef.bg, s.getBg(id)...)
					kishutu[id] = true
				}
			} else {
				bgcdef.bg = append(bgcdef.bg, s.bg...)
			}
			is.ReadI32("looptime", &bgcdef.looptime)
		case "bgctrl":
			bgc := newBgCtrl()
			*bgc = bgcdef
			if ids := is.readI32CsvForStage("ctrlid"); len(ids) > 0 {
				bgc.bg = nil
				if len(ids) > 1 || ids[0] != -1 {
					kishutu := make(map[int32]bool)
					for _, id := range ids {
						if kishutu[id] {
							continue
						}
						bgc.bg = append(bgc.bg, s.getBg(id)...)
						kishutu[id] = true
					}
				} else {
					bgc.bg = append(bgc.bg, s.bg...)
				}
			}
			bgc.read(is, len(s.bgc))
			s.bgc = append(s.bgc, *bgc)
		}
	}
	link, zlink := 0, -1
	for i, b := range s.bg {
		if b.positionlink && i > 0 {
			s.bg[i].start[0] += s.bg[link].start[0]
			s.bg[i].start[1] += s.bg[link].start[1]
		} else {
			link = i
		}
		if s.zoffsetlink >= 0 && zlink < 0 && b.id == s.zoffsetlink {
			zlink = i
			s.stageCamera.zoffset += int32(b.start[1] * s.scale[1])
			s.stageCamera.boundhigh -= int32(b.start[1] * s.scale[1])
		}
	}
	ratio1 := float32(s.stageCamera.localcoord[0]) / float32(s.stageCamera.localcoord[1])
	ratio2 := float32(sys.gameWidth) / 240
	if ratio1 > ratio2 {
		s.stageCamera.drawOffsetY =
			MinF(float32(s.stageCamera.localcoord[1])*s.localscl*0.5*
				(ratio1/ratio2-1), float32(Max(0, s.stageCamera.overdrawlow)))
	}
	if !s.stageCamera.ytensionenable {
		s.stageCamera.drawOffsetY += MinF(float32(s.stageCamera.boundlow), MaxF(0, float32(s.stageCamera.floortension)*s.stageCamera.verticalfollow)) * s.localscl
	} else {
		s.stageCamera.drawOffsetY += MinF(float32(s.stageCamera.boundlow),
			MaxF(0, (-26+(240/(float32(sys.gameWidth)/float32(s.stageCamera.localcoord[0])))-float32(s.stageCamera.tensionhigh)))) * s.localscl
	}
	//TODO: test if it works reasonably close to mugen
	if sys.gameWidth > s.stageCamera.localcoord[0]*3*320/(s.stageCamera.localcoord[1]*4) {
		if s.stageCamera.cutlow == math.MinInt32 {
			//if omitted, the engine attempts to guess a reasonable set of values
			s.stageCamera.drawOffsetY -= float32(s.stageCamera.localcoord[1]-s.stageCamera.zoffset) / s.localscl //- float32(s.stageCamera.boundlow)*s.localscl
		} else {
			//number of pixels into the bottom of the screen that may be cut from drawing when the screen aspect is shorter than the stage aspect
			if s.stageCamera.cutlow < s.stageCamera.boundlow || s.stageCamera.boundlow <= 0 {
				s.stageCamera.drawOffsetY -= float32(s.stageCamera.cutlow) * s.localscl
			} // else {
			//	s.stageCamera.drawOffsetY -= float32(s.stageCamera.boundlow) * s.localscl
			//}
		}
	}
	s.mainstage = main
	return s, nil
}
func (s *Stage) copyStageVars(src *Stage) {
	s.stageCamera.boundleft = src.stageCamera.boundleft
	s.stageCamera.boundright = src.stageCamera.boundright
	s.stageCamera.boundhigh = src.stageCamera.boundhigh
	s.stageCamera.boundlow = src.stageCamera.boundlow
	s.stageCamera.verticalfollow = src.stageCamera.verticalfollow
	s.stageCamera.floortension = src.stageCamera.floortension
	s.stageCamera.tensionhigh = src.stageCamera.tensionhigh
	s.stageCamera.tensionlow = src.stageCamera.tensionlow
	s.stageCamera.tension = src.stageCamera.tension
	s.stageCamera.startzoom = src.stageCamera.startzoom
	s.stageCamera.zoomout = src.stageCamera.zoomout
	s.stageCamera.zoomin = src.stageCamera.zoomin
	s.stageCamera.ytensionenable = src.stageCamera.ytensionenable
	s.leftbound = src.leftbound
	s.rightbound = src.rightbound
	s.stageCamera.ztopscale = src.stageCamera.ztopscale
	s.screenleft = src.screenleft
	s.screenright = src.screenright
	s.stageCamera.zoffset = src.stageCamera.zoffset
	s.zoffsetlink = src.zoffsetlink
	s.scale[0] = src.scale[0]
	s.scale[1] = src.scale[1]
	s.sdw.intensity = src.sdw.intensity
	s.sdw.color = src.sdw.color
	s.sdw.yscale = src.sdw.yscale
	s.sdw.fadeend = src.sdw.fadeend
	s.sdw.fadebgn = src.sdw.fadebgn
	s.sdw.xshear = src.sdw.xshear
	s.reflection = src.reflection
}
func (s *Stage) getBg(id int32) (bg []*backGround) {
	if id >= 0 {
		for _, b := range s.bg {
			if b.id == id {
				bg = append(bg, b)
			}
		}
	}
	return
}
func (s *Stage) runBgCtrl(bgc *bgCtrl) {
	bgc.currenttime++
	switch bgc._type {
	case BT_Anim:
		a := s.at.get(bgc.v[0])
		if a != nil {
			for i := range bgc.bg {
				masktemp := bgc.bg[i].anim.mask
				srcAlphatemp := bgc.bg[i].anim.srcAlpha
				dstAlphatemp := bgc.bg[i].anim.dstAlpha
				tiletmp := bgc.bg[i].anim.tile
				bgc.bg[i].actionno = bgc.v[0]
				bgc.bg[i].anim = *a
				bgc.bg[i].anim.tile = tiletmp
				bgc.bg[i].anim.dstAlpha = dstAlphatemp
				bgc.bg[i].anim.srcAlpha = srcAlphatemp
				bgc.bg[i].anim.mask = masktemp
			}
		}
	case BT_Visible:
		for i := range bgc.bg {
			bgc.bg[i].visible = bgc.v[0] != 0
		}
	case BT_Enable:
		for i := range bgc.bg {
			bgc.bg[i].visible, bgc.bg[i].active = bgc.v[0] != 0, bgc.v[0] != 0
		}
	case BT_PalFX:
		for i := range bgc.bg {
			bgc.bg[i].palfx.add = bgc.add
			bgc.bg[i].palfx.mul = bgc.mul
			bgc.bg[i].palfx.sinadd[0] = bgc.sinadd[0]
			bgc.bg[i].palfx.sinadd[1] = bgc.sinadd[1]
			bgc.bg[i].palfx.sinadd[2] = bgc.sinadd[2]
			bgc.bg[i].palfx.cycletime[0] = bgc.sinadd[3]
			bgc.bg[i].palfx.sinmul[0] = bgc.sinmul[0]
			bgc.bg[i].palfx.sinmul[1] = bgc.sinmul[1]
			bgc.bg[i].palfx.sinmul[2] = bgc.sinmul[2]
			bgc.bg[i].palfx.cycletime[1] = bgc.sinmul[3]
			bgc.bg[i].palfx.sincolor = bgc.sincolor[0]
			bgc.bg[i].palfx.cycletime[2] = bgc.sincolor[1]
			bgc.bg[i].palfx.sinhue = bgc.sinhue[0]
			bgc.bg[i].palfx.cycletime[3] = bgc.sinhue[1]
			bgc.bg[i].palfx.invertall = bgc.invall
			bgc.bg[i].palfx.invertblend = bgc.invblend
			bgc.bg[i].palfx.color = bgc.color
			bgc.bg[i].palfx.hue = bgc.hue
		}
	case BT_PosSet:
		for i := range bgc.bg {
			if bgc.xEnable() {
				bgc.bg[i].bga.pos[0] = bgc.x
			}
			if bgc.yEnable() {
				bgc.bg[i].bga.pos[1] = bgc.y
			}
		}
		if bgc.positionlink {
			if bgc.xEnable() {
				s.bga.pos[0] = bgc.x
			}
			if bgc.yEnable() {
				s.bga.pos[1] = bgc.y
			}
		}
	case BT_PosAdd:
		for i := range bgc.bg {
			if bgc.xEnable() {
				bgc.bg[i].bga.pos[0] += bgc.x
			}
			if bgc.yEnable() {
				bgc.bg[i].bga.pos[1] += bgc.y
			}
		}
		if bgc.positionlink {
			if bgc.xEnable() {
				s.bga.pos[0] += bgc.x
			}
			if bgc.yEnable() {
				s.bga.pos[1] += bgc.y
			}
		}
	case BT_RemapPal:
		if bgc.src[0] >= 0 && bgc.src[1] >= 0 && bgc.dst[1] >= 0 {
			// Get source pal
			si, ok := s.sff.palList.PalTable[[...]int16{int16(bgc.src[0]), int16(bgc.src[1])}]
			if !ok || si < 0 {
				return
			}
			var di int
			if bgc.dst[0] < 0 {
				// Set dest pal to source pal (remap gets reset)
				di = si
			} else {
				// Get dest pal
				di, ok = s.sff.palList.PalTable[[...]int16{int16(bgc.dst[0]), int16(bgc.dst[1])}]
				if !ok || di < 0 {
					return
				}
			}
			s.sff.palList.Remap(si, di)
		}
	case BT_SinX, BT_SinY:
		ii := Btoi(bgc._type == BT_SinY)
		if bgc.v[0] == 0 {
			bgc.v[1] = 0
		}
		a := float32(bgc.v[2]) / 360
		st := int32((a - float32(int32(a))) * float32(bgc.v[1]))
		if st < 0 {
			st += Abs(bgc.v[1])
		}
		for i := range bgc.bg {
			bgc.bg[i].bga.radius[ii] = bgc.x
			bgc.bg[i].bga.sinlooptime[ii] = bgc.v[1]
			bgc.bg[i].bga.sintime[ii] = st
		}
		if bgc.positionlink {
			s.bga.radius[ii] = bgc.x
			s.bga.sinlooptime[ii] = bgc.v[1]
			s.bga.sintime[ii] = st
		}
	case BT_VelSet:
		for i := range bgc.bg {
			if bgc.xEnable() {
				bgc.bg[i].bga.vel[0] = bgc.x
			}
			if bgc.yEnable() {
				bgc.bg[i].bga.vel[1] = bgc.y
			}
		}
		if bgc.positionlink {
			if bgc.xEnable() {
				s.bga.vel[0] = bgc.x
			}
			if bgc.yEnable() {
				s.bga.vel[1] = bgc.y
			}
		}
	case BT_VelAdd:
		for i := range bgc.bg {
			if bgc.xEnable() {
				bgc.bg[i].bga.vel[0] += bgc.x
			}
			if bgc.yEnable() {
				bgc.bg[i].bga.vel[1] += bgc.y
			}
		}
		if bgc.positionlink {
			if bgc.xEnable() {
				s.bga.vel[0] += bgc.x
			}
			if bgc.yEnable() {
				s.bga.vel[1] += bgc.y
			}
		}
	}
}
func (s *Stage) action() {
	link, zlink, paused := 0, -1, true
	if sys.tickFrame() && (sys.super <= 0 || !sys.superpausebg) &&
		(sys.pause <= 0 || !sys.pausebg) {
		paused = false
		s.stageTime++
		s.bgct.step(s)
		s.bga.action()
		if s.model != nil {
			s.model.step()
		}
	}
	for i, b := range s.bg {
		b.palfx.step()
		if sys.bgPalFX.enable {
			// TODO: Finish proper synthesization of bgPalFX into PalFX from bg element
			// (Right now, bgPalFX just overrides all unique parameters from BG Elements' PalFX)
			// for j := 0; j < 3; j++ {
			// if sys.bgPalFX.invertall {
			// b.palfx.eAdd[j] = -b.palfx.add[j] * (b.palfx.mul[j]/256) + 256 * (1-(b.palfx.mul[j]/256))
			// b.palfx.eMul[j] = 256
			// }
			// b.palfx.eAdd[j] = int32((float32(b.palfx.eAdd[j])) * sys.bgPalFX.eColor)
			// b.palfx.eMul[j] = int32(float32(b.palfx.eMul[j]) * sys.bgPalFX.eColor + 256*(1-sys.bgPalFX.eColor))
			// }
			// b.palfx.synthesize(sys.bgPalFX)
			b.palfx.eAdd = sys.bgPalFX.eAdd
			b.palfx.eMul = sys.bgPalFX.eMul
			b.palfx.eColor = sys.bgPalFX.eColor
			b.palfx.eHue = sys.bgPalFX.eHue
			b.palfx.eInvertall = sys.bgPalFX.eInvertall
			b.palfx.eInvertblend = sys.bgPalFX.eInvertblend
			b.palfx.eNegType = sys.bgPalFX.eNegType
		}
		if b.active && !paused {
			s.bg[i].bga.action()
			if i > 0 && b.positionlink {
				bgasinoffset0 := s.bg[link].bga.sinoffset[0]
				bgasinoffset1 := s.bg[link].bga.sinoffset[1]
				if s.hires {
					bgasinoffset0 = bgasinoffset0 / 2
					bgasinoffset1 = bgasinoffset1 / 2
				}
				s.bg[i].bga.offset[0] += bgasinoffset0
				s.bg[i].bga.offset[1] += bgasinoffset1
			} else {
				link = i
			}
			if s.zoffsetlink >= 0 && zlink < 0 && b.id == s.zoffsetlink {
				zlink = i
				s.bga.offset[1] += b.bga.offset[1]
			}
			s.bg[i].anim.Action()
		}
	}
	if s.model != nil {
		s.model.pfx.step()
		if sys.bgPalFX.enable {
			s.model.pfx.eAdd = sys.bgPalFX.eAdd
			s.model.pfx.eMul = sys.bgPalFX.eMul
			s.model.pfx.eColor = sys.bgPalFX.eColor
			s.model.pfx.eHue = sys.bgPalFX.eHue
			s.model.pfx.eInvertall = sys.bgPalFX.eInvertall
			s.model.pfx.eInvertblend = sys.bgPalFX.eInvertblend
			s.model.pfx.eNegType = sys.bgPalFX.eNegType
		}
	}
}
func (s *Stage) draw(top bool, x, y, scl float32) {
	bgscl := float32(1)
	if s.hires {
		bgscl = 0.5
	}
	if s.stageCamera.boundhigh > 0 {
		y += float32(s.stageCamera.boundhigh)
	}
	yofs, pos := sys.envShake.getOffset(), [...]float32{x, y}
	scl2 := s.localscl * scl
	// This code makes the background scroll faster when surpassing boundhigh with the camera pushed down
	// through floortension and boundlow. MUGEN 1.1 doesn't look like it does this, so it was commented.
	// var extraBoundH float32
	// if sys.cam.zoomout < 1 {
	// extraBoundH = sys.cam.ExtraBoundH * ((1/scl)-1)/((1/sys.cam.zoomout)-1)
	// }
	// if pos[1] <= float32(s.stageCamera.boundlow) && pos[1] < float32(s.stageCamera.boundhigh)-extraBoundH {
	// yofs += (pos[1]-float32(s.stageCamera.boundhigh))*scl2 +
	// extraBoundH*scl
	// pos[1] = float32(s.stageCamera.boundhigh) - extraBoundH/s.localscl
	// }
	if s.stageCamera.verticalfollow > 0 {
		if yofs < 0 {
			tmp := (float32(s.stageCamera.boundhigh) - pos[1]) * scl2
			if scl > 1 {
				tmp += (sys.cam.screenZoff + float32(sys.gameHeight-240)) * (1/scl - 1)
			} else {
				tmp += float32(sys.gameHeight) * (1/scl - 1)
			}
			if tmp >= 0 {
			} else if yofs < tmp {
				yofs -= tmp
				pos[1] += tmp / scl2
			} else {
				pos[1] += yofs / scl2
				yofs = 0
			}
		} else {
			if -yofs >= pos[1]*scl2 {
				pos[1] += yofs / scl2
				yofs = 0
			}
		}
	}
	if !sys.cam.ZoomEnable {
		for i, p := range pos {
			pos[i] = float32(math.Ceil(float64(p - 0.5)))
		}
	}
	yofs3 := (float32(s.stageCamera.drawOffsetY) +
		float32(s.stageCamera.localcoord[1]-240)*s.localscl)
	yofs4 := ((360*float32(s.stageCamera.localcoord[0]) +
		160*float32(s.stageCamera.localcoord[1])) /
		float32(s.stageCamera.localcoord[0])) / 480

	if !top {
		s.drawModel(pos, yofs, scl)
	}
	for _, b := range s.bg {
		if b.visible && b.toplayer == top && b.anim.spr != nil {
			b.draw(pos, scl, bgscl, s.localscl, s.scale,
				yofs+yofs3*Pow(Pow(scl, b.zoomdelta[1]), yofs4)-s.stageCamera.drawOffsetY*(1-b.delta[1]*bgscl), true)
		}
	}
}
func (s *Stage) reset() {
	s.sff.palList.ResetRemap()
	s.bga.clear()
	for i := range s.bg {
		s.bg[i].reset()
	}
	for i := range s.bgc {
		s.bgc[i].currenttime = 0
	}
	s.bgct.clear()
	for i := len(s.bgc) - 1; i >= 0; i-- {
		s.bgct.add(&s.bgc[i])
	}
	s.stageTime = 0
	if s.model != nil {
		s.model.reset()
	}
}

func (s *Stage) modifyBGCtrl(id int32, t, v [3]int32, x, y float32, src, dst [2]int32,
	add, mul [3]int32, sinadd [4]int32, sinmul [4]int32, sincolor [2]int32, sinhue [2]int32, invall int32, invblend int32, color float32, hue float32) {
	for i := range s.bgc {
		if id == s.bgc[i].sctrlid {
			if t[0] != IErr {
				s.bgc[i].starttime = t[0]
			}
			if t[1] != IErr {
				s.bgc[i].endtime = t[1]
			}
			if t[2] != IErr {
				s.bgc[i].looptime = t[2]
			}
			for j := 0; j < 3; j++ {
				if v[j] != IErr {
					s.bgc[i].v[j] = v[j]
				}
			}
			if !math.IsNaN(float64(x)) {
				s.bgc[i].x = x
			}
			if !math.IsNaN(float64(y)) {
				s.bgc[i].y = y
			}
			for j := 0; j < 2; j++ {
				if src[j] != IErr {
					s.bgc[i].src[j] = src[j]
				}
				if dst[j] != IErr {
					s.bgc[i].dst[j] = dst[j]
				}
			}
			var side int32 = 1
			if sinadd[3] != IErr {
				if sinadd[3] < 0 {
					sinadd[3] = -sinadd[3]
					side = -1
				}
			}
			var side2 int32 = 1
			if sinmul[3] != IErr {
				if sinmul[3] < 0 {
					sinmul[3] = -sinmul[3]
					side2 = -1
				}
			}
			var side3 int32 = 1
			if sincolor[1] != IErr {
				if sincolor[1] < 0 {
					sincolor[1] = -sincolor[1]
					side3 = -1
				}
			}
			var side4 int32 = 1
			if sinhue[1] != IErr {
				if sinhue[1] < 0 {
					sinhue[1] = -sinhue[1]
					side4 = -1
				}
			}
			for j := 0; j < 4; j++ {
				if j < 3 {
					if add[j] != IErr {
						s.bgc[i].add[j] = add[j]
					}
					if mul[j] != IErr {
						s.bgc[i].mul[j] = mul[j]
					}

				}
				if sinadd[j] != IErr {
					s.bgc[i].sinadd[j] = sinadd[j] * side
				}
				if sinmul[j] != IErr {
					s.bgc[i].sinmul[j] = sinmul[j] * side2
				}
				if j < 2 {
					if sincolor[0] != IErr {
						s.bgc[i].sincolor[j] = sincolor[j] * side3
					}
					if sinhue[0] != IErr {
						s.bgc[i].sinhue[j] = sinhue[j] * side4
					}
				}
			}
			if invall != IErr {
				s.bgc[i].invall = invall != 0
			}
			if invblend != IErr {
				s.bgc[i].invblend = invblend
			}
			if !math.IsNaN(float64(color)) {
				s.bgc[i].color = color / 256
			}
			if !math.IsNaN(float64(hue)) {
				s.bgc[i].hue = hue / 256
			}
			s.reload = true
		}
	}
}

// 3D Stage Related
// TODO: Refactor and move this to a new file?
type Model struct {
	scenes              []*Scene
	nodes               []*Node
	meshes              []*Mesh
	textures            []*GLTFTexture
	materials           []*Material
	vertexBuffer        []byte
	elementBuffer       []uint32
	offset              [3]float32
	rotation            [3]float32
	scale               [3]float32
	pfx                 *PalFX
	animationTimeStamps map[uint32][]float32
	animations          []*GLTFAnimation
	skins               []*Skin
}
type Scene struct {
	nodes []uint32
	name  string
}
type GLTFAnimationType byte

const (
	TRSTranslation = iota
	TRSScale
	TRSRotation
)

type GLTFAnimationInterpolation byte

const (
	InterpolationLinear = iota
	InterpolationStep
	InterpolationCubicSpline
)

type GLTFAnimation struct {
	duration float32
	time     float32
	channels []*GLTFAnimationChannel
	samplers []*GLTFAnimationSampler
}
type GLTFAnimationChannel struct {
	path         GLTFAnimationType
	nodeIndex    uint32
	samplerIndex uint32
}
type GLTFAnimationSampler struct {
	inputIndex    uint32
	output        []float32
	interpolation GLTFAnimationInterpolation
}
type GLTFTexture struct {
	tex *Texture
}

type AlphaMode byte

const (
	AlphaModeOpaque = iota
	AlphaModeMask
	AlphaModeBlend
)

type Material struct {
	name            string
	alphaMode       AlphaMode
	alphaCutoff     float32
	textureIndex    *uint32
	baseColorFactor [4]float32
	doubleSided     bool
}
type Trans byte

const (
	TransNone = iota
	TransAdd
	TransReverseSubtract
)

type Node struct {
	meshIndex        *uint32
	transition       [3]float32
	rotation         [4]float32
	scale            [3]float32
	transformChanged bool
	localTransform   mgl.Mat4
	worldTransform   mgl.Mat4
	childrenIndex    []uint32
	trans            Trans
	parentIndex      *int32
	skin             *uint32
}

type Skin struct {
	joints              []uint32
	inverseBindMatrices []float32
	texture             *GLTFTexture
}
type Mesh struct {
	name       string
	primitives []*Primitive
}
type PrimitiveMode byte

const (
	POINTS = iota
	LINES
	LINE_LOOP
	LINE_STRIP
	TRIANGLES
	TRIANGLE_STRIP
	TRIANGLE_FAN
)

type Primitive struct {
	numVertices         uint32
	numIndices          uint32
	vertexBufferOffset  uint32
	elementBufferOffset uint32
	materialIndex       *uint32
	useUV               bool
	useVertexColor      bool
	useJoint0           bool
	useJoint1           bool
	mode                PrimitiveMode
}

var gltfPrimitiveModeMap = map[gltf.PrimitiveMode]PrimitiveMode{
	gltf.PrimitivePoints:        POINTS,
	gltf.PrimitiveLines:         LINES,
	gltf.PrimitiveLineLoop:      LINE_LOOP,
	gltf.PrimitiveLineStrip:     LINE_STRIP,
	gltf.PrimitiveTriangles:     TRIANGLES,
	gltf.PrimitiveTriangleStrip: TRIANGLE_STRIP,
	gltf.PrimitiveTriangleFan:   TRIANGLE_FAN,
}

func loadglTFStage(filepath string) (*Model, error) {
	mdl := &Model{offset: [3]float32{0, 0, 0}, rotation: [3]float32{0, 0, 0}, scale: [3]float32{1, 1, 1}}
	doc, err := gltf.Open(filepath)
	if err != nil {
		return nil, err
	}
	var images = make([]image.Image, 0, len(doc.Images))
	for _, img := range doc.Images {
		var buffer *bytes.Buffer
		if len(img.URI) > 0 {
			if strings.HasPrefix(img.URI, "data:") {
				if strings.HasPrefix(img.URI, "data:image/png;base64,") {
					decodedData, err := base64.StdEncoding.DecodeString(img.URI[22:])
					if err != nil {
						return nil, err
					}
					buffer = bytes.NewBuffer(decodedData)
				} else {
					decodedData, err := base64.StdEncoding.DecodeString(img.URI[23:])
					if err != nil {
						return nil, err
					}
					buffer = bytes.NewBuffer(decodedData)
				}
			} else {
				if err := LoadFile(&img.URI, []string{filepath, "", sys.motifDir, "data/"}, func(filename string) error {
					data, err := os.ReadFile(filename)
					if err != nil {
						return err
					}
					buffer = bytes.NewBuffer(data)
					return nil
				}); err != nil {
					return nil, err
				}

			}
		} else {
			source, err := modeler.ReadBufferView(doc, doc.BufferViews[*img.BufferView])
			if err != nil {
				return nil, err
			}
			buffer = bytes.NewBuffer(source)
		}
		res, _, err := image.Decode(buffer)
		if err != nil {
			return nil, err
		}
		images = append(images, res)
	}
	mdl.textures = make([]*GLTFTexture, 0, len(doc.Textures))
	textureMap := map[[2]uint32]*GLTFTexture{}
	for _, t := range doc.Textures {
		if texture, ok := textureMap[[2]uint32{*t.Source, *t.Sampler}]; ok {
			mdl.textures = append(mdl.textures, texture)
		} else {
			texture := &GLTFTexture{}
			s := doc.Samplers[*t.Sampler]
			mag, _ := map[gltf.MagFilter]int32{
				gltf.MagUndefined: 9729,
				gltf.MagNearest:   9728,
				gltf.MagLinear:    9729,
			}[s.MagFilter]
			min, _ := map[gltf.MinFilter]int32{
				gltf.MinUndefined:            9729,
				gltf.MinNearest:              9728,
				gltf.MinLinear:               9729,
				gltf.MinNearestMipMapNearest: 9984,
				gltf.MinLinearMipMapNearest:  9985,
				gltf.MinNearestMipMapLinear:  9986,
				gltf.MinLinearMipMapLinear:   9987,
			}[s.MinFilter]
			wrapS, _ := map[gltf.WrappingMode]int32{
				gltf.WrapClampToEdge:    33071,
				gltf.WrapMirroredRepeat: 33648,
				gltf.WrapRepeat:         10497,
			}[s.WrapS]
			wrapT, _ := map[gltf.WrappingMode]int32{
				gltf.WrapClampToEdge:    33071,
				gltf.WrapMirroredRepeat: 33648,
				gltf.WrapRepeat:         10497,
			}[s.WrapT]

			img := images[*t.Source]
			rgba := image.NewRGBA(img.Bounds())
			draw.Draw(rgba, img.Bounds(), img, img.Bounds().Min, draw.Src)
			sys.mainThreadTask <- func() {
				texture.tex = newTexture(int32(img.Bounds().Max.X), int32(img.Bounds().Max.Y), 32, false)
				texture.tex.SetDataG(rgba.Pix, mag, min, wrapS, wrapT)
			}
			textureMap[[2]uint32{*t.Source, *t.Sampler}] = texture
			mdl.textures = append(mdl.textures, texture)
		}
	}
	mdl.materials = make([]*Material, 0, len(doc.Materials))
	for _, m := range doc.Materials {
		material := &Material{}
		if m.PBRMetallicRoughness.BaseColorTexture != nil {
			material.textureIndex = new(uint32)
			*material.textureIndex = m.PBRMetallicRoughness.BaseColorTexture.Index
		}
		material.baseColorFactor = *m.PBRMetallicRoughness.BaseColorFactor
		material.name = m.Name
		material.alphaMode, _ = map[gltf.AlphaMode]AlphaMode{
			gltf.AlphaOpaque: AlphaModeOpaque,
			gltf.AlphaMask:   AlphaModeMask,
			gltf.AlphaBlend:  AlphaModeBlend,
		}[m.AlphaMode]
		if material.alphaMode == AlphaModeMask {
			material.alphaCutoff = m.AlphaCutoffOrDefault()
		} else {
			material.alphaCutoff = 0
		}

		material.doubleSided = m.DoubleSided
		mdl.materials = append(mdl.materials, material)
	}
	mdl.nodes = make([]*Node, 0, len(doc.Nodes))
	for _, n := range doc.Nodes {
		var node = &Node{}
		mdl.nodes = append(mdl.nodes, node)
		node.rotation = n.Rotation
		node.transition = n.Translation
		node.scale = n.Scale
		node.skin = n.Skin
		node.childrenIndex = n.Children
		if n.Mesh != nil {
			node.meshIndex = new(uint32)
			*node.meshIndex = *n.Mesh
		}
		if n.Extras != nil {
			v, ok := n.Extras.(map[string]interface{})
			if ok {
				switch v["trans"] {
				case "ADD":
					node.trans = TransAdd
				case "SUB":
					node.trans = TransReverseSubtract
				case "NONE":
					node.trans = TransNone
				}
			}
		}
		node.transformChanged = true
	}
	for i, n := range mdl.nodes {
		for _, c := range n.childrenIndex {
			p := int32(i)
			mdl.nodes[c].parentIndex = &p
		}
	}
	mdl.meshes = make([]*Mesh, 0, len(doc.Meshes))
	for _, m := range doc.Meshes {
		var mesh = &Mesh{}
		mesh.name = m.Name
		for _, p := range m.Primitives {
			var primitive = &Primitive{}
			primitive.vertexBufferOffset = uint32(len(mdl.vertexBuffer))
			primitive.elementBufferOffset = uint32(4 * len(mdl.elementBuffer))
			var posBuffer [][3]float32
			positions, err := modeler.ReadPosition(doc, doc.Accessors[p.Attributes[gltf.POSITION]], posBuffer)
			if err != nil {
				return nil, err
			}
			for _, pos := range positions {
				mdl.vertexBuffer = append(mdl.vertexBuffer, f32.Bytes(binary.LittleEndian, pos[:]...)...)
			}
			primitive.numVertices = uint32(len(positions))
			if idx, ok := p.Attributes[gltf.TEXCOORD_0]; ok {
				var uvBuffer [][2]float32
				texCoords, err := modeler.ReadTextureCoord(doc, doc.Accessors[idx], uvBuffer)
				if err != nil {
					return nil, err
				}
				if len(texCoords) > 0 {
					primitive.useUV = true
					for _, tex := range texCoords {
						mdl.vertexBuffer = append(mdl.vertexBuffer, f32.Bytes(binary.LittleEndian, tex[:]...)...)
					}
				} else {
					primitive.useUV = false
				}
			} else {
				primitive.useUV = false
			}
			var indexBuffer []uint32
			indices, err := modeler.ReadIndices(doc, doc.Accessors[*p.Indices], indexBuffer)
			if err != nil {
				return nil, err
			}
			for _, p := range indices {
				mdl.elementBuffer = append(mdl.elementBuffer, p)
			}
			primitive.numIndices = uint32(len(indices))
			if idx, ok := p.Attributes[gltf.COLOR_0]; ok {
				primitive.useVertexColor = true
				switch doc.Accessors[idx].ComponentType {
				case gltf.ComponentUbyte:
					if doc.Accessors[idx].Type == gltf.AccessorVec3 {
						var vecBuffer [][3]uint8
						vecs, err := modeler.ReadAccessor(doc, doc.Accessors[idx], vecBuffer)
						if err != nil {
							return nil, err
						}
						for _, vec := range vecs.([][3]uint8) {
							mdl.vertexBuffer = append(mdl.vertexBuffer, f32.Bytes(binary.LittleEndian, float32(vec[0])/255, float32(vec[1])/255, float32(vec[2])/255)...)
						}
					} else {
						var vecBuffer [][4]uint8
						vecs, err := modeler.ReadAccessor(doc, doc.Accessors[idx], vecBuffer)
						if err != nil {
							return nil, err
						}
						for _, vec := range vecs.([][4]uint8) {
							mdl.vertexBuffer = append(mdl.vertexBuffer, f32.Bytes(binary.LittleEndian, float32(vec[0])/255, float32(vec[1])/255, float32(vec[2])/255, float32(vec[3])/255)...)
						}
					}
				case gltf.ComponentUshort:
					if doc.Accessors[idx].Type == gltf.AccessorVec3 {
						var vecBuffer [][3]uint16
						vecs, err := modeler.ReadAccessor(doc, doc.Accessors[idx], vecBuffer)
						if err != nil {
							return nil, err
						}
						for _, vec := range vecs.([][3]uint16) {
							mdl.vertexBuffer = append(mdl.vertexBuffer, f32.Bytes(binary.LittleEndian, float32(vec[0])/65535, float32(vec[1])/65535, float32(vec[2])/65535)...)
						}
					} else {
						var vecBuffer [][4]uint16
						vecs, err := modeler.ReadAccessor(doc, doc.Accessors[idx], vecBuffer)
						if err != nil {
							return nil, err
						}
						for _, vec := range vecs.([][4]uint16) {
							mdl.vertexBuffer = append(mdl.vertexBuffer, f32.Bytes(binary.LittleEndian, float32(vec[0])/65535, float32(vec[1])/65535, float32(vec[2])/65535, float32(vec[3])/65535)...)
						}
					}
				case gltf.ComponentFloat:
					if doc.Accessors[idx].Type == gltf.AccessorVec3 {
						var vecBuffer [][3]float32
						vecs, err := modeler.ReadAccessor(doc, doc.Accessors[idx], vecBuffer)
						if err != nil {
							return nil, err
						}
						for _, vec := range vecs.([][3]float32) {
							mdl.vertexBuffer = append(mdl.vertexBuffer, f32.Bytes(binary.LittleEndian, vec[:]...)...)
						}
					} else {
						var vecBuffer [][4]float32
						vecs, err := modeler.ReadAccessor(doc, doc.Accessors[idx], vecBuffer)
						if err != nil {
							return nil, err
						}
						for _, vec := range vecs.([][4]float32) {
							mdl.vertexBuffer = append(mdl.vertexBuffer, f32.Bytes(binary.LittleEndian, vec[:]...)...)
						}
					}
				}
			} else {
				primitive.useVertexColor = false
			}
			if idx, ok := p.Attributes[gltf.JOINTS_0]; ok {
				primitive.useJoint0 = true
				var jointBuffer [][4]uint16
				joints, err := modeler.ReadJoints(doc, doc.Accessors[idx], jointBuffer)
				if err != nil {
					return nil, err
				}
				for _, joint := range joints {
					var f [4]float32
					for j, v := range joint {
						f[j] = float32(v)
					}
					mdl.vertexBuffer = append(mdl.vertexBuffer, f32.Bytes(binary.LittleEndian, f[:]...)...)
				}
				if idx, ok := p.Attributes[gltf.WEIGHTS_0]; ok {
					var weightBuffer [][4]float32
					weights, err := modeler.ReadWeights(doc, doc.Accessors[idx], weightBuffer)
					if err != nil {
						return nil, err
					}
					for _, weight := range weights {
						mdl.vertexBuffer = append(mdl.vertexBuffer, f32.Bytes(binary.LittleEndian, weight[:]...)...)
					}
				} else {
					return nil, errors.New("Primitive attribute JOINTS_0 is specified but WEIGHTS_0 is not specified.")
				}
				if idx, ok := p.Attributes["JOINTS_1"]; ok {
					primitive.useJoint1 = true
					var jointBuffer [][4]uint16
					joints, err := modeler.ReadJoints(doc, doc.Accessors[idx], jointBuffer)
					if err != nil {
						return nil, err
					}
					for _, joint := range joints {
						var f [4]float32
						for j, v := range joint {
							f[j] = float32(v)
						}
						mdl.vertexBuffer = append(mdl.vertexBuffer, f32.Bytes(binary.LittleEndian, f[:]...)...)
					}
					primitive.useJoint1 = false
					if idx, ok := p.Attributes["WEIGHTS_1"]; primitive.useJoint1 && ok {
						var weightBuffer [][4]float32
						weights, err := modeler.ReadWeights(doc, doc.Accessors[idx], weightBuffer)
						if err != nil {
							return nil, err
						}
						for _, weight := range weights {
							mdl.vertexBuffer = append(mdl.vertexBuffer, f32.Bytes(binary.LittleEndian, weight[:]...)...)
						}
					} else if primitive.useJoint1 {
						return nil, errors.New("Primitive attribute JOINTS_1 is specified but WEIGHTS_1 is not specified.")
					}
				}
			} else {
				primitive.useJoint0 = false
			}
			if p.Material != nil {
				primitive.materialIndex = new(uint32)
				*primitive.materialIndex = *p.Material
			}
			primitive.mode = gltfPrimitiveModeMap[p.Mode]
			mesh.primitives = append(mesh.primitives, primitive)
		}
		mdl.meshes = append(mdl.meshes, mesh)
	}
	mdl.animationTimeStamps = map[uint32][]float32{}
	for _, a := range doc.Animations {
		anim := &GLTFAnimation{}
		mdl.animations = append(mdl.animations, anim)
		anim.duration = 0
		for _, c := range a.Channels {
			channel := &GLTFAnimationChannel{}
			anim.channels = append(anim.channels, channel)
			channel.nodeIndex = *c.Target.Node
			channel.samplerIndex = *c.Sampler
			switch c.Target.Path {
			case gltf.TRSTranslation:
				channel.path = TRSTranslation
			case gltf.TRSScale:
				channel.path = TRSScale
			case gltf.TRSRotation:
				channel.path = TRSRotation
			}
		}
		for _, s := range a.Samplers {
			sampler := &GLTFAnimationSampler{}
			anim.samplers = append(anim.samplers, sampler)
			if _, ok := mdl.animationTimeStamps[s.Input]; !ok {
				var timeBuffer []float32
				times, err := modeler.ReadAccessor(doc, doc.Accessors[s.Input], timeBuffer)
				if err != nil {
					return nil, err
				}
				mdl.animationTimeStamps[s.Input] = make([]float32, 0, len(times.([]float32)))
				for _, t := range times.([]float32) {
					mdl.animationTimeStamps[s.Input] = append(mdl.animationTimeStamps[s.Input], t)
				}
			}
			sampler.interpolation = GLTFAnimationInterpolation(s.Interpolation)
			sampler.inputIndex = s.Input
			if anim.duration < mdl.animationTimeStamps[s.Input][len(mdl.animationTimeStamps[s.Input])-1] {
				anim.duration = mdl.animationTimeStamps[s.Input][len(mdl.animationTimeStamps[s.Input])-1]
			}
			switch doc.Accessors[s.Output].Type {
			case gltf.AccessorVec3:
				var vecBuffer [][3]float32
				vecs, err := modeler.ReadAccessor(doc, doc.Accessors[s.Output], vecBuffer)
				if err != nil {
					return nil, err
				}
				for _, vec := range vecs.([][3]float32) {
					sampler.output = append(sampler.output, vec[0], vec[1], vec[2])
				}
			case gltf.AccessorVec4:
				var vecBuffer [][4]float32
				vecs, err := modeler.ReadAccessor(doc, doc.Accessors[s.Output], vecBuffer)
				if err != nil {
					return nil, err
				}
				for _, vec := range vecs.([][4]float32) {
					sampler.output = append(sampler.output, vec[0], vec[1], vec[2], vec[3])
				}
			}
		}
	}
	for _, s := range doc.Skins {
		var skin = &Skin{}
		for _, j := range s.Joints {
			skin.joints = append(skin.joints, j)
		}

		if s.InverseBindMatrices != nil {
			var matrixBuffer [][4][4]float32
			matrices, err := modeler.ReadAccessor(doc, doc.Accessors[*s.InverseBindMatrices], matrixBuffer)
			if err != nil {
				return nil, err
			}
			for _, mat := range matrices.([][4][4]float32) {
				skin.inverseBindMatrices = append(skin.inverseBindMatrices, mat[0][:]...)
				skin.inverseBindMatrices = append(skin.inverseBindMatrices, mat[1][:]...)
				skin.inverseBindMatrices = append(skin.inverseBindMatrices, mat[2][:]...)
			}
		}

		skin.texture = &GLTFTexture{}
		sys.mainThreadTask <- func() {
			skin.texture.tex = newDataTexture(3, int32(len(skin.joints)))
		}

		mdl.skins = append(mdl.skins, skin)
	}

	for _, s := range doc.Scenes {
		var scene = &Scene{}
		scene.name = s.Name
		scene.nodes = s.Nodes
		mdl.scenes = append(mdl.scenes, scene)
	}
	return mdl, nil
}
func (n *Node) getLocalTransform() (mat mgl.Mat4) {
	mat = mgl.Ident4()
	if n.transformChanged {
		mat = mgl.Translate3D(n.transition[0], n.transition[1], n.transition[2])
		mat = mat.Mul4(mgl.Quat{W: n.rotation[3], V: mgl.Vec3{n.rotation[0], n.rotation[1], n.rotation[2]}}.Mat4())
		mat = mat.Mul4(mgl.Scale3D(n.scale[0], n.scale[1], n.scale[2]))
		n.localTransform = mat
		n.transformChanged = false
	} else {
		mat = n.localTransform
	}
	return
}
func (n *Node) calculateWorldTransform(parentTransorm mgl.Mat4, nodes []*Node) {
	mat := n.getLocalTransform()
	n.worldTransform = parentTransorm.Mul4(mat)
	for _, index := range n.childrenIndex {
		(*nodes[index]).calculateWorldTransform(n.worldTransform, nodes)
	}
	return
}
func drawNode(mdl *Model, n *Node, proj, view mgl.Mat4, drawBlended bool) {
	//mat := n.getLocalTransform()
	//model = model.Mul4(mat)
	for _, index := range n.childrenIndex {
		drawNode(mdl, mdl.nodes[index], proj, view, drawBlended)
	}
	if n.meshIndex == nil {
		return
	}
<<<<<<< HEAD

	neg, grayscale, padd, pmul, invblend, hue := mdl.pfx.getFcPalFx(false, -int(n.trans))
=======
	if n.skin != nil {
		mdl.skins[*n.skin].calculateSkinMatrices(n.worldTransform.Inv(), mdl.nodes)
	}
	neg, grayscale, padd, pmul, invblend, hue := mdl.pfx.getFcPalFx(false, n.trans == TransAdd || n.trans == TransReverseSubtract)
>>>>>>> 4037f7c4

	blendEq := BlendAdd
	src := BlendOne
	dst := BlendOneMinusSrcAlpha
	switch n.trans {
	case TransAdd:
		if invblend == 3 {
			src = BlendOne
			dst = BlendOne
			blendEq = BlendReverseSubtract
			neg = false
		} else {
			src = BlendOne
			dst = BlendOne
		}
	case TransReverseSubtract:
		if invblend == 3 {
			src = BlendOne
			dst = BlendOne
			neg = false
		} else {
			src = BlendOne
			dst = BlendOne
			blendEq = BlendReverseSubtract
		}
	default:
		src = BlendOne
		dst = BlendOneMinusSrcAlpha
	}
	m := mdl.meshes[*n.meshIndex]
	for _, p := range m.primitives {
		if p.materialIndex == nil {
			continue
		}
		mat := mdl.materials[*p.materialIndex]
		if ((mat.alphaMode != AlphaModeBlend && n.trans == TransNone) && drawBlended) ||
			((mat.alphaMode == AlphaModeBlend || n.trans != TransNone) && !drawBlended) {
			return
		}
		color := mdl.materials[*p.materialIndex].baseColorFactor
		gfx.SetModelPipeline(blendEq, src, dst, true, mdl.materials[*p.materialIndex].doubleSided, p.useUV, p.useVertexColor, p.useJoint0, p.useJoint1, p.numVertices, p.vertexBufferOffset)

		gfx.SetModelUniformMatrix("projection", proj[:])
		modelview := view.Mul4(n.worldTransform)
		gfx.SetModelUniformMatrix("modelview", modelview[:])
		if index := mat.textureIndex; index != nil {
			gfx.SetModelTexture("tex", mdl.textures[*index].tex)
			gfx.SetModelUniformI("textured", 1)
		} else {
			gfx.SetModelUniformI("textured", 0)
		}

		if n.skin != nil {
			skin := mdl.skins[*n.skin]
			gfx.SetModelTexture("jointMatrices", skin.texture.tex)
		}
		mode := p.mode
		if sys.wireframeDraw {
			mode = 1 // Set mesh render mode to "lines"
		}
		gfx.SetModelUniformFv("add", padd[:])
		gfx.SetModelUniformFv("mult", []float32{pmul[0] * float32(sys.brightness) / 256, pmul[1] * float32(sys.brightness) / 256, pmul[2] * float32(sys.brightness) / 256})
		gfx.SetModelUniformI("neg", int(Btoi(neg)))
		gfx.SetModelUniformF("hue", hue)
		gfx.SetModelUniformF("gray", grayscale)
		gfx.SetModelUniformI("enableAlpha", int(Btoi(mat.alphaMode == AlphaModeBlend)))
		gfx.SetModelUniformF("alphaThreshold", mat.alphaCutoff)
		gfx.SetModelUniformFv("baseColorFactor", color[:])
		if n.skin != nil {
			gfx.SetModelUniformI("numJoints", len(mdl.skins[*n.skin].joints))
		}

		gfx.RenderElements(mode, int(p.numIndices), int(p.elementBufferOffset))

		gfx.ReleaseModelPipeline()

	}
}
func (s *Stage) drawModel(pos [2]float32, yofs float32, scl float32) {
	if s.model == nil || len(s.model.scenes) == 0 {
		return
	}

	drawFOV := s.stageCamera.fov * math.Pi / 180

	var posMul float32 = float32(math.Tan(float64(drawFOV)/2)) * -s.model.offset[2] * s.localscl * sys.heightScale / (float32(sys.scrrect[3]) / 2)
	var syo float32 = -(float32(sys.gameHeight) / 2) * (1 - scl) / s.localscl / scl

	offset := []float32{(pos[0]*-posMul*(scl) + s.model.offset[0]) / scl, ((pos[1]+yofs/s.localscl/scl+syo)*posMul + s.model.offset[1]), s.model.offset[2] / scl}
	rotation := []float32{s.model.rotation[0], s.model.rotation[1], s.model.rotation[2]}
	scale := []float32{s.model.scale[0], s.model.scale[1], s.model.scale[2]}
	proj := mgl.Translate3D(0, sys.cam.yshift*scl, 0)
	proj = proj.Mul4(mgl.Perspective(drawFOV, float32(sys.scrrect[2])/float32(sys.scrrect[3]), s.stageCamera.near, s.stageCamera.far))
	view := mgl.Ident4()
	view = view.Mul4(mgl.Translate3D(offset[0], offset[1], offset[2]))
	view = view.Mul4(mgl.HomogRotate3DX(rotation[0]))
	view = view.Mul4(mgl.HomogRotate3DY(rotation[1]))
	view = view.Mul4(mgl.HomogRotate3DZ(rotation[2]))
	view = view.Mul4(mgl.Scale3D(scale[0], scale[1], scale[2]))
	scene := s.model.scenes[0]
	gfx.SetByteVertexData(s.model.vertexBuffer)
	gfx.SetIndexData(s.model.elementBuffer...)

	for _, index := range scene.nodes {
		s.model.nodes[index].calculateWorldTransform(mgl.Ident4(), s.model.nodes)
	}
	for _, index := range scene.nodes {
		drawNode(s.model, s.model.nodes[index], proj, view, false)
	}
	for _, index := range scene.nodes {
		drawNode(s.model, s.model.nodes[index], proj, view, true)
	}
}

func (model *Model) step() {
	for _, anim := range model.animations {
		anim.time += sys.turbo / 60
		for anim.time >= anim.duration && anim.duration > 0 {
			anim.time -= anim.duration
		}
		time := 60 * float64(anim.time)
		if math.Abs(time-math.Floor(time)) < 0.001 {
			anim.time = float32(math.Floor(time) / 60)
		} else if math.Abs(float64(anim.time)-math.Ceil(float64(anim.time))) < 0.001 {
			anim.time = float32(math.Ceil(time) / 60)
		}
		for anim.time >= anim.duration && anim.duration > 0 {
			anim.time = anim.duration
		}
		for _, channel := range anim.channels {
			node := model.nodes[channel.nodeIndex]
			sampler := anim.samplers[channel.samplerIndex]
			prevIndex := 0
			for i, t := range model.animationTimeStamps[sampler.inputIndex] {
				if anim.time < t {
					prevIndex = i - 1
					break
				}
			}
			if prevIndex != -1 && sampler.interpolation != InterpolationStep && prevIndex+1 < len(model.animationTimeStamps[sampler.inputIndex]) {
				if sampler.interpolation == InterpolationLinear {
					rate := (anim.time - model.animationTimeStamps[sampler.inputIndex][prevIndex]) / (model.animationTimeStamps[sampler.inputIndex][prevIndex+1] - model.animationTimeStamps[sampler.inputIndex][prevIndex])
					switch channel.path {
					case TRSTranslation:
						for i := 0; i < 3; i++ {
							newVal := sampler.output[prevIndex*3+i]*(1-rate) + sampler.output[(prevIndex+1)*3+i]*rate
							if node.transition[i] != newVal {
								node.transition[i] = newVal
								node.transformChanged = true
							}
						}
					case TRSScale:
						for i := 0; i < 3; i++ {
							newVal := sampler.output[prevIndex*3+i]*(1-rate) + sampler.output[(prevIndex+1)*3+i]*rate
							if node.scale[i] != newVal {
								node.scale[i] = newVal
								node.transformChanged = true
							}
						}
					case TRSRotation:
						q1 := mgl.Quat{sampler.output[prevIndex*4+3], mgl.Vec3{sampler.output[prevIndex*4], sampler.output[prevIndex*4+1], sampler.output[prevIndex*4+2]}}
						q2 := mgl.Quat{sampler.output[(prevIndex+1)*4+3], mgl.Vec3{sampler.output[(prevIndex+1)*4], sampler.output[(prevIndex+1)*4+1], sampler.output[(prevIndex+1)*4+2]}}
						dotProduct := q1.Dot(q2)
						if dotProduct < 0 {
							q1 = q1.Inverse()
						}
						q := mgl.QuatSlerp(q1, q2, rate)
						if node.rotation[0] != q.X() || node.rotation[1] != q.Y() || node.rotation[2] != q.Z() || node.rotation[3] != q.W {
							node.rotation[0] = q.X()
							node.rotation[1] = q.Y()
							node.rotation[2] = q.Z()
							node.rotation[3] = q.W
							node.transformChanged = true
						}

					}
				} else {
					delta := (model.animationTimeStamps[sampler.inputIndex][prevIndex+1] - model.animationTimeStamps[sampler.inputIndex][prevIndex])
					rate := (anim.time - model.animationTimeStamps[sampler.inputIndex][prevIndex]) / delta
					rateSquare := rate * rate
					rateCube := rateSquare * rate

					switch channel.path {
					case TRSTranslation:
						for i := 0; i < 3; i++ {
							newVal := (2*rateCube-3*rateSquare+1)*sampler.output[prevIndex*9+3*i+1] + delta*(rateCube-2*rateSquare+rate)*sampler.output[prevIndex*9+3*i+2] + (-2*rateCube+3*rateSquare)*sampler.output[(prevIndex+1)*9+3*i+1] + delta*(rateCube-rateSquare)*sampler.output[(prevIndex+1)*9+3*i]
							if node.transition[i] != newVal {
								node.transition[i] = newVal
								node.transformChanged = true
							}
						}
					case TRSScale:
						for i := 0; i < 3; i++ {
							newVal := (2*rateCube-3*rateSquare+1)*sampler.output[prevIndex*9+3*i+1] + delta*(rateCube-2*rateSquare+rate)*sampler.output[prevIndex*9+3*i+2] + (-2*rateCube+3*rateSquare)*sampler.output[(prevIndex+1)*9+3*i+1] + delta*(rateCube-rateSquare)*sampler.output[(prevIndex+1)*9+3*i]
							if node.scale[i] != newVal {
								node.scale[i] = newVal
								node.transformChanged = true
							}
						}
					case TRSRotation:
						q1 := mgl.Quat{sampler.output[prevIndex*4+3], mgl.Vec3{sampler.output[prevIndex*4], sampler.output[prevIndex*4+1], sampler.output[prevIndex*4+2]}}
						q2 := mgl.Quat{sampler.output[(prevIndex+1)*4+3], mgl.Vec3{sampler.output[(prevIndex+1)*4], sampler.output[(prevIndex+1)*4+1], sampler.output[(prevIndex+1)*4+2]}}
						dotProduct := q1.Dot(q2)
						if dotProduct < 0 {
							q1 = q1.Inverse()
						}
						q := mgl.Quat{(2*rateCube-3*rateSquare+1)*sampler.output[prevIndex*12+9+1] + delta*(rateCube-2*rateSquare+rate)*sampler.output[prevIndex*12+9+2] + (-2*rateCube+3*rateSquare)*sampler.output[(prevIndex+1)*12+9+1] + delta*(rateCube-rateSquare)*sampler.output[(prevIndex+1)*12+9],
							mgl.Vec3{
								(2*rateCube-3*rateSquare+1)*sampler.output[prevIndex*12+1] + delta*(rateCube-2*rateSquare+rate)*sampler.output[prevIndex*12+2] + (-2*rateCube+3*rateSquare)*sampler.output[(prevIndex+1)*12+1] + delta*(rateCube-rateSquare)*sampler.output[(prevIndex+1)*12],
								(2*rateCube-3*rateSquare+1)*sampler.output[prevIndex*12+3+1] + delta*(rateCube-2*rateSquare+rate)*sampler.output[prevIndex*12+3+2] + (-2*rateCube+3*rateSquare)*sampler.output[(prevIndex+1)*12+3+1] + delta*(rateCube-rateSquare)*sampler.output[(prevIndex+1)*12+3],
								(2*rateCube-3*rateSquare+1)*sampler.output[prevIndex*12+6+1] + delta*(rateCube-2*rateSquare+rate)*sampler.output[prevIndex*12+6+2] + (-2*rateCube+3*rateSquare)*sampler.output[(prevIndex+1)*12+6+1] + delta*(rateCube-rateSquare)*sampler.output[(prevIndex+1)*12+6],
							}}.Normalize()
						if node.rotation[0] != q.X() || node.rotation[1] != q.Y() || node.rotation[2] != q.Z() || node.rotation[3] != q.W {
							node.rotation[0] = q.X()
							node.rotation[1] = q.Y()
							node.rotation[2] = q.Z()
							node.rotation[3] = q.W
							node.transformChanged = true
						}
					}
				}

			} else {
				if prevIndex == -1 {
					prevIndex = 0
				}
				switch channel.path {
				case TRSTranslation:
					for i := 0; i < 3; i++ {
						if node.transition[i] != sampler.output[prevIndex*3+i] {
							node.transition[i] = sampler.output[prevIndex*3+i]
							node.transformChanged = true
						}
					}
				case TRSScale:
					for i := 0; i < 3; i++ {
						if node.scale[i] != sampler.output[prevIndex*3+i] {
							node.scale[i] = sampler.output[prevIndex*3+i]
							node.transformChanged = true
						}
					}
				case TRSRotation:
					for i := 0; i < 4; i++ {
						if node.rotation[i] != sampler.output[prevIndex*4+i] {
							node.rotation[i] = sampler.output[prevIndex*4+i]
							node.transformChanged = true
						}
					}
				}
			}
		}
	}
}
func (skin *Skin) calculateSkinMatrices(inverseGlobalTransform mgl.Mat4, nodes []*Node) {
	matrices := make([]float32, len(skin.joints)*12)
	for i, joint := range skin.joints {
		n := nodes[joint]
		reverseBindMatrix := skin.inverseBindMatrices[i*12 : (i+1)*12]
		matrix := mgl.Ident4()
		for j, v := range reverseBindMatrix {
			matrix[j] = v
		}
		matrix = n.worldTransform.Mul4(matrix.Transpose())
		matrix = inverseGlobalTransform.Mul4(matrix).Transpose()
		for j := 0; j < 12; j++ {
			matrices[i*12+j] = matrix[j]
		}
	}
	skin.texture.tex.SetPixelData(matrices)
}
func (model *Model) reset() {
	for _, anim := range model.animations {
		anim.time = 0
	}
}<|MERGE_RESOLUTION|>--- conflicted
+++ resolved
@@ -2157,15 +2157,10 @@
 	if n.meshIndex == nil {
 		return
 	}
-<<<<<<< HEAD
-
-	neg, grayscale, padd, pmul, invblend, hue := mdl.pfx.getFcPalFx(false, -int(n.trans))
-=======
 	if n.skin != nil {
 		mdl.skins[*n.skin].calculateSkinMatrices(n.worldTransform.Inv(), mdl.nodes)
 	}
-	neg, grayscale, padd, pmul, invblend, hue := mdl.pfx.getFcPalFx(false, n.trans == TransAdd || n.trans == TransReverseSubtract)
->>>>>>> 4037f7c4
+	neg, grayscale, padd, pmul, invblend, hue := mdl.pfx.getFcPalFx(false, -int(n.trans))
 
 	blendEq := BlendAdd
 	src := BlendOne
