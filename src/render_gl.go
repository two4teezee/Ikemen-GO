//go:build !kinc

package main

import (
	"bytes"
	_ "embed" // Support for go:embed resources
	"encoding/binary"
	"fmt"
	"runtime"
	"unsafe"

	gl "github.com/go-gl/gl/v2.1/gl"
	glfw "github.com/go-gl/glfw/v3.3/glfw"
	"golang.org/x/mobile/exp/f32"
)

var InternalFormatLUT = map[int32]uint32{
	8:  gl.LUMINANCE,
	24: gl.RGB,
	32: gl.RGBA,
}

var BlendEquationLUT = map[BlendEquation]uint32{
	BlendAdd:             gl.FUNC_ADD,
	BlendReverseSubtract: gl.FUNC_REVERSE_SUBTRACT,
}

var BlendFunctionLUT = map[BlendFunc]uint32{
	BlendOne:              gl.ONE,
	BlendZero:             gl.ZERO,
	BlendSrcAlpha:         gl.SRC_ALPHA,
	BlendOneMinusSrcAlpha: gl.ONE_MINUS_SRC_ALPHA,
}

var PrimitiveModeLUT = map[PrimitiveMode]uint32{
	LINES:          gl.LINES,
	LINE_LOOP:      gl.LINE_LOOP,
	LINE_STRIP:     gl.LINE_STRIP,
	TRIANGLES:      gl.TRIANGLES,
	TRIANGLE_STRIP: gl.TRIANGLE_STRIP,
	TRIANGLE_FAN:   gl.TRIANGLE_FAN,
}

// ------------------------------------------------------------------
// Util
func glStr(s string) *uint8 {
	return gl.Str(s + "\x00")
}

// ------------------------------------------------------------------
// ShaderProgram

type ShaderProgram struct {
	// Program
	program uint32
	// Attributes
	a map[string]int32
	// Uniforms
	u map[string]int32
	// Texture units
	t map[string]int
}

func newShaderProgram(vert, frag, id string) (s *ShaderProgram) {
	vertObj := compileShader(gl.VERTEX_SHADER, vert)
	fragObj := compileShader(gl.FRAGMENT_SHADER, frag)
	prog := linkProgram(vertObj, fragObj)

	s = &ShaderProgram{program: prog}
	s.a = make(map[string]int32)
	s.u = make(map[string]int32)
	s.t = make(map[string]int)
	return
}
func (s *ShaderProgram) RegisterAttributes(names ...string) {
	for _, name := range names {
		s.a[name] = gl.GetAttribLocation(s.program, glStr(name))
	}
}

func (s *ShaderProgram) RegisterUniforms(names ...string) {
	for _, name := range names {
		s.u[name] = gl.GetUniformLocation(s.program, glStr(name))
	}
}

func (s *ShaderProgram) RegisterTextures(names ...string) {
	for _, name := range names {
		s.u[name] = gl.GetUniformLocation(s.program, glStr(name))
		s.t[name] = len(s.t)
	}
}

func compileShader(shaderType uint32, src string) (shader uint32) {
	shader = gl.CreateShader(shaderType)
	src = "#version 120\n" + src + "\x00"
	s, _ := gl.Strs(src)
	var l int32 = int32(len(src) - 1)
	gl.ShaderSource(shader, 1, s, &l)
	gl.CompileShader(shader)
	var ok int32
	gl.GetShaderiv(shader, gl.COMPILE_STATUS, &ok)
	if ok == 0 {
		var err error
		var size, l int32
		gl.GetShaderiv(shader, gl.INFO_LOG_LENGTH, &size)
		if size > 0 {
			str := make([]byte, size+1)
			gl.GetShaderInfoLog(shader, size, &l, &str[0])
			err = Error(str[:l])
		}
		chk(err)
		gl.DeleteShader(shader)
		panic(Error("Shader compile error"))
	}
	return
}

func linkProgram(v, f uint32) (program uint32) {
	program = gl.CreateProgram()
	gl.AttachShader(program, v)
	gl.AttachShader(program, f)
	gl.LinkProgram(program)
	// Mark shaders for deletion when the program is deleted
	gl.DeleteShader(v)
	gl.DeleteShader(f)
	var ok int32
	gl.GetProgramiv(program, gl.LINK_STATUS, &ok)
	if ok == 0 {
		var err error
		var size, l int32
		gl.GetProgramiv(program, gl.INFO_LOG_LENGTH, &size)
		if size > 0 {
			str := make([]byte, size+1)
			gl.GetProgramInfoLog(program, size, &l, &str[0])
			err = Error(str[:l])
		}
		chk(err)
		gl.DeleteProgram(program)
		panic(Error("Link error"))
	}
	return
}

// ------------------------------------------------------------------
// Texture

type Texture struct {
	width  int32
	height int32
	depth  int32
	filter bool
	handle uint32
}

// Generate a new texture name
func newTexture(width, height, depth int32, filter bool) (t *Texture) {
	var h uint32
	gl.ActiveTexture(gl.TEXTURE0)
	gl.GenTextures(1, &h)
	t = &Texture{width, height, depth, filter, h}
	runtime.SetFinalizer(t, func(t *Texture) {
		sys.mainThreadTask <- func() {
			gl.DeleteTextures(1, &t.handle)
		}
	})
	return
}

func newDataTexture(width, height int32) (t *Texture) {
	var h uint32
	gl.ActiveTexture(gl.TEXTURE0)
	gl.GenTextures(1, &h)
	t = &Texture{width, height, 32, false, h}
	runtime.SetFinalizer(t, func(t *Texture) {
		sys.mainThreadTask <- func() {
			gl.DeleteTextures(1, &t.handle)
		}
	})
	gl.BindTexture(gl.TEXTURE_2D, t.handle)
	//gl.TexImage2D(gl.TEXTURE_2D, 0, 32, t.width, t.height, 0, 36, gl.FLOAT, unsafe.Pointer(&data[0]))
	gl.TexParameteri(gl.TEXTURE_2D, gl.TEXTURE_MAG_FILTER, gl.NEAREST)
	gl.TexParameteri(gl.TEXTURE_2D, gl.TEXTURE_MIN_FILTER, gl.NEAREST)
	gl.TexParameteri(gl.TEXTURE_2D, gl.TEXTURE_WRAP_S, gl.CLAMP_TO_EDGE)
	gl.TexParameteri(gl.TEXTURE_2D, gl.TEXTURE_WRAP_T, gl.CLAMP_TO_EDGE)
	return
}

// Bind a texture and upload texel data to it
func (t *Texture) SetData(data []byte) {
	var interp int32 = gl.NEAREST
	if t.filter {
		interp = gl.LINEAR
	}

	format := InternalFormatLUT[Max(t.depth, 8)]

	gl.BindTexture(gl.TEXTURE_2D, t.handle)
	gl.PixelStorei(gl.UNPACK_ALIGNMENT, 1)
	if data != nil {
		gl.TexImage2D(gl.TEXTURE_2D, 0, int32(format), t.width, t.height, 0, format, gl.UNSIGNED_BYTE, unsafe.Pointer(&data[0]))
	} else {
		gl.TexImage2D(gl.TEXTURE_2D, 0, int32(format), t.width, t.height, 0, format, gl.UNSIGNED_BYTE, nil)
	}

	gl.TexParameteri(gl.TEXTURE_2D, gl.TEXTURE_MAG_FILTER, interp)
	gl.TexParameteri(gl.TEXTURE_2D, gl.TEXTURE_MIN_FILTER, interp)
	gl.TexParameteri(gl.TEXTURE_2D, gl.TEXTURE_WRAP_S, gl.CLAMP_TO_EDGE)
	gl.TexParameteri(gl.TEXTURE_2D, gl.TEXTURE_WRAP_T, gl.CLAMP_TO_EDGE)
}
func (t *Texture) SetDataG(data []byte, mag, min, ws, wt int32) {

	format := InternalFormatLUT[Max(t.depth, 8)]

	gl.BindTexture(gl.TEXTURE_2D, t.handle)
	gl.PixelStorei(gl.UNPACK_ALIGNMENT, 1)
	gl.TexImage2D(gl.TEXTURE_2D, 0, int32(format), t.width, t.height, 0, format, gl.UNSIGNED_BYTE, unsafe.Pointer(&data[0]))
	gl.GenerateMipmap(gl.TEXTURE_2D)
	gl.TexParameteri(gl.TEXTURE_2D, gl.TEXTURE_MAG_FILTER, mag)
	gl.TexParameteri(gl.TEXTURE_2D, gl.TEXTURE_MIN_FILTER, min)
	gl.TexParameteri(gl.TEXTURE_2D, gl.TEXTURE_WRAP_S, ws)
	gl.TexParameteri(gl.TEXTURE_2D, gl.TEXTURE_WRAP_T, wt)
}
func (t *Texture) SetPixelData(data []float32) {

	gl.BindTexture(gl.TEXTURE_2D, t.handle)
	gl.PixelStorei(gl.UNPACK_ALIGNMENT, 1)
	gl.TexImage2D(gl.TEXTURE_2D, 0, gl.RGBA32F_ARB, t.width, t.height, 0, gl.RGBA, gl.FLOAT, unsafe.Pointer(&data[0]))
}

// Return whether texture has a valid handle
func (t *Texture) IsValid() bool {
	return t.handle != 0
}

// ------------------------------------------------------------------
// Renderer

type Renderer struct {
	fbo         uint32
	fbo_texture uint32
	// Normal rendering
	rbo_depth uint32
	// MSAA rendering
	fbo_f         uint32
	fbo_f_texture *Texture
	// Post-processing shaders
	postVertBuffer   uint32
	postShaderSelect []*ShaderProgram
	// Shader and vertex data for primitive rendering
	spriteShader *ShaderProgram
	vertexBuffer uint32
	// Shader and index data for 3D model rendering
	modelShader       *ShaderProgram
	stageVertexBuffer uint32
	stageIndexBuffer  uint32
}

//go:embed shaders/sprite.vert.glsl
var vertShader string

//go:embed shaders/sprite.frag.glsl
var fragShader string

//go:embed shaders/model.vert.glsl
var modelVertShader string

//go:embed shaders/model.frag.glsl
var modelFragShader string

//go:embed shaders/ident.vert.glsl
var identVertShader string

//go:embed shaders/ident.frag.glsl
var identFragShader string

// Render initialization.
// Creates the default shaders, the framebuffer and enables MSAA.
func (r *Renderer) Init() {
	chk(gl.Init())
	sys.errLog.Printf("Using OpenGL %v (%v)", gl.GetString(gl.VERSION), gl.GetString(gl.RENDERER))

	// Store current timestamp
	sys.prevTimestamp = glfw.GetTime()

	r.postShaderSelect = make([]*ShaderProgram, 1+len(sys.externalShaderList))

	// Data buffers for rendering
	postVertData := f32.Bytes(binary.LittleEndian, -1, -1, 1, -1, -1, 1, 1, 1)

	gl.GenBuffers(1, &r.postVertBuffer)

	gl.BindBuffer(gl.ARRAY_BUFFER, r.postVertBuffer)
	gl.BufferData(gl.ARRAY_BUFFER, len(postVertData), unsafe.Pointer(&postVertData[0]), gl.STATIC_DRAW)

	gl.GenBuffers(1, &r.vertexBuffer)
	gl.GenBuffers(1, &r.stageVertexBuffer)
	gl.GenBuffers(1, &r.stageIndexBuffer)

	// Sprite shader
	r.spriteShader = newShaderProgram(vertShader, fragShader, "Main Shader")
	r.spriteShader.RegisterAttributes("position", "uv")
	r.spriteShader.RegisterUniforms("modelview", "projection", "x1x2x4x3",
		"alpha", "tint", "mask", "neg", "gray", "add", "mult", "isFlat", "isRgba", "isTrapez", "hue")
	r.spriteShader.RegisterTextures("pal", "tex")

	// 3D model shader
	r.modelShader = newShaderProgram(modelVertShader, modelFragShader, "Model Shader")
	r.modelShader.RegisterAttributes("position", "uv", "vertColor", "joints_0", "joints_1", "weights_0", "weights_1", "morphTargets_0")
	r.modelShader.RegisterUniforms("modelview", "projection", "baseColorFactor", "add", "mult", "textured", "neg", "gray", "hue", "enableAlpha", "alphaThreshold", "numJoints", "morphTargetWeight", "positionTargetCount", "uvTargetCount")
	r.modelShader.RegisterTextures("tex", "jointMatrices")

	// Compile postprocessing shaders

	// Calculate total amount of shaders loaded.
	r.postShaderSelect = make([]*ShaderProgram, 1+len(sys.externalShaderList))

	// Ident shader (no postprocessing)
	r.postShaderSelect[0] = newShaderProgram(identVertShader, identFragShader, "Identity Postprocess")
	r.postShaderSelect[0].RegisterAttributes("VertCoord")
	r.postShaderSelect[0].RegisterUniforms("Texture", "TextureSize")

	// External Shaders
	for i := 0; i < len(sys.externalShaderList); i++ {
		r.postShaderSelect[1+i] = newShaderProgram(sys.externalShaders[0][i],
			sys.externalShaders[1][i], fmt.Sprintf("Postprocess Shader #%v", i+1))
		r.postShaderSelect[1+i].RegisterUniforms("Texture", "TextureSize")
	}

	if sys.multisampleAntialiasing {
		gl.Enable(gl.MULTISAMPLE)
	}

	gl.ActiveTexture(gl.TEXTURE0)
	gl.GenTextures(1, &r.fbo_texture)

	if sys.multisampleAntialiasing {
		gl.BindTexture(gl.TEXTURE_2D_MULTISAMPLE, r.fbo_texture)
	} else {
		gl.BindTexture(gl.TEXTURE_2D, r.fbo_texture)
	}

	gl.TexParameteri(gl.TEXTURE_2D, gl.TEXTURE_MAG_FILTER, gl.NEAREST)
	gl.TexParameteri(gl.TEXTURE_2D, gl.TEXTURE_MIN_FILTER, gl.NEAREST)
	gl.TexParameteri(gl.TEXTURE_2D, gl.TEXTURE_WRAP_S, gl.CLAMP_TO_EDGE)
	gl.TexParameteri(gl.TEXTURE_2D, gl.TEXTURE_WRAP_T, gl.CLAMP_TO_EDGE)

	if sys.multisampleAntialiasing {
		gl.TexImage2DMultisample(gl.TEXTURE_2D_MULTISAMPLE, 16, gl.RGBA, sys.scrrect[2], sys.scrrect[3], true)

	} else {
		gl.TexImage2D(gl.TEXTURE_2D, 0, gl.RGBA, sys.scrrect[2], sys.scrrect[3], 0, gl.RGBA, gl.UNSIGNED_BYTE, nil)
	}

	gl.BindTexture(gl.TEXTURE_2D, 0)

	//r.rbo_depth = gl.CreateRenderbuffer()
	gl.GenRenderbuffers(1, &r.rbo_depth)

	gl.BindRenderbuffer(gl.RENDERBUFFER, r.rbo_depth)
	if sys.multisampleAntialiasing {
		//gl.RenderbufferStorage(gl.RENDERBUFFER, gl.DEPTH_COMPONENT16, int(sys.scrrect[2]), int(sys.scrrect[3]))
		gl.RenderbufferStorageMultisample(gl.RENDERBUFFER, 16, gl.DEPTH_COMPONENT16, sys.scrrect[2], sys.scrrect[3])
	} else {
		gl.RenderbufferStorage(gl.RENDERBUFFER, gl.DEPTH_COMPONENT16, sys.scrrect[2], sys.scrrect[3])
	}
	gl.BindRenderbuffer(gl.RENDERBUFFER, 0)
	if sys.multisampleAntialiasing {
		r.fbo_f_texture = newTexture(sys.scrrect[2], sys.scrrect[3], 32, false)
		r.fbo_f_texture.SetData(nil)
	} else {
		//r.rbo_depth = gl.CreateRenderbuffer()
		//gl.BindRenderbuffer(gl.RENDERBUFFER, r.rbo_depth)
		//gl.RenderbufferStorage(gl.RENDERBUFFER, gl.DEPTH_COMPONENT16, int(sys.scrrect[2]), int(sys.scrrect[3]))
		//gl.BindRenderbuffer(gl.RENDERBUFFER, gl.NoRenderbuffer)
	}

	gl.GenFramebuffers(1, &r.fbo)
	gl.BindFramebuffer(gl.FRAMEBUFFER, r.fbo)

	if sys.multisampleAntialiasing {
		gl.FramebufferTexture2D(gl.FRAMEBUFFER, gl.COLOR_ATTACHMENT0, gl.TEXTURE_2D_MULTISAMPLE, r.fbo_texture, 0)
		gl.FramebufferRenderbuffer(gl.FRAMEBUFFER, gl.DEPTH_ATTACHMENT, gl.RENDERBUFFER, r.rbo_depth)
		if status := gl.CheckFramebufferStatus(gl.FRAMEBUFFER); status != gl.FRAMEBUFFER_COMPLETE {
			sys.errLog.Printf("framebuffer create failed: 0x%x", status)
			fmt.Printf("framebuffer create failed: 0x%x \n", status)
		}
		gl.GenFramebuffers(1, &r.fbo_f)
		gl.BindFramebuffer(gl.FRAMEBUFFER, r.fbo_f)
		gl.FramebufferTexture2D(gl.FRAMEBUFFER, gl.COLOR_ATTACHMENT0, gl.TEXTURE_2D, r.fbo_f_texture.handle, 0)
	} else {
		gl.FramebufferTexture2D(gl.FRAMEBUFFER, gl.COLOR_ATTACHMENT0, gl.TEXTURE_2D, r.fbo_texture, 0)
		gl.FramebufferRenderbuffer(gl.FRAMEBUFFER, gl.DEPTH_ATTACHMENT, gl.RENDERBUFFER, r.rbo_depth)
	}
	if status := gl.CheckFramebufferStatus(gl.FRAMEBUFFER); status != gl.FRAMEBUFFER_COMPLETE {
		sys.errLog.Printf("framebuffer create failed: 0x%x", status)
	}

	gl.BindFramebuffer(gl.FRAMEBUFFER, 0)
}

func (r *Renderer) Close() {
}

func (r *Renderer) BeginFrame(clearColor bool) {
	sys.absTickCountF++
	gl.BindFramebuffer(gl.FRAMEBUFFER, r.fbo)
	gl.Viewport(0, 0, sys.scrrect[2], sys.scrrect[3])
	if clearColor {
		gl.Clear(gl.COLOR_BUFFER_BIT | gl.DEPTH_BUFFER_BIT)
	} else {
		gl.Clear(gl.DEPTH_BUFFER_BIT)
	}
}

func (r *Renderer) EndFrame() {
	if sys.multisampleAntialiasing {
		gl.BindFramebuffer(gl.DRAW_FRAMEBUFFER, r.fbo_f)
		gl.BindFramebuffer(gl.READ_FRAMEBUFFER, r.fbo)
		gl.BlitFramebuffer(0, 0, sys.scrrect[2], sys.scrrect[3], 0, 0, sys.scrrect[2], sys.scrrect[3], gl.COLOR_BUFFER_BIT, gl.LINEAR)
	}

	x, y, resizedWidth, resizedHeight := sys.window.GetScaledViewportSize()
	postShader := r.postShaderSelect[sys.postProcessingShader]

	var scaleMode uint32 // GL enum
	if sys.windowScaleMode == true {
		scaleMode = gl.LINEAR
	} else {
		scaleMode = gl.NEAREST
	}

	gl.UseProgram(postShader.program)
	gl.Disable(gl.BLEND)

	gl.ActiveTexture(gl.TEXTURE0)
	if sys.multisampleAntialiasing {
		gl.BindTexture(gl.TEXTURE_2D, r.fbo_f_texture.handle)
	} else {
		gl.BindTexture(gl.TEXTURE_2D, r.fbo_texture)
	}
	gl.Uniform1i(postShader.u["Texture"], 0)
	gl.Uniform2f(postShader.u["TextureSize"], float32(sys.scrrect[2]), float32(sys.scrrect[3]))

	gl.BindBuffer(gl.ARRAY_BUFFER, r.postVertBuffer)
	gl.Finish()

	loc := r.modelShader.a["VertCoord"]
	gl.EnableVertexAttribArray(uint32(loc))
	gl.VertexAttribPointerWithOffset(uint32(loc), 2, gl.FLOAT, false, 0, 0)

	gl.DrawArrays(gl.TRIANGLE_STRIP, 0, 4)
	gl.DisableVertexAttribArray(uint32(loc))

	// rebind to prepare frame for blitting to window
	if sys.multisampleAntialiasing {
		gl.BindFramebuffer(gl.READ_FRAMEBUFFER, r.fbo_f)
	} else {
		gl.BindFramebuffer(gl.READ_FRAMEBUFFER, r.fbo)
	}
	gl.BindFramebuffer(gl.DRAW_FRAMEBUFFER, 0)
<<<<<<< HEAD

	// clear the entire window's contents (prevents garbage data artifacts when resizing)
	fullw, fullh := sys.window.GetSize()
	gl.Viewport(0, 0, int32(fullw), int32(fullh))
	gl.Clear(gl.COLOR_BUFFER_BIT)

	// scale finished frame to window
	gl.BlitFramebuffer(0, 0, sys.scrrect[2], sys.scrrect[3], x, y, x+resizedWidth, y+resizedHeight, gl.COLOR_BUFFER_BIT, gl.LINEAR)
=======
	gl.BlitFramebuffer(0, 0, sys.scrrect[2], sys.scrrect[3], x, y, x+resizedWidth, y+resizedHeight, gl.COLOR_BUFFER_BIT, scaleMode)
>>>>>>> 25c65c06
}

func (r *Renderer) SetPipeline(eq BlendEquation, src, dst BlendFunc) {
	gl.UseProgram(r.spriteShader.program)

	gl.BlendEquation(BlendEquationLUT[eq])
	gl.BlendFunc(BlendFunctionLUT[src], BlendFunctionLUT[dst])
	gl.Enable(gl.BLEND)

	// Must bind buffer before enabling attributes
	gl.BindBuffer(gl.ARRAY_BUFFER, r.vertexBuffer)
	loc := r.spriteShader.a["position"]
	gl.EnableVertexAttribArray(uint32(loc))
	gl.VertexAttribPointerWithOffset(uint32(loc), 2, gl.FLOAT, false, 16, 0)
	loc = r.spriteShader.a["uv"]
	gl.EnableVertexAttribArray(uint32(loc))
	gl.VertexAttribPointerWithOffset(uint32(loc), 2, gl.FLOAT, false, 16, 8)
}

func (r *Renderer) ReleasePipeline() {
	loc := r.spriteShader.a["position"]
	gl.DisableVertexAttribArray(uint32(loc))
	loc = r.spriteShader.a["uv"]
	gl.DisableVertexAttribArray(uint32(loc))
	gl.Disable(gl.BLEND)
}

func (r *Renderer) SetModelPipeline(eq BlendEquation, src, dst BlendFunc, depthTest, depthMask, doubleSided, invertFrontFace, useUV, useVertColor, useJoint0, useJoint1 bool, numVertices, vertAttrOffset uint32) {
	gl.UseProgram(r.modelShader.program)

	gl.Enable(gl.TEXTURE_2D)
	gl.Enable(gl.BLEND)
	if depthTest {
		gl.Enable(gl.DEPTH_TEST)
		gl.DepthFunc(gl.LESS)
	} else {
		gl.Disable(gl.DEPTH_TEST)
	}
	gl.DepthMask(depthMask)
	if invertFrontFace {
		gl.FrontFace(gl.CW)
	} else {
		gl.FrontFace(gl.CCW)
	}
	if !doubleSided {
		gl.Enable(gl.CULL_FACE)
		gl.CullFace(gl.BACK)
	} else {
		gl.Disable(gl.CULL_FACE)
	}

	gl.BlendEquation(BlendEquationLUT[eq])
	gl.BlendFunc(BlendFunctionLUT[src], BlendFunctionLUT[dst])

	gl.BindBuffer(gl.ARRAY_BUFFER, r.stageVertexBuffer)
	gl.BindBuffer(gl.ELEMENT_ARRAY_BUFFER, r.stageIndexBuffer)
	loc := r.modelShader.a["position"]
	gl.EnableVertexAttribArray(uint32(loc))
	gl.VertexAttribPointerWithOffset(uint32(loc), 3, gl.FLOAT, false, 0, uintptr(vertAttrOffset))
	offset := vertAttrOffset + 12*numVertices
	if useUV {
		loc = r.modelShader.a["uv"]
		gl.EnableVertexAttribArray(uint32(loc))
		gl.VertexAttribPointerWithOffset(uint32(loc), 2, gl.FLOAT, false, 0, uintptr(offset))
		offset += 8 * numVertices
	} else {
		loc = r.modelShader.a["uv"]
		gl.VertexAttrib2f(uint32(loc), 0, 0)
	}
	if useVertColor {
		loc = r.modelShader.a["vertColor"]
		gl.EnableVertexAttribArray(uint32(loc))
		gl.VertexAttribPointerWithOffset(uint32(loc), 4, gl.FLOAT, false, 0, uintptr(offset))
		offset += 16 * numVertices
	} else {
		loc = r.modelShader.a["vertColor"]
		gl.VertexAttrib4f(uint32(loc), 1, 1, 1, 1)
	}
	if useJoint0 {
		loc = r.modelShader.a["joints_0"]
		gl.EnableVertexAttribArray(uint32(loc))
		gl.VertexAttribPointerWithOffset(uint32(loc), 4, gl.FLOAT, false, 0, uintptr(offset))
		offset += 16 * numVertices
		loc = r.modelShader.a["weights_0"]
		gl.EnableVertexAttribArray(uint32(loc))
		gl.VertexAttribPointerWithOffset(uint32(loc), 4, gl.FLOAT, false, 0, uintptr(offset))
		offset += 16 * numVertices
		if useJoint1 {
			loc = r.modelShader.a["joints_1"]
			gl.EnableVertexAttribArray(uint32(loc))
			gl.VertexAttribPointerWithOffset(uint32(loc), 4, gl.FLOAT, false, 0, uintptr(offset))
			offset += 16 * numVertices
			loc = r.modelShader.a["weights_1"]
			gl.EnableVertexAttribArray(uint32(loc))
			gl.VertexAttribPointerWithOffset(uint32(loc), 4, gl.FLOAT, false, 0, uintptr(offset))
			offset += 16 * numVertices
		} else {
			loc = r.modelShader.a["joints_1"]
			gl.VertexAttrib4f(uint32(loc), 0, 0, 0, 0)
			loc = r.modelShader.a["weights_1"]
			gl.VertexAttrib4f(uint32(loc), 0, 0, 0, 0)
		}
	} else {
		loc = r.modelShader.a["joints_0"]
		gl.VertexAttrib4f(uint32(loc), 0, 0, 0, 0)
		loc = r.modelShader.a["weights_0"]
		gl.VertexAttrib4f(uint32(loc), 0, 0, 0, 0)
		loc = r.modelShader.a["joints_1"]
		gl.VertexAttrib4f(uint32(loc), 0, 0, 0, 0)
		loc = r.modelShader.a["weights_1"]
		gl.VertexAttrib4f(uint32(loc), 0, 0, 0, 0)
	}
}
func (r *Renderer) ReleaseModelPipeline() {
	loc := r.modelShader.a["position"]
	gl.DisableVertexAttribArray(uint32(loc))
	loc = r.modelShader.a["uv"]
	gl.DisableVertexAttribArray(uint32(loc))
	loc = r.modelShader.a["vertColor"]
	gl.DisableVertexAttribArray(uint32(loc))
	loc = r.modelShader.a["joints_0"]
	gl.DisableVertexAttribArray(uint32(loc))
	loc = r.modelShader.a["weights_0"]
	gl.DisableVertexAttribArray(uint32(loc))
	loc = r.modelShader.a["joints_1"]
	gl.DisableVertexAttribArray(uint32(loc))
	loc = r.modelShader.a["weights_1"]
	gl.DisableVertexAttribArray(uint32(loc))
	loc = r.modelShader.a["morphTargets"]
	gl.DisableVertexAttribArray(uint32(loc))
	gl.DisableVertexAttribArray(uint32(loc + 1))
	gl.DisableVertexAttribArray(uint32(loc + 2))
	gl.DisableVertexAttribArray(uint32(loc + 3))
	gl.DisableVertexAttribArray(uint32(loc + 4))
	gl.DisableVertexAttribArray(uint32(loc + 5))
	gl.DisableVertexAttribArray(uint32(loc + 6))
	gl.DisableVertexAttribArray(uint32(loc + 7))
	//gl.Disable(gl.TEXTURE_2D)
	gl.DepthMask(true)
	gl.Disable(gl.DEPTH_TEST)
	gl.Disable(gl.CULL_FACE)
	gl.Disable(gl.BLEND)
}
func (r *Renderer) SetModelMorphTarget(offsets [8]uint32, weights [8]float32, positionTargetCount, uvTargetCount int) {
	r.SetModelUniformFv("morphTargetWeight", weights[:])
	r.SetModelUniformI("positionTargetCount", int(positionTargetCount))
	r.SetModelUniformI("uvTargetCount", int(uvTargetCount))
	for i, offset := range offsets {
		if offset != 0 {
			loc := r.modelShader.a["morphTargets_0"] + int32(i)
			gl.EnableVertexAttribArray(uint32(loc))
			gl.VertexAttribPointerWithOffset(uint32(loc), 4, gl.FLOAT, false, 0, uintptr(offset))
		}
	}

}

func (r *Renderer) ReadPixels(data []uint8, width, height int) {
	r.EndFrame()
	gl.ReadPixels(0, 0, int32(width), int32(height), gl.RGBA, gl.UNSIGNED_BYTE, unsafe.Pointer(&data[0]))
	r.BeginFrame(false)
}

func (r *Renderer) Scissor(x, y, width, height int32) {
	gl.Enable(gl.SCISSOR_TEST)
	gl.Scissor(x, sys.scrrect[3]-(y+height), width, height)
}

func (r *Renderer) DisableScissor() {
	gl.Disable(gl.SCISSOR_TEST)
}

func (r *Renderer) SetUniformI(name string, val int) {
	loc := r.spriteShader.u[name]
	gl.Uniform1i(loc, int32(val))
}

func (r *Renderer) SetUniformF(name string, values ...float32) {
	loc := r.spriteShader.u[name]
	switch len(values) {
	case 1:
		gl.Uniform1f(loc, values[0])
	case 2:
		gl.Uniform2f(loc, values[0], values[1])
	case 3:
		gl.Uniform3f(loc, values[0], values[1], values[2])
	case 4:
		gl.Uniform4f(loc, values[0], values[1], values[2], values[3])
	}
}

func (r *Renderer) SetUniformFv(name string, values []float32) {
	loc := r.spriteShader.u[name]
	switch len(values) {
	case 2:
		gl.Uniform2fv(loc, 1, &values[0])
	case 3:
		gl.Uniform3fv(loc, 1, &values[0])
	case 4:
		gl.Uniform4fv(loc, 1, &values[0])
	}
}

func (r *Renderer) SetUniformMatrix(name string, value []float32) {
	loc := r.spriteShader.u[name]
	gl.UniformMatrix4fv(loc, 1, false, &value[0])
}

func (r *Renderer) SetTexture(name string, t *Texture) {
	loc, unit := r.spriteShader.u[name], r.spriteShader.t[name]
	gl.ActiveTexture((uint32(gl.TEXTURE0 + unit)))
	gl.BindTexture(gl.TEXTURE_2D, t.handle)
	gl.Uniform1i(loc, int32(unit))
}

func (r *Renderer) SetModelUniformI(name string, val int) {
	loc := r.modelShader.u[name]
	gl.Uniform1i(loc, int32(val))
}

func (r *Renderer) SetModelUniformF(name string, values ...float32) {
	loc := r.modelShader.u[name]
	switch len(values) {
	case 1:
		gl.Uniform1f(loc, values[0])
	case 2:
		gl.Uniform2f(loc, values[0], values[1])
	case 3:
		gl.Uniform3f(loc, values[0], values[1], values[2])
	case 4:
		gl.Uniform4f(loc, values[0], values[1], values[2], values[3])
	}
}
func (r *Renderer) SetModelUniformFv(name string, values []float32) {
	loc := r.modelShader.u[name]
	switch len(values) {
	case 2:
		gl.Uniform2fv(loc, 1, &values[0])
	case 3:
		gl.Uniform3fv(loc, 1, &values[0])
	case 4:
		gl.Uniform4fv(loc, 1, &values[0])
	case 8:
		gl.Uniform4fv(loc, 2, &values[0])
	}
}
func (r *Renderer) SetModelUniformMatrix(name string, value []float32) {
	loc := r.modelShader.u[name]
	gl.UniformMatrix4fv(loc, 1, false, &value[0])
}

func (r *Renderer) SetModelTexture(name string, t *Texture) {
	loc, unit := r.modelShader.u[name], r.modelShader.t[name]
	gl.ActiveTexture((uint32(gl.TEXTURE0 + unit)))
	gl.BindTexture(gl.TEXTURE_2D, t.handle)
	gl.Uniform1i(loc, int32(unit))
}

func (r *Renderer) SetVertexData(values ...float32) {
	data := f32.Bytes(binary.LittleEndian, values...)
	gl.BindBuffer(gl.ARRAY_BUFFER, r.vertexBuffer)
	gl.BufferData(gl.ARRAY_BUFFER, len(data), unsafe.Pointer(&data[0]), gl.STATIC_DRAW)
}
func (r *Renderer) SetStageVertexData(values []byte) {
	gl.BindBuffer(gl.ARRAY_BUFFER, r.stageVertexBuffer)
	gl.BufferData(gl.ARRAY_BUFFER, len(values), unsafe.Pointer(&values[0]), gl.STATIC_DRAW)
}
func (r *Renderer) SetStageIndexData(values ...uint32) {
	data := new(bytes.Buffer)
	binary.Write(data, binary.LittleEndian, values)

	gl.BindBuffer(gl.ELEMENT_ARRAY_BUFFER, r.stageIndexBuffer)
	gl.BufferData(gl.ELEMENT_ARRAY_BUFFER, len(values)*4, unsafe.Pointer(&data.Bytes()[0]), gl.STATIC_DRAW)
}

func (r *Renderer) RenderQuad() {
	gl.DrawArrays(gl.TRIANGLE_STRIP, 0, 4)
}
func (r *Renderer) RenderElements(mode PrimitiveMode, count, offset int) {
	gl.DrawElementsWithOffset(PrimitiveModeLUT[mode], int32(count), gl.UNSIGNED_INT, uintptr(offset))
}<|MERGE_RESOLUTION|>--- conflicted
+++ resolved
@@ -460,7 +460,6 @@
 		gl.BindFramebuffer(gl.READ_FRAMEBUFFER, r.fbo)
 	}
 	gl.BindFramebuffer(gl.DRAW_FRAMEBUFFER, 0)
-<<<<<<< HEAD
 
 	// clear the entire window's contents (prevents garbage data artifacts when resizing)
 	fullw, fullh := sys.window.GetSize()
@@ -468,10 +467,7 @@
 	gl.Clear(gl.COLOR_BUFFER_BIT)
 
 	// scale finished frame to window
-	gl.BlitFramebuffer(0, 0, sys.scrrect[2], sys.scrrect[3], x, y, x+resizedWidth, y+resizedHeight, gl.COLOR_BUFFER_BIT, gl.LINEAR)
-=======
 	gl.BlitFramebuffer(0, 0, sys.scrrect[2], sys.scrrect[3], x, y, x+resizedWidth, y+resizedHeight, gl.COLOR_BUFFER_BIT, scaleMode)
->>>>>>> 25c65c06
 }
 
 func (r *Renderer) SetPipeline(eq BlendEquation, src, dst BlendFunc) {
