package main

import (
	"math"
	"regexp"
	"strings"
)

type EnvShake struct {
	time  int32
	freq  float32
	ampl  int32
	phase float32
}

func (es *EnvShake) clear() {
	*es = EnvShake{freq: float32(math.Pi / 3), ampl: -4,
		phase: float32(math.NaN())}
}
func (es *EnvShake) setDefPhase() {
	if math.IsNaN(float64(es.phase)) {
		if es.freq >= math.Pi/2 {
			es.phase = math.Pi / 2
		} else {
			es.phase = 0
		}
	}
}
func (es *EnvShake) next() {
	if es.time > 0 {
		es.time--
		es.phase += es.freq
	}
}
func (es *EnvShake) getOffset() float32 {
	if es.time > 0 {
		return float32(es.ampl) * 0.5 * float32(math.Sin(float64(es.phase)))
	}
	return 0
}

type BgcType int32

const (
	BT_Null BgcType = iota
	BT_Anim
	BT_Visible
	BT_Enable
	BT_PosSet
	BT_PosAdd
	BT_SinX
	BT_SinY
	BT_VelSet
	BT_VelAdd
)

type bgAction struct {
	offset      [2]float32
	sinoffset   [2]float32
	pos, vel    [2]float32
	radius      [2]float32
	sintime     [2]int32
	sinlooptime [2]int32
}

func (bga *bgAction) clear() {
	*bga = bgAction{}
}
func (bga *bgAction) action() {
	for i := 0; i < 2; i++ {
		bga.pos[i] += bga.vel[i]
		if bga.sinlooptime[i] > 0 {
			bga.sinoffset[i] = bga.radius[i] * float32(math.Sin(
				2*math.Pi*float64(bga.sintime[i])/float64(bga.sinlooptime[i])))
			bga.sintime[i]++
			if bga.sintime[i] >= bga.sinlooptime[i] {
				bga.sintime[i] = 0
			}
		} else {
			bga.sinoffset[i] = 0
		}
		bga.offset[i] = bga.pos[i] + bga.sinoffset[i]
	}
}

type backGround struct {
	anim               Animation
	bga                bgAction
	id                 int32
	start              [2]float32
	xofs               float32
	camstartx          float32
	delta              [2]float32
	xscale             [2]float32
	rasterx            [2]float32
	yscalestart        float32
	yscaledelta        float32
	actionno           int32
	startv             [2]float32
	startrad           [2]float32
	startsint          [2]int32
	startsinlt         [2]int32
	visible            bool
	active             bool
	positionlink       bool
	toplayer           bool
	autoresizeparallax bool
	notmaskwindow      int32
	startrect          [4]int32
	windowdelta        [2]float32
	scalestart         [2]float32
	scaledelta         [2]float32
	zoomdelta          [2]float32
	zoomscaledelta     [2]float32
	xbottomzoomdelta   float32
}

func newBackGround(sff *Sff) *backGround {
	return &backGround{anim: *newAnimation(sff), delta: [...]float32{1, 1}, zoomdelta: [...]float32{1, math.MaxFloat32},
		xscale: [...]float32{1, 1}, rasterx: [...]float32{1, 1}, yscalestart: 100, scalestart: [...]float32{1, 1}, xbottomzoomdelta: math.MaxFloat32,
		zoomscaledelta: [...]float32{math.MaxFloat32, math.MaxFloat32}, actionno: -1, visible: true, active: true, autoresizeparallax: false,
		startrect: [...]int32{-32768, -32768, 65535, 65535}}
}
func readBackGround(is IniSection, link *backGround,
	sff *Sff, at AnimationTable, camstartx float32) *backGround {
	bg := newBackGround(sff)
	bg.camstartx = camstartx
	typ, t := is["type"], 0
	if len(typ) == 0 {
		return bg
	}
	switch typ[0] {
	case 'N', 'n':
		t = 0
	case 'A', 'a':
		t = 1
	case 'P', 'p':
		t = 2
	case 'D', 'd':
		t = 3
	default:
		return bg
	}
	var tmp int32
	if is.ReadI32("layerno", &tmp) {
		bg.toplayer = tmp == 1
		if tmp < 0 || tmp > 1 {
			t = 3
		}
	}
	if t == 0 || t == 2 {
		var g, n int32
		if is.readI32ForStage("spriteno", &g, &n) {
			bg.anim.frames = []AnimFrame{*newAnimFrame()}
			bg.anim.frames[0].Group, bg.anim.frames[0].Number =
				I32ToI16(g), I32ToI16(n)
		}
	} else if t == 1 {
		if is.ReadI32("actionno", &bg.actionno) {
			if a := at.get(bg.actionno); a != nil {
				bg.anim = *a
			}
		}
	}
	is.ReadBool("positionlink", &bg.positionlink)
	if bg.positionlink && link != nil {
		bg.startv = link.startv
		bg.delta = link.delta
	}
	is.ReadBool("autoresizeparallax", &bg.autoresizeparallax)
	is.readF32ForStage("start", &bg.start[0], &bg.start[1])
	is.readF32ForStage("delta", &bg.delta[0], &bg.delta[1])
	is.readF32ForStage("scalestart", &bg.scalestart[0], &bg.scalestart[1])
	is.readF32ForStage("scaledelta", &bg.scaledelta[0], &bg.scaledelta[1])
	is.readF32ForStage("xbottomzoomdelta", &bg.xbottomzoomdelta)
	is.readF32ForStage("zoomscaledelta", &bg.zoomscaledelta[0], &bg.zoomscaledelta[1])
	is.readF32ForStage("zoomdelta", &bg.zoomdelta[0], &bg.zoomdelta[1])
	if bg.zoomdelta[0] != math.MaxFloat32 && bg.zoomdelta[1] == math.MaxFloat32 {
		bg.zoomdelta[1] = bg.zoomdelta[0]
	}
	if t != 1 {
		if is.ReadI32("mask", &tmp) {
			if tmp != 0 {
				bg.anim.mask = 0
			} else {
				bg.anim.mask = -1
			}
		}
	}
	switch strings.ToLower(is["trans"]) {
	case "add":
		bg.anim.mask = 0
		bg.anim.srcAlpha = 255
		bg.anim.dstAlpha = 255
		s, d := int32(bg.anim.srcAlpha), int32(bg.anim.dstAlpha)
		if is.readI32ForStage("alpha", &s, &d) {
			bg.anim.srcAlpha = int16(Max(0, Min(255, s)))
			bg.anim.dstAlpha = int16(Max(0, Min(255, d)))
			if bg.anim.srcAlpha == 1 && bg.anim.dstAlpha == 255 {
				bg.anim.srcAlpha = 0
			}
		}
	case "add1":
		bg.anim.mask = 0
		bg.anim.srcAlpha = 255
		bg.anim.dstAlpha = ^255
		var s, d int32 = 255, 255
		if is.readI32ForStage("alpha", &s, &d) {
			bg.anim.srcAlpha = int16(Min(255, s))
			bg.anim.dstAlpha = ^int16(Max(0, Min(255, d)))
		}
	case "addalpha":
		bg.anim.mask = 0
		s, d := int32(bg.anim.srcAlpha), int32(bg.anim.dstAlpha)
		if is.readI32ForStage("alpha", &s, &d) {
			bg.anim.srcAlpha = int16(Max(0, Min(255, s)))
			bg.anim.dstAlpha = int16(Max(0, Min(255, d)))
			if bg.anim.srcAlpha == 1 && bg.anim.dstAlpha == 255 {
				bg.anim.srcAlpha = 0
			}
		}
	case "sub":
		bg.anim.mask = 0
		bg.anim.srcAlpha = 1
		bg.anim.dstAlpha = 255
	case "none":
		bg.anim.srcAlpha = -1
		bg.anim.dstAlpha = 0
	}
	if is.readI32ForStage("tile", &bg.anim.tile[2], &bg.anim.tile[3]) {
		if t == 2 {
			bg.anim.tile[3] = 0
		}
	}
	if t == 2 {
		var tw, bw int32
		if is.readI32ForStage("width", &tw, &bw) {
			if (tw != 0 || bw != 0) && len(bg.anim.frames) > 0 {
				if spr := sff.GetSprite(
					bg.anim.frames[0].Group, bg.anim.frames[0].Number); spr != nil {
					bg.xscale[0] = float32(tw) / float32(spr.Size[0])
					bg.xscale[1] = float32(bw) / float32(spr.Size[0])
					bg.xofs = -float32(tw)/2 + float32(spr.Offset[0])*bg.xscale[0]
				}
			}
		} else {
			is.readF32ForStage("xscale", &bg.rasterx[0], &bg.rasterx[1])
		}
		is.ReadF32("yscalestart", &bg.yscalestart)
		is.ReadF32("yscaledelta", &bg.yscaledelta)
	} else {
		is.ReadI32("tilespacing", &bg.anim.tile[0], &bg.anim.tile[1])
		//bg.anim.tile[1] = bg.anim.tile[0]
		if bg.actionno < 0 && len(bg.anim.frames) > 0 {
			if spr := sff.GetSprite(
				bg.anim.frames[0].Group, bg.anim.frames[0].Number); spr != nil {
				bg.anim.tile[0] += int32(spr.Size[0])
				bg.anim.tile[1] += int32(spr.Size[1])
			}
		} else {
			if bg.anim.tile[0] == 0 {
				bg.anim.tile[2] = 0
			}
			if bg.anim.tile[1] == 0 {
				bg.anim.tile[3] = 0
			}
		}
	}
	if is.readI32ForStage("window", &bg.startrect[0], &bg.startrect[1],
		&bg.startrect[2], &bg.startrect[3]) {
		bg.startrect[2] = Max(0, bg.startrect[2]+1-bg.startrect[0])
		bg.startrect[3] = Max(0, bg.startrect[3]+1-bg.startrect[1])
		bg.notmaskwindow = 1
	}
	if is.readI32ForStage("maskwindow", &bg.startrect[0], &bg.startrect[1],
		&bg.startrect[2], &bg.startrect[3]) {
		bg.startrect[2] = Max(0, bg.startrect[2]-bg.startrect[0])
		bg.startrect[3] = Max(0, bg.startrect[3]-bg.startrect[1])
		bg.notmaskwindow = 0
	}
	is.readF32ForStage("windowdelta", &bg.windowdelta[0], &bg.windowdelta[1])
	is.ReadI32("id", &bg.id)
	is.readF32ForStage("velocity", &bg.startv[0], &bg.startv[1])
	for i := 0; i < 2; i++ {
		var name string
		if i == 0 {
			name = "sin.x"
		} else {
			name = "sin.y"
		}
		r, slt, st := float32(math.NaN()), float32(math.NaN()), float32(math.NaN())
		if is.readF32ForStage(name, &r, &slt, &st) {
			if !math.IsNaN(float64(r)) {
				bg.startrad[i], bg.bga.radius[i] = r, r
			}
			if !math.IsNaN(float64(slt)) {
				var slti int32
				is.readI32ForStage(name, &tmp, &slti)
				bg.startsinlt[i], bg.bga.sinlooptime[i] = slti, slti
			}
			if bg.bga.sinlooptime[i] > 0 && !math.IsNaN(float64(st)) {
				bg.bga.sintime[i] = int32(st*float32(bg.bga.sinlooptime[i])/360) %
					bg.bga.sinlooptime[i]
				if bg.bga.sintime[i] < 0 {
					bg.bga.sintime[i] += bg.bga.sinlooptime[i]
				}
				bg.startsint[i] = bg.bga.sintime[i]
			}
		}
	}
	return bg
}
func (bg *backGround) reset() {
	bg.anim.Reset()
	bg.bga.clear()
	bg.bga.vel = bg.startv
	bg.bga.radius = bg.startrad
	bg.bga.sintime = bg.startsint
	bg.bga.sinlooptime = bg.startsinlt
}
func (bg backGround) draw(pos [2]float32, scl, bgscl, lclscl float32,
	stgscl [2]float32, shakeY float32) {
	xras := (bg.rasterx[1] - bg.rasterx[0]) / bg.rasterx[0]
	xbs, dx := bg.xscale[1], MaxF(0, bg.delta[0]*bgscl)
	sclx := MaxF(0, scl+(1-scl)*(1-dx))
	scly := MaxF(0, scl+(1-scl)*(1-MaxF(0, bg.delta[1]*bgscl)))
	var sclx_recip float32 = 1
	lscl := [...]float32{lclscl * stgscl[0], lclscl * stgscl[1]}
	if sclx != 0 && bg.autoresizeparallax {
		tmp := 1 / sclx
		if bg.xbottomzoomdelta != math.MaxFloat32 {
			xbs *= MaxF(0, scl+(1-scl)*(1-bg.xbottomzoomdelta*(xbs/bg.xscale[0]))) * tmp
		} else {
			xbs *= MaxF(0, scl+(1-scl)*(1-dx*(xbs/bg.xscale[0]))) * tmp
		}
		tmp *= MaxF(0, scl+(1-scl)*(1-dx*(xras+1)))
		xras -= tmp - 1
		xbs *= tmp
	}
	if bg.zoomdelta[0] != math.MaxFloat32 {
		sclx = scl + (1-scl)*(1-bg.zoomdelta[0])
		scly = scl + (1-scl)*(1-bg.zoomdelta[1])
		if !bg.autoresizeparallax {
			sclx_recip = (1 + bg.zoomdelta[0]*((1/(sclx*lscl[0])*lscl[0])-1))
		}
	}
	var xs3, ys3 float32 = 1, 1
	if bg.zoomscaledelta[0] != math.MaxFloat32 {
		xs3 = ((scl + (1-scl)*(1-bg.zoomscaledelta[0])) / sclx)
	}
	if bg.zoomscaledelta[1] != math.MaxFloat32 {
		ys3 = ((scl + (1-scl)*(1-bg.zoomscaledelta[1])) / scly)
	}

	scly *= lclscl
	sclx *= lscl[0]
	x := bg.start[0] + bg.xofs - (pos[0]/stgscl[0]+bg.camstartx)*bg.delta[0] +
		bg.bga.offset[0]
	y := bg.start[1] - (pos[1]/stgscl[1])*bg.delta[1] + bg.bga.offset[1]
	if !sys.cam.ZoomEnable {
		if bg.rasterx[1] == bg.rasterx[0] &&
			bg.bga.sinlooptime[0] <= 0 && bg.bga.sinoffset[0] == 0 {
			x = float32(math.Floor(float64(x/bgscl))) * bgscl
		}
		if bg.bga.sinlooptime[1] <= 0 && bg.bga.sinoffset[1] == 0 {
			y = float32(math.Floor(float64(y/bgscl))) * bgscl
		}
	}
	ys2 := bg.scaledelta[1] * pos[1] * bg.delta[1] * bgscl
	ys := ((100-pos[1]*bg.yscaledelta)*bgscl/bg.yscalestart)*bg.scalestart[1] + ys2
	xs := bg.scaledelta[0] * pos[0] * bg.delta[0] * bgscl
	x *= bgscl
	y = y*bgscl + ((float32(sys.gameHeight)-shakeY)/scly-240)/stgscl[1]
	scly *= stgscl[1]
	rect := bg.startrect
	var wscl [2]float32
	for i := range wscl {
		if bg.zoomdelta[i] != math.MaxFloat32 {
			wscl[i] = MaxF(0, scl+(1-scl)*(1-MaxF(0, bg.zoomdelta[i]))) *
				bgscl * lscl[i]
		} else {
			wscl[i] = MaxF(0, scl+(1-scl)*(1-MaxF(0, bg.windowdelta[i]*bgscl))) *
				bgscl * lscl[i]
		}
	}
	startrect0 := (float32(rect[0]) - (pos[0]+bg.camstartx)*bg.windowdelta[0] + (float32(sys.gameWidth)/2/sclx - float32(bg.notmaskwindow)*(float32(sys.gameWidth)/2)*(1/lscl[0]))) * sys.widthScale * wscl[0]
	startrect1 := ((float32(rect[1])-pos[1]*bg.windowdelta[1]+(float32(sys.gameHeight)/scly-240))*wscl[1] - shakeY) * sys.heightScale
	rect[0] = int32(math.Floor(float64(startrect0)))
	rect[1] = int32(math.Floor(float64(startrect1)))
	rect[2] = int32(math.Floor(float64(startrect0 + (float32(rect[2]) * sys.widthScale * wscl[0]) - float32(rect[0]))))
	rect[3] = int32(math.Floor(float64(startrect1 + (float32(rect[3]) * sys.heightScale * wscl[1]) - float32(rect[1]))))
	bg.anim.Draw(&rect, x, y, sclx, scly, bg.xscale[0]*bgscl*(bg.scalestart[0]+xs)*xs3, xbs*bgscl*(bg.scalestart[0]+xs)*xs3, ys*ys3,
		xras*x/(AbsF(ys*ys3)*lscl[1]*float32(bg.anim.spr.Size[1])*bg.scalestart[1])*sclx_recip*bg.scalestart[1],
		+0, 0, 0, float32(sys.gameWidth)/2, &sys.bgPalFX, true, 1, false, 1)
}

type bgCtrl struct {
	bg           []*backGround
	currenttime  int32
	starttime    int32
	endtime      int32
	looptime     int32
	_type        BgcType
	x, y         float32
	v            [3]int32
	positionlink bool
	//flag         bool
	idx int
}

func newBgCtrl() *bgCtrl {
	return &bgCtrl{looptime: -1, x: float32(math.NaN()), y: float32(math.NaN())}
}
func (bgc *bgCtrl) read(is IniSection, idx int) {
	bgc.idx = idx
	xy := false
	switch strings.ToLower(is["type"]) {
	case "anim":
		bgc._type = BT_Anim
	case "visible":
		bgc._type = BT_Visible
	case "enable":
		bgc._type = BT_Enable
	case "null":
		bgc._type = BT_Null
	case "posset":
		bgc._type = BT_PosSet
		xy = true
	case "posadd":
		bgc._type = BT_PosAdd
		xy = true
	case "sinx":
		bgc._type = BT_SinX
	case "siny":
		bgc._type = BT_SinY
	case "velset":
		bgc._type = BT_VelSet
		xy = true
	case "veladd":
		bgc._type = BT_VelAdd
		xy = true
	}
	is.ReadI32("time", &bgc.starttime)
	bgc.endtime = bgc.starttime
	is.readI32ForStage("time", &bgc.starttime, &bgc.endtime, &bgc.looptime)
	is.ReadBool("positionlink", &bgc.positionlink)
	if xy {
		is.readF32ForStage("x", &bgc.x)
		is.readF32ForStage("y", &bgc.y)
	} else if is.ReadF32("value", &bgc.x) {
		is.readI32ForStage("value", &bgc.v[0], &bgc.v[1], &bgc.v[2])
	}
}
func (bgc *bgCtrl) xEnable() bool {
	return !math.IsNaN(float64(bgc.x))
}
func (bgc *bgCtrl) yEnable() bool {
	return !math.IsNaN(float64(bgc.y))
}

type bgctNode struct {
	bgc      []*bgCtrl
	waitTime int32
}
type bgcTimeLine struct {
	line []bgctNode
	al   []*bgCtrl
}

func (bgct *bgcTimeLine) clear() {
	*bgct = bgcTimeLine{}
}
func (bgct *bgcTimeLine) add(bgc *bgCtrl) {
	if bgc.looptime >= 0 && bgc.endtime > bgc.looptime {
		bgc.endtime = bgc.looptime
	}
	if bgc.starttime < 0 || bgc.starttime > bgc.endtime ||
		bgc.looptime >= 0 && bgc.starttime >= bgc.looptime {
		return
	}
	wtime := int32(0)
	if bgc.currenttime != 0 {
		if bgc.looptime < 0 {
			return
		}
		wtime += bgc.looptime - bgc.currenttime
	}
	wtime += bgc.starttime
	bgc.currenttime = bgc.starttime
	if wtime < 0 {
		bgc.currenttime -= wtime
		wtime = 0
	}
	i := 0
	for ; ; i++ {
		if i == len(bgct.line) {
			bgct.line = append(bgct.line,
				bgctNode{bgc: []*bgCtrl{bgc}, waitTime: wtime})
			return
		}
		if wtime <= bgct.line[i].waitTime {
			break
		}
		wtime -= bgct.line[i].waitTime
	}
	if wtime == bgct.line[i].waitTime {
		bgct.line[i].bgc = append(bgct.line[i].bgc, bgc)
	} else {
		bgct.line[i].waitTime -= wtime
		bgct.line = append(bgct.line, bgctNode{})
		copy(bgct.line[i+1:], bgct.line[i:])
		bgct.line[i] = bgctNode{bgc: []*bgCtrl{bgc}, waitTime: wtime}
	}
}
func (bgct *bgcTimeLine) step(s *Stage) {
	if len(bgct.line) > 0 && bgct.line[0].waitTime <= 0 {
		for _, b := range bgct.line[0].bgc {
			for i, a := range bgct.al {
				if b.idx < a.idx {
					bgct.al = append(bgct.al, nil)
					copy(bgct.al[i+1:], bgct.al[i:])
					bgct.al[i] = b
					b = nil
					break
				}
			}
			if b != nil {
				bgct.al = append(bgct.al, b)
			}
		}
		bgct.line = bgct.line[1:]
	}
	if len(bgct.line) > 0 {
		bgct.line[0].waitTime--
	}
	var el []*bgCtrl
	for i := 0; i < len(bgct.al); {
		s.runBgCtrl(bgct.al[i])
		if bgct.al[i].currenttime > bgct.al[i].endtime {
			el = append(el, bgct.al[i])
			bgct.al = append(bgct.al[:i], bgct.al[i+1:]...)
			continue
		}
		i++
	}
	for _, b := range el {
		bgct.add(b)
	}
}

type stageShadow struct {
	intensity int32
	color     uint32
	yscale    float32
	fadeend   int32
	fadebgn   int32
}
type stagePlayer struct {
	startx, starty int32
}
type Stage struct {
	def             string
	bgmusic         string
	name            string
	displayname     string
	author          string
	nameLow         string
	displaynameLow  string
	authorLow       string
	attachedchardef []string
	sff             *Sff
	at              AnimationTable
	bg              []*backGround
	bgc             []bgCtrl
	bgct            bgcTimeLine
	bga             bgAction
	sdw             stageShadow
	p               [2]stagePlayer
	leftbound       float32
	rightbound      float32
	screenleft      int32
	screenright     int32
	zoffsetlink     int32
	reflection      int32
	hires           bool
	resetbg         bool
	debugbg         bool
	localscl        float32
	scale           [2]float32
	bgmratiolife    int32
	bgmtriggerlife  int32
	bgmtriggeralt   int32
	mainstage       bool
	stageCamera     stageCamera
	stageTime       int32
	constants       map[string]float32
	p1p3dist        float32
}

func newStage(def string) *Stage {
	s := &Stage{def: def, leftbound: float32(math.NaN()),
		rightbound: float32(math.NaN()), screenleft: 15, screenright: 15,
		zoffsetlink: -1, resetbg: true, localscl: 1, scale: [...]float32{1, 1},
		bgmratiolife: 30, stageCamera: *newStageCamera(),
		constants: make(map[string]float32), p1p3dist: 25}
	s.sdw.intensity = 128
	s.sdw.color = 0x808080
	s.sdw.yscale = 0.4
	s.sdw.fadeend = math.MinInt32
	s.sdw.fadebgn = math.MinInt32
	s.p[0].startx, s.p[1].startx = -70, 70
	return s
}
func loadStage(def string, main bool) (*Stage, error) {
	s := newStage(def)
	str, err := LoadText(def)
	if err != nil {
		return nil, err
	}
	s.sff = &Sff{}
	lines, i := SplitAndTrim(str, "\n"), 0
	s.at = ReadAnimationTable(s.sff, lines, &i)
	i = 0
	defmap := make(map[string][]IniSection)
	for i < len(lines) {
		is, name, _ := ReadIniSection(lines, &i)
		if i := strings.IndexAny(name, " \t"); i >= 0 {
			if name[:i] == "bg" {
				defmap["bg"] = append(defmap["bg"], is)
			}
		} else {
			defmap[name] = append(defmap[name], is)
		}
	}
	if sec := defmap["info"]; len(sec) > 0 {
		var ok bool
		s.name, ok, _ = sec[0].getText("name")
		if !ok {
			s.name = def
		}
		s.displayname, ok, _ = sec[0].getText("displayname")
		if !ok {
			s.displayname = s.name
		}
		s.author, _, _ = sec[0].getText("author")
		s.nameLow = strings.ToLower(s.name)
		s.displaynameLow = strings.ToLower(s.displayname)
		s.authorLow = strings.ToLower(s.author)
<<<<<<< HEAD
		s.attachedchardef, _ = sec[0].getString("attachedchar")
=======
		if tmp, ok := sec[0].getString("attachedchar"); ok {
			s.attachedchardef = append(s.attachedchardef, tmp)
		}
>>>>>>> 95306f5e
		if main {
			r, _ := regexp.Compile("^round[0-9]+def$")
			for k, v := range sec[0] {
				if r.MatchString(k) {
					re := regexp.MustCompile("[0-9]+")
					submatchall := re.FindAllString(k, -1)
					if len(submatchall) == 1 {
						sys.stageList[Atoi(submatchall[0])], sys.loader.err = loadStage(v, false)
					}
				}
			}
			sec[0].ReadBool("roundloop", &sys.stageLoop)
		}
	}
	if sec := defmap["constants"]; len(sec) > 0 {
		for key, value := range sec[0] {
			s.constants[key] = float32(Atof(value))
		}
	}
	if sec := defmap["playerinfo"]; len(sec) > 0 {
		sec[0].ReadI32("p1startx", &s.p[0].startx)
		sec[0].ReadI32("p1starty", &s.p[0].starty)
		sec[0].ReadI32("p2startx", &s.p[1].startx)
		sec[0].ReadI32("p2starty", &s.p[1].starty)
		sec[0].ReadF32("leftbound", &s.leftbound)
		sec[0].ReadF32("rightbound", &s.rightbound)
		sec[0].ReadF32("p1p3dist", &s.p1p3dist)
	}
	if sec := defmap["scaling"]; len(sec) > 0 {
		sec[0].ReadF32("topscale", &s.stageCamera.ztopscale)
	}
	if sec := defmap["bound"]; len(sec) > 0 {
		sec[0].ReadI32("screenleft", &s.screenleft)
		sec[0].ReadI32("screenright", &s.screenright)
	}
	if sec := defmap["stageinfo"]; len(sec) > 0 {
		sec[0].ReadI32("zoffset", &s.stageCamera.zoffset)
		sec[0].ReadI32("zoffsetlink", &s.zoffsetlink)
		sec[0].ReadBool("hires", &s.hires)
		sec[0].ReadBool("resetbg", &s.resetbg)
		sec[0].readI32ForStage("localcoord", &s.stageCamera.localcoord[0],
			&s.stageCamera.localcoord[1])
		sec[0].ReadF32("xscale", &s.scale[0])
		sec[0].ReadF32("yscale", &s.scale[1])
	}
	if s.hires {
		if s.scale[0] != 1 {
			s.scale[0] *= 2
		}
		if s.scale[1] != 1 {
			s.scale[1] *= 2
		}
	}
	var boundlow int32
	if sec := defmap["camera"]; len(sec) > 0 {
		sec[0].ReadI32("startx", &s.stageCamera.startx)
		sec[0].ReadI32("boundleft", &s.stageCamera.boundleft)
		sec[0].ReadI32("boundright", &s.stageCamera.boundright)
		sec[0].ReadI32("boundhigh", &s.stageCamera.boundhigh)
		sec[0].ReadF32("verticalfollow", &s.stageCamera.verticalfollow)
		sec[0].ReadI32("tension", &s.stageCamera.tension)
		sec[0].ReadI32("floortension", &s.stageCamera.floortension)
		sec[0].ReadI32("overdrawlow", &s.stageCamera.overdrawlow)
		sec[0].ReadF32("startzoom", &s.stageCamera.startzoom)
		if sys.cam.ZoomMax == 0 {
			sec[0].ReadF32("zoomin", &s.stageCamera.zoomin)
		} else {
			s.stageCamera.zoomin = sys.cam.ZoomMax
		}
		sec[0].ReadF32("zoomout", &s.stageCamera.mugenZoomOut)
		if sys.cam.ZoomMin == 0 {
			s.stageCamera.zoomout = s.stageCamera.mugenZoomOut
		} else {
			s.stageCamera.zoomout = sys.cam.ZoomMin
		}
		var tmp int32
		if sec[0].ReadI32("tensionhigh", &tmp) {
			s.stageCamera.floortension = int32(240/(float32(sys.gameWidth)/float32(s.stageCamera.localcoord[0]))) - tmp
		}
		sec[0].ReadI32("boundlow", &boundlow)
	}
	reflect := true
	if sec := defmap["shadow"]; len(sec) > 0 {
		var tmp int32
		if sec[0].ReadI32("intensity", &tmp) {
			s.sdw.intensity = Max(0, Min(255, tmp))
		}
		var r, g, b int32
		if sec[0].readI32ForStage("color", &r, &g, &b) {
			r, g, b = Max(0, Min(255, r)), Max(0, Min(255, g)), Max(0, Min(255, b))
		}
		s.sdw.color = uint32(r<<16 | g<<8 | b)
		sec[0].ReadF32("yscale", &s.sdw.yscale)
		sec[0].ReadBool("reflect", &reflect)
		sec[0].readI32ForStage("fade.range", &s.sdw.fadeend, &s.sdw.fadebgn)
	}
	if reflect {
		if sec := defmap["reflection"]; len(sec) > 0 {
			var tmp int32
			if sec[0].ReadI32("intensity", &tmp) {
				s.reflection = Max(0, Min(255, tmp))
			}
		}
	}
	if sec := defmap["music"]; len(sec) > 0 {
		s.bgmusic = sec[0]["bgmusic"]
		sec[0].ReadI32("bgmratio.life", &s.bgmratiolife)
		sec[0].ReadI32("bgmtrigger.life", &s.bgmtriggerlife)
		sec[0].ReadI32("bgmtrigger.alt", &s.bgmtriggeralt)
	}
	if sec := defmap["bgdef"]; len(sec) > 0 {
		if sec[0].LoadFile("spr", def, func(filename string) error {
			sff, err := loadSff(filename, false)
			if err != nil {
				return err
			}
			*s.sff = *sff
			return nil
		}); err != nil {
			return nil, err
		}
		sec[0].ReadBool("debugbg", &s.debugbg)
	}
	var bglink *backGround
	for _, bgsec := range defmap["bg"] {
		if len(s.bg) > 0 && !s.bg[len(s.bg)-1].positionlink {
			bglink = s.bg[len(s.bg)-1]
		}
		s.bg = append(s.bg, readBackGround(bgsec, bglink,
			s.sff, s.at, float32(s.stageCamera.startx)))
	}
	bgcdef := *newBgCtrl()
	i = 0
	for i < len(lines) {
		is, name, _ := ReadIniSection(lines, &i)
		if len(name) > 0 && name[len(name)-1] == ' ' {
			name = name[:len(name)-1]
		}
		switch name {
		case "bgctrldef":
			bgcdef.bg, bgcdef.looptime = nil, -1
			if ids := is.readI32CsvForStage("ctrlid"); len(ids) > 0 &&
				(len(ids) > 1 || ids[0] != -1) {
				kishutu := make(map[int32]bool)
				for _, id := range ids {
					if kishutu[id] {
						continue
					}
					bgcdef.bg = append(bgcdef.bg, s.getBg(id)...)
					kishutu[id] = true
				}
			} else {
				bgcdef.bg = append(bgcdef.bg, s.bg...)
			}
			is.ReadI32("looptime", &bgcdef.looptime)
		case "bgctrl":
			bgc := newBgCtrl()
			*bgc = bgcdef
			if ids := is.readI32CsvForStage("ctrlid"); len(ids) > 0 {
				bgc.bg = nil
				if len(ids) > 1 || ids[0] != -1 {
					kishutu := make(map[int32]bool)
					for _, id := range ids {
						if kishutu[id] {
							continue
						}
						bgc.bg = append(bgc.bg, s.getBg(id)...)
						kishutu[id] = true
					}
				} else {
					bgc.bg = append(bgc.bg, s.bg...)
				}
			}
			bgc.read(is, len(s.bgc))
			s.bgc = append(s.bgc, *bgc)
		}
	}
	s.localscl = float32(sys.gameWidth) / float32(s.stageCamera.localcoord[0])
	s.stageCamera.localscl = s.localscl
	if math.IsNaN(float64(s.leftbound)) {
		s.leftbound = 1000
	} else {
		s.leftbound *= s.localscl
	}
	if math.IsNaN(float64(s.rightbound)) {
		s.rightbound = 1000
	} else {
		s.rightbound *= s.localscl
	}
	link, zlink := 0, -1
	for i, b := range s.bg {
		if b.positionlink && i > 0 {
			s.bg[i].start[0] += s.bg[link].start[0]
			s.bg[i].start[1] += s.bg[link].start[1]
		} else {
			link = i
		}
		if s.zoffsetlink >= 0 && zlink < 0 && b.id == s.zoffsetlink {
			zlink = i
			s.stageCamera.zoffset += int32(b.start[1] * s.scale[1])
		}
	}
	ratio1 := float32(s.stageCamera.localcoord[0]) / float32(s.stageCamera.localcoord[1])
	ratio2 := float32(sys.gameWidth) / 240
	if ratio1 > ratio2 {
		s.stageCamera.drawOffsetY =
			MinF(float32(s.stageCamera.localcoord[1])*s.localscl*0.5*
				(ratio1/ratio2-1), float32(Max(0, s.stageCamera.overdrawlow)))
	}
	s.stageCamera.drawOffsetY += float32(boundlow) * s.localscl
	s.mainstage = main
	return s, nil
}
func (s *Stage) getBg(id int32) (bg []*backGround) {
	if id >= 0 {
		for _, b := range s.bg {
			if b.id == id {
				bg = append(bg, b)
			}
		}
	}
	return
}
func (s *Stage) runBgCtrl(bgc *bgCtrl) {
	bgc.currenttime++
	switch bgc._type {
	case BT_Anim:
		a := s.at.get(bgc.v[0])
		if a != nil {
			for i := range bgc.bg {
				masktemp := bgc.bg[i].anim.mask
				srcAlphatemp := bgc.bg[i].anim.srcAlpha
				dstAlphatemp := bgc.bg[i].anim.dstAlpha
				tiletmp := bgc.bg[i].anim.tile
				bgc.bg[i].actionno = bgc.v[0]
				bgc.bg[i].anim = *a
				bgc.bg[i].anim.tile = tiletmp
				bgc.bg[i].anim.dstAlpha = dstAlphatemp
				bgc.bg[i].anim.srcAlpha = srcAlphatemp
				bgc.bg[i].anim.mask = masktemp
			}
		}
	case BT_Visible:
		for i := range bgc.bg {
			bgc.bg[i].visible = bgc.v[0] != 0
		}
	case BT_Enable:
		for i := range bgc.bg {
			bgc.bg[i].visible, bgc.bg[i].active = bgc.v[0] != 0, bgc.v[0] != 0
		}
	case BT_PosSet:
		for i := range bgc.bg {
			if bgc.xEnable() {
				bgc.bg[i].bga.pos[0] = bgc.x
			}
			if bgc.yEnable() {
				bgc.bg[i].bga.pos[1] = bgc.y
			}
		}
		if bgc.positionlink {
			if bgc.xEnable() {
				s.bga.pos[0] = bgc.x
			}
			if bgc.yEnable() {
				s.bga.pos[1] = bgc.y
			}
		}
	case BT_PosAdd:
		for i := range bgc.bg {
			if bgc.xEnable() {
				bgc.bg[i].bga.pos[0] += bgc.x
			}
			if bgc.yEnable() {
				bgc.bg[i].bga.pos[1] += bgc.y
			}
		}
		if bgc.positionlink {
			if bgc.xEnable() {
				s.bga.pos[0] += bgc.x
			}
			if bgc.yEnable() {
				s.bga.pos[1] += bgc.y
			}
		}
	case BT_SinX, BT_SinY:
		ii := Btoi(bgc._type == BT_SinY)
		if bgc.v[0] == 0 {
			bgc.v[1] = 0
		}
		a := float32(bgc.v[2]) / 360
		st := int32((a - float32(int32(a))) * float32(bgc.v[1]))
		if st < 0 {
			st += Abs(bgc.v[1])
		}
		for i := range bgc.bg {
			bgc.bg[i].bga.radius[ii] = bgc.x
			bgc.bg[i].bga.sinlooptime[ii] = bgc.v[1]
			bgc.bg[i].bga.sintime[ii] = st
		}
		if bgc.positionlink {
			s.bga.radius[ii] = bgc.x
			s.bga.sinlooptime[ii] = bgc.v[1]
			s.bga.sintime[ii] = st
		}
	case BT_VelSet:
		for i := range bgc.bg {
			if bgc.xEnable() {
				bgc.bg[i].bga.vel[0] = bgc.x
			}
			if bgc.yEnable() {
				bgc.bg[i].bga.vel[1] = bgc.y
			}
		}
		if bgc.positionlink {
			if bgc.xEnable() {
				s.bga.vel[0] = bgc.x
			}
			if bgc.yEnable() {
				s.bga.vel[1] = bgc.y
			}
		}
	case BT_VelAdd:
		for i := range bgc.bg {
			if bgc.xEnable() {
				bgc.bg[i].bga.vel[0] += bgc.x
			}
			if bgc.yEnable() {
				bgc.bg[i].bga.vel[1] += bgc.y
			}
		}
		if bgc.positionlink {
			if bgc.xEnable() {
				s.bga.vel[0] += bgc.x
			}
			if bgc.yEnable() {
				s.bga.vel[1] += bgc.y
			}
		}
	}
}
func (s *Stage) action() {
	s.stageTime++
	s.bgct.step(s)
	s.bga.action()
	link, zlink := 0, -1
	for i, b := range s.bg {
		s.bg[i].bga.action()
		if i > 0 && b.positionlink {
			s.bg[i].bga.offset[0] += s.bg[link].bga.sinoffset[0]
			s.bg[i].bga.offset[1] += s.bg[link].bga.sinoffset[1]
		} else {
			link = i
		}
		if s.zoffsetlink >= 0 && zlink < 0 && b.id == s.zoffsetlink {
			zlink = i
			s.bga.offset[1] += b.bga.offset[1]
		}
		if b.active {
			s.bg[i].anim.Action()
		}
	}
}
func (s *Stage) draw(top bool, x, y, scl float32) {
	bgscl := float32(1)
	if s.hires {
		bgscl = 0.5
	}
	yofs, pos := sys.envShake.getOffset(), [...]float32{x, y}
	scl2, boundlow := s.localscl*scl, float32(Max(0, s.stageCamera.boundhigh))
	if pos[1] > boundlow {
		yofs += (pos[1] - boundlow) * scl2
		pos[1] = boundlow
	} else if pos[1] < float32(s.stageCamera.boundhigh) {
		yofs += (pos[1] - float32(s.stageCamera.boundhigh)) * scl2
		pos[1] = float32(s.stageCamera.boundhigh)
	}
	if s.stageCamera.verticalfollow > 0 {
		if yofs < 0 {
			tmp := (float32(s.stageCamera.boundhigh) - pos[1]) * scl2
			if scl > 1 {
				tmp += (sys.cam.screenZoff + float32(sys.gameHeight-240)) * (1/scl - 1)
			} else {
				tmp += float32(sys.gameHeight) * (1/scl - 1)
			}
			if tmp >= 0 {
			} else if yofs < tmp {
				yofs -= tmp
				pos[1] += tmp / scl2
			} else {
				pos[1] += yofs / scl2
				yofs = 0
			}
		} else {
			if -yofs < pos[1]*scl2 {
				yofs += pos[1] * scl2
				pos[1] = 0
			} else {
				pos[1] += yofs / scl2
				yofs = 0
			}
		}
	}
	if !sys.cam.ZoomEnable {
		for i, p := range pos {
			pos[i] = float32(math.Ceil(float64(p - 0.5)))
		}
	}
	yofs += (s.stageCamera.drawOffsetY +
		float32(s.stageCamera.localcoord[1]-240)*s.localscl) *
		Pow(scl, ((360*float32(s.stageCamera.localcoord[0])+
			160*float32(s.stageCamera.localcoord[1]))/float32(s.stageCamera.localcoord[0])+
			s.stageCamera.drawOffsetY)/480)
	for _, b := range s.bg {
		if b.visible && b.toplayer == top && b.anim.spr != nil {
			b.draw(pos, scl, bgscl, s.localscl, s.scale, yofs)
		}
	}
}
func (s *Stage) reset() {
	s.bga.clear()
	for i := range s.bg {
		s.bg[i].reset()
	}
	for i := range s.bgc {
		s.bgc[i].currenttime = 0
	}
	s.bgct.clear()
	for i := len(s.bgc) - 1; i >= 0; i-- {
		s.bgct.add(&s.bgc[i])
	}
	s.stageTime = 0
}<|MERGE_RESOLUTION|>--- conflicted
+++ resolved
@@ -646,13 +646,9 @@
 		s.nameLow = strings.ToLower(s.name)
 		s.displaynameLow = strings.ToLower(s.displayname)
 		s.authorLow = strings.ToLower(s.author)
-<<<<<<< HEAD
-		s.attachedchardef, _ = sec[0].getString("attachedchar")
-=======
 		if tmp, ok := sec[0].getString("attachedchar"); ok {
 			s.attachedchardef = append(s.attachedchardef, tmp)
 		}
->>>>>>> 95306f5e
 		if main {
 			r, _ := regexp.Compile("^round[0-9]+def$")
 			for k, v := range sec[0] {
