--- conflicted
+++ resolved
@@ -668,30 +668,4 @@
 
 	gl.DeleteBuffer(vertexBuffer)
 	gl.DisableVertexAttribArray(flatShader.aPos)
-<<<<<<< HEAD
-}
-
-var identVertShader string = `
-attribute vec2 VertCoord;
-uniform vec2 TextureSize;
-
-varying vec2 texcoord;
-
-void main()
-{
-	gl_Position = vec4(VertCoord, 0.0, 1.0);
-	texcoord = (VertCoord + 1.0) / 2.0;
-}`
-
-var identFragShader string = `
-uniform sampler2D Texture;
-
-varying vec2 texcoord;
-
-void main(void) {
-	gl_FragColor = texture2D(Texture, texcoord);
-}`
-=======
-	gl.Disable(gl.BLEND)
-}
->>>>>>> 6ed22fed
+}