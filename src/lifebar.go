--- conflicted
+++ resolved
@@ -172,14 +172,9 @@
 	hb.top = *ReadAnimLayout(pre+"top.", is, sff, at, 0)
 	hb.mid = *ReadAnimLayout(pre+"mid.", is, sff, at, 0)
 	hb.front[0] = ReadAnimLayout(pre+"front.", is, sff, at, 0)
-<<<<<<< HEAD
-	for k := range is {
-		if match, _ := regexp.MatchString(pre+"front[0-9]+\\.", k); match {
-=======
 	r, _ := regexp.Compile(pre + "front[0-9]+\\.")
 	for k, _ := range is {
 		if r.MatchString(k) {
->>>>>>> 95306f5e
 			re := regexp.MustCompile("[0-9]+")
 			submatchall := re.FindAllString(k, -1)
 			if len(submatchall) == 2 {
@@ -192,14 +187,9 @@
 	}
 	hb.shift = *ReadAnimLayout(pre+"shift.", is, sff, at, 0)
 	hb.red[0] = ReadAnimLayout(pre+"red.", is, sff, at, 0)
-<<<<<<< HEAD
-	for k := range is {
-		if match, _ := regexp.MatchString(pre+"red[0-9]+\\.", k); match {
-=======
 	r, _ = regexp.Compile(pre + "red[0-9]+\\.")
 	for k, _ := range is {
 		if r.MatchString(k) {
->>>>>>> 95306f5e
 			re := regexp.MustCompile("[0-9]+")
 			submatchall := re.FindAllString(k, -1)
 			if len(submatchall) == 2 {
@@ -398,14 +388,9 @@
 	pb.top = *ReadAnimLayout(pre+"top.", is, sff, at, 0)
 	pb.mid = *ReadAnimLayout(pre+"mid.", is, sff, at, 0)
 	pb.front[0] = ReadAnimLayout(pre+"front.", is, sff, at, 0)
-<<<<<<< HEAD
-	for k := range is {
-		if match, _ := regexp.MatchString(pre+"front[0-9]+\\.", k); match {
-=======
 	r, _ := regexp.Compile(pre + "front[0-9]+\\.")
 	for k, _ := range is {
 		if r.MatchString(k) {
->>>>>>> 95306f5e
 			re := regexp.MustCompile("[0-9]+")
 			submatchall := re.FindAllString(k, -1)
 			if len(submatchall) == 2 {
@@ -547,12 +532,9 @@
 	shift       AnimLayout
 	midpower    float32
 	midpowerMin float32
-<<<<<<< HEAD
 	// TODO: Add a effect similar to the one were life is removed.
 	//prevLevel   int32
-=======
->>>>>>> 95306f5e
-	draworder   int32
+	draworder int32
 }
 
 func newGuardBar() (gb *GuardBar) {
@@ -570,14 +552,9 @@
 	gb.top = *ReadAnimLayout(pre+"top.", is, sff, at, 0)
 	gb.mid = *ReadAnimLayout(pre+"mid.", is, sff, at, 0)
 	gb.front[0] = ReadAnimLayout(pre+"front.", is, sff, at, 0)
-<<<<<<< HEAD
-	for k := range is {
-		if match, _ := regexp.MatchString(pre+"front[0-9]+\\.", k); match {
-=======
 	r, _ := regexp.Compile(pre + "front[0-9]+\\.")
 	for k, _ := range is {
 		if r.MatchString(k) {
->>>>>>> 95306f5e
 			re := regexp.MustCompile("[0-9]+")
 			submatchall := re.FindAllString(k, -1)
 			if len(submatchall) == 2 {
@@ -718,14 +695,9 @@
 	sb.top = *ReadAnimLayout(pre+"top.", is, sff, at, 0)
 	sb.mid = *ReadAnimLayout(pre+"mid.", is, sff, at, 0)
 	sb.front[0] = ReadAnimLayout(pre+"front.", is, sff, at, 0)
-<<<<<<< HEAD
-	for k := range is {
-		if match, _ := regexp.MatchString(pre+"front[0-9]+\\.", k); match {
-=======
 	r, _ := regexp.Compile(pre + "front[0-9]+\\.")
 	for k, _ := range is {
 		if r.MatchString(k) {
->>>>>>> 95306f5e
 			re := regexp.MustCompile("[0-9]+")
 			submatchall := re.FindAllString(k, -1)
 			if len(submatchall) == 2 {
@@ -1152,14 +1124,9 @@
 	ti := newLifeBarTime()
 	is.ReadI32("pos", &ti.pos[0], &ti.pos[1])
 	ti.counter[0] = readLbText("counter.", is, "", 0, f, 0)
-<<<<<<< HEAD
-	for k := range is {
-		if match, _ := regexp.MatchString("counter[0-9]+\\.", k); match {
-=======
 	r, _ := regexp.Compile("counter[0-9]+\\.")
 	for k, _ := range is {
 		if r.MatchString(k) {
->>>>>>> 95306f5e
 			re := regexp.MustCompile("[0-9]+")
 			submatchall := re.FindAllString(k, -1)
 			if len(submatchall) == 1 {
@@ -2388,11 +2355,7 @@
 		"[timer]": -1, "[score]": -1, "[match]": -1, "[ailevel]": -1, "[mode]": -1,
 	}
 	strc := strings.ToLower(strings.TrimSpace(str))
-<<<<<<< HEAD
-	for k := range missing {
-=======
 	for k, _ := range l.missing {
->>>>>>> 95306f5e
 		strc = strings.Replace(strc, ";"+k, "", -1)
 		if strings.Contains(strc, k) {
 			delete(l.missing, k)
