--- conflicted
+++ resolved
@@ -109,15 +109,6 @@
 		title_font_scale = {1.0, 1.0}, --Ikemen feature
 		title_font_height = -1, --Ikemen feature
 		title_text = 'MAIN MENU', --Ikemen feature
-<<<<<<< HEAD
-		loading_offset = {main.SP_Localcoord[1] - math.floor(10 * main.SP_Localcoord[1] / 320 + 0.5), main.SP_Localcoord[2] - 8}, --Ikemen feature (310, 232)
-		loading_font = {'debug.def', 0, -1, 191, 191, 191, 255, 0}, --Ikemen feature
-		loading_font_scale = {1.0, 1.0}, --Ikemen feature
-		loading_font_height = -1, --Ikemen feature
-		loading_text = 'LOADING...', --Ikemen feature
-		footer1_offset = {math.floor(2 * main.SP_Localcoord[1] / 320 + 0.5), main.SP_Localcoord[2]}, --Ikemen feature (2, 240)
-		footer1_font = {'debug.def', 0, 1, 191, 191, 191, 255, 0}, --Ikemen feature
-=======
 		loading_offset = {main.SP_Localcoord[1] - main.f_round(10 * main.SP_Localcoord[1] / 320), main.SP_Localcoord[2] - 8}, --Ikemen feature (310, 232)
 		loading_font = {'f-4x6.fnt', 0, -1, 191, 191, 191}, --Ikemen feature
 		loading_font_scale = {1.0, 1.0}, --Ikemen feature
@@ -125,26 +116,16 @@
 		loading_text = 'LOADING...', --Ikemen feature
 		footer1_offset = {main.f_round(2 * main.SP_Localcoord[1] / 320), main.SP_Localcoord[2]}, --Ikemen feature (2, 240)
 		footer1_font = {'f-4x6.fnt', 0, 1, 191, 191, 191}, --Ikemen feature
->>>>>>> 95306f5e
 		footer1_font_scale = {1.0, 1.0}, --Ikemen feature
 		footer1_font_height = -1, --Ikemen feature
 		footer1_text = 'I.K.E.M.E.N. GO', --Ikemen feature
 		footer2_offset = {main.SP_Localcoord[1] / 2, main.SP_Localcoord[2]}, --Ikemen feature (160, 240)
-<<<<<<< HEAD
-		footer2_font = {'debug.def', 0, 0, 191, 191, 191, 255, 0}, --Ikemen feature
-		footer2_font_scale = {1.0, 1.0}, --Ikemen feature
-		footer2_font_height = -1, --Ikemen feature
-		footer2_text = 'Press F1 for info', --Ikemen feature
-		footer3_offset = {main.SP_Localcoord[1] - math.floor(2 * main.SP_Localcoord[1] / 320 + 0.5), main.SP_Localcoord[2]}, --Ikemen feature (318, 240)
-		footer3_font = {'debug.def', 0, -1, 191, 191, 191, 255, 0}, --Ikemen feature
-=======
 		footer2_font = {'f-4x6.fnt', 0, 0, 191, 191, 191}, --Ikemen feature
 		footer2_font_scale = {1.0, 1.0}, --Ikemen feature
 		footer2_font_height = -1, --Ikemen feature
 		footer2_text = 'Press F1 for info', --Ikemen feature
 		footer3_offset = {main.SP_Localcoord[1] - main.f_round(2 * main.SP_Localcoord[1] / 320), main.SP_Localcoord[2]}, --Ikemen feature (318, 240)
 		footer3_font = {'f-4x6.fnt', 0, -1, 191, 191, 191}, --Ikemen feature
->>>>>>> 95306f5e
 		footer3_font_scale = {1.0, 1.0}, --Ikemen feature
 		footer3_font_height = -1, --Ikemen feature
 		footer3_text = 'v0.96', --Ikemen feature
@@ -243,13 +224,8 @@
 		title_font_scale = {1.0, 1.0}, --Ikemen feature
 		title_font_height = -1, --Ikemen feature
 		text = "Welcome to SUEHIRO's I.K.E.M.E.N GO engine!\n\n* This is a public development release, for testing purposes.\n* This build may contain bugs and incomplete features.\n* Your help and cooperation are appreciated!\n* I.K.E.M.E.N GO source code: https://osdn.net/users/supersuehiro/\n* Feedback: https://mugenguild.com/forum/topics/ikemen-go-184152.0.html", --Ikemen feature (requires new 'text = ' entry under [Infobox] section)
-<<<<<<< HEAD
-		text_pos = {25, 32}, --Ikemen feature
-		text_font = {'debug.def', 0, 1, 191, 191, 191, 255, 0},
-=======
 		text_offset = {25, 32}, --Ikemen feature
 		text_font = {'f-4x6.fnt', 0, 1, 191, 191, 191},
->>>>>>> 95306f5e
 		text_font_scale = {1.0, 1.0}, --Ikemen feature
 		text_font_height = -1, --Ikemen feature
 		overlay_coords = {0, 0, config.GameWidth, config.GameHeight}, --Ikemen feature (0, 0, 320, 240)
@@ -396,28 +372,16 @@
 		p2_name_spacing = {0, 14},
 		stage_pos = {0, 0},
 		stage_active_offset = {0, 0}, --Ikemen feature
-<<<<<<< HEAD
-		stage_active_font = {'debug.def', 0, 0, 255, 255, 255, 255, 0},
-=======
 		stage_active_font = {'f-4x6.fnt', 0, 0, 255, 255, 255},
->>>>>>> 95306f5e
 		stage_active_font_scale = {1.0, 1.0},
 		stage_active_font_height = -1, --Ikemen feature
 		stage_active_switchtime = 2, --Ikemen feature
 		stage_active2_offset = {0, 0}, --Ikemen feature
-<<<<<<< HEAD
-		stage_active2_font = {'debug.def', 0, 0, 255, 255, 255, 255, 0},
-		stage_active2_font_scale = {1.0, 1.0},
-		stage_active2_font_height = -1, --Ikemen feature
-		stage_done_offset = {0, 0}, --Ikemen feature
-		stage_done_font = {'debug.def', 0, 0, 255, 255, 255, 255, 0},
-=======
 		stage_active2_font = {'f-4x6.fnt', 0, 0, 255, 255, 255},
 		stage_active2_font_scale = {1.0, 1.0},
 		stage_active2_font_height = -1, --Ikemen feature
 		stage_done_offset = {0, 0}, --Ikemen feature
 		stage_done_font = {'f-4x6.fnt', 0, 0, 255, 255, 255},
->>>>>>> 95306f5e
 		stage_done_font_scale = {1.0, 1.0},
 		stage_done_font_height = -1, --Ikemen feature
 		stage_text = 'Stage %i: %s', --Ikemen feature
