--- conflicted
+++ resolved
@@ -780,13 +780,7 @@
 		return 0
 	})
 	luaRegister(l, "commandNew", func(l *lua.LState) int {
-<<<<<<< HEAD
-		cl := NewCommandList(NewCommandBuffer())
-		sys.commandLists = append(sys.commandLists, cl)
-		l.Push(newUserData(l, cl))
-=======
 		l.Push(newUserData(l, NewCommandList(NewInputBuffer())))
->>>>>>> 835814b6
 		return 1
 	})
 	luaRegister(l, "connected", func(*lua.LState) int {
@@ -817,12 +811,8 @@
 		rs := NewRollbackSesesion(sys.rollbackConfig)
 		sys.rollback.session = &rs
 		if host := strArg(l, 1); host != "" {
-<<<<<<< HEAD
-			sys.rollback.session.host = strArg(l, 1)
-			sys.netInput.Connect(host, sys.listenPort)
-=======
+			sys.rollback.session.host = sys.cfg.Netplay.ListenPort
 			sys.netInput.Connect(host, sys.cfg.Netplay.ListenPort)
->>>>>>> 835814b6
 		} else {
 			if err := sys.netInput.Accept(sys.cfg.Netplay.ListenPort); err != nil {
 				l.RaiseError(err.Error())
@@ -2174,10 +2164,10 @@
 		sys.roundResetFlg = true
 		return 0
 	})
-<<<<<<< HEAD
 	luaRegister(l, "saveState", func(*lua.LState) int {
 		sys.saveStateFlag = true
-=======
+		return 0
+	})
 	luaRegister(l, "saveGameOption", func(l *lua.LState) int {
 		path := sys.cfg.Def
 		if !nilArg(l, 1) {
@@ -2186,7 +2176,6 @@
 		if err := sys.cfg.Save(path); err != nil {
 			l.RaiseError("\nsaveGameOption: %v\n", err.Error())
 		}
->>>>>>> 835814b6
 		return 0
 	})
 	luaRegister(l, "screenshot", func(*lua.LState) int {
