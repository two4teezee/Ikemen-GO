--- conflicted
+++ resolved
@@ -220,13 +220,8 @@
 		256 * bNormalized >> 8,
 	}
 
-<<<<<<< HEAD
-	pf.frgba = [...]float32{float32(rNormalized)/255, float32(gNormalized)/255,
-		float32(bNormalized)/255, 1.0}
-=======
 	pf.frgba = [...]float32{float32(rNormalized) / 255, float32(gNormalized) / 255,
 		float32(bNormalized) / 255, 1.0}
->>>>>>> dab9d1e7
 }
 
 type PaletteList struct {
