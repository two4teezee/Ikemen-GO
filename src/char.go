package main

import (
	"fmt"
	"io"
	"math"
	"path/filepath"
	"sort"
	"strings"
)

const MaxPalNo = 12
const MaxQuotes = 100

type SystemCharFlag uint32

const (
	SCF_ctrl SystemCharFlag = 1 << iota
	SCF_disabled
	SCF_dizzy
	SCF_guard
	SCF_guardbreak
	SCF_ko
	SCF_over_alive // Has reached win or lose poses
	SCF_over_ko    // Has reached state 5150
	SCF_standby
)

// These flags are reset manually
type CharSpecialFlag uint32

const (
	CSF_angledraw CharSpecialFlag = 1 << iota
	CSF_depth
	CSF_depthedge
	CSF_destroy
	CSF_gethit
	CSF_height
	CSF_movecamera_x
	CSF_movecamera_y
	CSF_playerpush
	CSF_posfreeze
	CSF_screenbound
	CSF_stagebound
	CSF_trans
	CSF_width
	CSF_widthedge
)

// Flags set by AssertSpecial. They are reset together every frame
type AssertSpecialFlag uint64

const (
	// Mugen flags
	ASF_invisible AssertSpecialFlag = 1 << iota
	ASF_noairguard
	ASF_noautoturn
	ASF_nocrouchguard
	ASF_nojugglecheck
	ASF_noko
	ASF_noshadow
	ASF_nostandguard
	ASF_nowalk
	ASF_unguardable
	// Ikemen flags
	ASF_animatehitpause
	ASF_animfreeze
	ASF_autoguard
	ASF_drawunder
	ASF_noailevel
	ASF_noairjump
	ASF_nobrake
	ASF_nocombodisplay
	ASF_nocrouch
	ASF_nodizzypointsdamage
	ASF_nofacedisplay
	ASF_nofacep2
	ASF_nofallcount
	ASF_nofalldefenceup
	ASF_nofallhitflag
	ASF_nofastrecoverfromliedown
	ASF_nogetupfromliedown
	ASF_noguardbardisplay
	ASF_noguarddamage
	ASF_noguardko
	ASF_noguardpointsdamage
	ASF_nohardcodedkeys
	ASF_nohitdamage
	ASF_noinput
	ASF_nointroreset
	ASF_nojump
	ASF_nokofall // In Mugen this seems hardcoded into Training mode
	ASF_nokovelocity
	ASF_nolifebaraction
	ASF_nolifebardisplay
	ASF_nomakedust
	ASF_nonamedisplay
	ASF_nopowerbardisplay
	ASF_noredlifedamage
	ASF_nostand
	ASF_nostunbardisplay
	ASF_noturntarget
	ASF_nowinicondisplay
	ASF_postroundinput
	ASF_projtypecollision // TODO: Make this a parameter for normal projectiles as well?
	ASF_runfirst
	ASF_runlast
	ASF_sizepushonly
)

type GlobalSpecialFlag uint32

const (
	// Mugen flags
	GSF_globalnoko GlobalSpecialFlag = 1 << iota
	GSF_globalnoshadow
	GSF_intro
	GSF_nobardisplay
	GSF_nobg
	GSF_nofg
	GSF_nokoslow
	GSF_nokosnd
	GSF_nomusic
	GSF_roundnotover
	GSF_timerfreeze
	// Ikemen flags
	GSF_camerafreeze
	GSF_roundfreeze
	GSF_roundnotskip
	GSF_skipfightdisplay
	GSF_skipkodisplay
	GSF_skiprounddisplay
	GSF_skipwindisplay
)

type PosType int32

const (
	PT_P1 PosType = iota
	PT_P2
	PT_Front
	PT_Back
	PT_Left
	PT_Right
	PT_None
)

type Space int32

const (
	Space_none Space = iota
	Space_stage
	Space_screen
)

type Projection int32

const (
	Projection_Orthographic Projection = iota
	Projection_Perspective
	Projection_Perspective2
)

type SaveData int32

const (
	SaveData_map SaveData = iota
	SaveData_var
	SaveData_fvar
)

type ClsnText struct {
	x, y    float32
	text    string
	r, g, b int32
}

type ClsnRect [][7]float32

func (cr *ClsnRect) Add(clsn [][4]float32, x, y, xs, ys, angle float32) {
	x = (x - sys.cam.Pos[0]) * sys.cam.Scale
	y = (y*sys.cam.Scale - sys.cam.Pos[1]) + sys.cam.GroundLevel()
	xs *= sys.cam.Scale
	ys *= sys.cam.Scale
	sw := float32(sys.gameWidth)
	sh := float32(0) //float32(sys.gameHeight)
	for i := 0; i < len(clsn); i++ {
		offx := sw / 2
		offy := sh
		rect := [...]float32{
			AbsF(xs) * clsn[i][0], AbsF(ys) * clsn[i][1],
			xs * (clsn[i][2] - clsn[i][0]), ys * (clsn[i][3] - clsn[i][1]),
			(x + offx) * sys.widthScale, (y + offy) * sys.heightScale, angle}
		*cr = append(*cr, rect)
	}
}

func (cr ClsnRect) draw(trans int32) {
	paltex := PaletteToTexture(sys.clsnSpr.Pal)
	for _, c := range cr {
		params := RenderParams{
			sys.clsnSpr.Tex, paltex, sys.clsnSpr.Size,
			-c[0] * sys.widthScale, -c[1] * sys.heightScale, notiling,
			c[2] * sys.widthScale, c[2] * sys.widthScale, c[3] * sys.heightScale, 1, 0,
			1, 1, Rotation{c[6], 0, 0}, 0, trans, -1, nil, &sys.scrrect, c[4], c[5], 0, 0, 0, 0,
		}
		RenderSprite(params)
	}
}

type CharData struct {
	life        int32
	power       int32
	dizzypoints int32
	guardpoints int32
	attack      int32
	defence     int32
	fall        struct {
		defence_up  int32
		defence_mul float32
	}
	liedown struct {
		time int32
	}
	airjuggle int32
	sparkno   int32
	guard     struct {
		sparkno int32
	}
	hitsound_channel   int32
	guardsound_channel int32
	ko                 struct {
		echo int32
	}
	volume            int32
	intpersistindex   int32
	floatpersistindex int32
}

func (cd *CharData) init() {
	*cd = CharData{}
	cd.life = 1000
	cd.power = 3000
	cd.dizzypoints = 1000
	cd.guardpoints = 1000
	cd.attack = 100
	cd.defence = 100
	cd.fall.defence_up = 50
	cd.fall.defence_mul = 1.5
	cd.liedown.time = 60
	cd.airjuggle = 15
	cd.sparkno = 2
	cd.guard.sparkno = 40
	cd.hitsound_channel = -1
	cd.guardsound_channel = -1
	cd.ko.echo = 0
	cd.volume = 256
	cd.intpersistindex = int32(math.MaxInt32)
	cd.floatpersistindex = int32(math.MaxInt32)
}

type CharSize struct {
	xscale float32
	yscale float32
	ground struct {
		back  float32
		front float32
	}
	air struct {
		back  float32
		front float32
	}
	height struct {
		stand  float32
		crouch float32
		air    [2]float32
		down   float32
	}
	attack struct {
		dist struct {
			width  [2]float32
			height [2]float32
			depth  [2]float32
		}
		depth [2]float32
	}
	proj struct {
		attack struct {
			dist struct {
				width  [2]float32
				height [2]float32
				depth  [2]float32
			}
		}
		doscale int32
	}
	head struct {
		pos [2]float32
	}
	mid struct {
		pos [2]float32
	}
	shadowoffset float32
	draw         struct {
		offset [2]float32
	}
	depth      [2]float32 // Called z.width in Mugen 2000.01.01
	weight     int32
	pushfactor float32
}

func (cs *CharSize) init() {
	*cs = CharSize{}
	cs.xscale = 1
	cs.yscale = 1
	cs.ground.back = 15
	cs.ground.front = 16
	cs.air.back = 12
	cs.air.front = 12
	cs.height.stand = 60
	cs.height.crouch = 60
	cs.height.air = [...]float32{60, 0}
	cs.height.down = 60
	cs.attack.dist.width = [...]float32{160, 0}
	cs.attack.dist.height = [...]float32{1000, 1000}
	cs.attack.dist.depth = [...]float32{4, 4}
	cs.proj.attack.dist.width = [...]float32{90, 0}
	cs.proj.attack.dist.height = [...]float32{1000, 1000}
	cs.proj.attack.dist.depth = [...]float32{10, 10}
	cs.proj.doscale = 0
	cs.head.pos = [...]float32{-5, -90}
	cs.mid.pos = [...]float32{-5, -60}
	cs.shadowoffset = 0
	cs.draw.offset = [...]float32{0, 0}
	cs.depth = [...]float32{3, 3}
	cs.attack.depth = [...]float32{4, 4}
	cs.weight = 100
	cs.pushfactor = 1
}

type CharVelocity struct {
	walk struct {
		fwd  float32
		back float32
		up   [3]float32
		down [3]float32
	}
	run struct {
		fwd  [2]float32
		back [2]float32
		up   [3]float32
		down [3]float32
	}
	jump struct {
		neu  [2]float32
		back float32
		fwd  float32
		up   [3]float32
		down [3]float32
	}
	runjump struct {
		back [2]float32
		fwd  [2]float32
		up   [3]float32
		down [3]float32
	}
	airjump struct {
		neu  [2]float32
		back float32
		fwd  float32
		up   [3]float32
		down [3]float32
	}
	air struct {
		gethit struct {
			groundrecover [2]float32
			airrecover    struct {
				mul  [2]float32
				add  [2]float32
				back float32
				fwd  float32
				up   float32
				down float32
			}
			ko struct {
				add  [2]float32
				ymin float32
			}
		}
	}
	ground struct {
		gethit struct {
			ko struct {
				xmul float32
				add  [2]float32
				ymin float32
			}
		}
	}
}

func (cv *CharVelocity) init() {
	*cv = CharVelocity{}
	cv.air.gethit.groundrecover = [...]float32{-0.15, -3.5}
	cv.air.gethit.airrecover.mul = [...]float32{0.5, 0.2}
	cv.air.gethit.airrecover.add = [...]float32{0.0, -4.5}
	cv.air.gethit.airrecover.back = -1.0
	cv.air.gethit.airrecover.fwd = 0.0
	cv.air.gethit.airrecover.up = -2.0
	cv.air.gethit.airrecover.down = 1.5
	cv.air.gethit.ko.add = [...]float32{-2.5, -2}
	cv.air.gethit.ko.ymin = -3
	cv.ground.gethit.ko.xmul = 0.66
	cv.ground.gethit.ko.add = [...]float32{-2.5, -2}
	cv.ground.gethit.ko.ymin = -6
}

type CharMovement struct {
	airjump struct {
		num    int32
		height float32
	}
	yaccel float32
	stand  struct {
		friction           float32
		friction_threshold float32
	}
	crouch struct {
		friction           float32
		friction_threshold float32
	}
	air struct {
		gethit struct {
			groundlevel   float32
			groundrecover struct {
				ground struct {
					threshold float32
				}
				groundlevel float32
			}
			airrecover struct {
				threshold float32
				yaccel    float32
			}
			trip struct {
				groundlevel float32
			}
		}
	}
	down struct {
		bounce struct {
			offset      [2]float32
			yaccel      float32
			groundlevel float32
		}
		gethit struct {
			offset [2]float32
		}
		friction_threshold float32
	}
}

func (cm *CharMovement) init() {
	*cm = CharMovement{}
	cm.yaccel = 0.44
	cm.stand.friction = 0.85
	cm.stand.friction_threshold = 2.0
	cm.crouch.friction = 0.82
	cm.crouch.friction_threshold = 0.0
	cm.air.gethit.groundlevel = 10.0
	cm.air.gethit.groundrecover.ground.threshold = -20.0
	cm.air.gethit.groundrecover.groundlevel = 10.0
	cm.air.gethit.airrecover.threshold = -1.0
	cm.air.gethit.airrecover.yaccel = 0.35
	cm.air.gethit.trip.groundlevel = 15.0
	cm.down.bounce.offset = [...]float32{0, 20}
	cm.down.bounce.yaccel = 0.4
	cm.down.bounce.groundlevel = 12.0
	cm.down.gethit.offset = [...]float32{0, 15}
	cm.down.friction_threshold = 0.05
}

type Reaction int32

const (
	RA_Light   Reaction = 0
	RA_Medium  Reaction = 1
	RA_Hard    Reaction = 2
	RA_Back    Reaction = 3
	RA_Up      Reaction = 4
	RA_Diagup  Reaction = 5
	RA_Unknown Reaction = -1
)

type HitType int32

const (
	HT_None    HitType = 0
	HT_High    HitType = 1
	HT_Low     HitType = 2
	HT_Trip    HitType = 3
	HT_Unknown HitType = -1
)

type TradeType int32

const (
	TT_Hit TradeType = iota
	TT_Miss
	TT_Dodge
)

type HitDef struct {
	isprojectile               bool // Projectile state controller
	attr                       int32
	reversal_attr              int32
	hitflag                    int32
	guardflag                  int32
	reversal_guardflag         int32
	reversal_guardflag_not     int32
	affectteam                 int32 // -1F, 0B, 1E
	teamside                   int
	animtype                   Reaction
	air_animtype               Reaction
	priority                   int32
	prioritytype               TradeType
	hitdamage                  int32
	guarddamage                int32
	pausetime                  [2]int32
	guard_pausetime            [2]int32
	sparkno                    int32
	sparkno_ffx                string
	sparkangle                 float32
	sparkscale                 [2]float32
	guard_sparkno              int32
	guard_sparkno_ffx          string
	guard_sparkangle           float32
	guard_sparkscale           [2]float32
	sparkxy                    [2]float32
	hitsound                   [2]int32
	hitsound_channel           int32
	hitsound_ffx               string
	guardsound                 [2]int32
	guardsound_channel         int32
	guardsound_ffx             string
	ground_type                HitType
	air_type                   HitType
	ground_slidetime           int32
	guard_slidetime            int32
	ground_hittime             int32
	guard_hittime              int32
	air_hittime                int32
	guard_ctrltime             int32
	airguard_ctrltime          int32
	guard_dist_x               [2]float32
	guard_dist_y               [2]float32
	guard_dist_z               [2]float32
	xaccel                     float32
	yaccel                     float32
	zaccel                     float32
	ground_velocity            [3]float32
	guard_velocity             [3]float32
	air_velocity               [3]float32
	airguard_velocity          [3]float32
	ground_cornerpush_veloff   float32
	air_cornerpush_veloff      float32
	down_cornerpush_veloff     float32
	guard_cornerpush_veloff    float32
	airguard_cornerpush_veloff float32
	air_juggle                 int32
	p1sprpriority              int32
	p2sprpriority              int32
	p1getp2facing              int32
	p1facing                   int32
	p2facing                   int32
	p1stateno                  int32
	p2stateno                  int32
	p2getp1state               bool
	missonoverride             int32
	forcestand                 int32
	forcecrouch                int32
	ground_fall                bool
	air_fall                   int32 // Technically a bool but it needs an undefined state for "ifierrset"
	down_velocity              [3]float32
	down_hittime               int32
	down_bounce                bool
	down_recover               bool
	down_recovertime           int32
	id                         int32
	chainid                    int32
	nochainid                  [8]int32
	hitonce                    int32
	numhits                    int32
	hitgetpower                int32
	guardgetpower              int32
	hitgivepower               int32
	guardgivepower             int32
	palfx                      PalFXDef
	envshake_time              int32
	envshake_freq              float32
	envshake_ampl              int32
	envshake_phase             float32
	envshake_mul               float32
	envshake_dir               float32
	mindist                    [3]float32
	maxdist                    [3]float32
	snap                       [3]float32
	snaptime                   int32
	fall_animtype              Reaction // Old fall struct
	fall_xvelocity             float32
	fall_yvelocity             float32
	fall_zvelocity             float32
	fall_recover               bool
	fall_recovertime           int32
	fall_damage                int32
	fall_kill                  bool
	fall_envshake_time         int32
	fall_envshake_freq         float32
	fall_envshake_ampl         int32
	fall_envshake_phase        float32
	fall_envshake_mul          float32
	fall_envshake_dir          float32
	playerNo                   int
	kill                       bool
	guard_kill                 bool
	forcenofall                bool
	ltypehit                   bool
	attackerID                 int32
	dizzypoints                int32
	guardpoints                int32
	hitredlife                 int32
	guardredlife               int32
	score                      [2]float32
	p2clsncheck                int32
	p2clsnrequire              int32
	attack_depth               [2]float32
	unhittabletime             [2]int32
}

func (hd *HitDef) clear(c *Char, localscl float32) {
	// Convert local scale back to 4:3 in order to keep values consistent in widescreen
	originLs := localscl * (320 / float32(sys.gameWidth))

	*hd = HitDef{
		isprojectile:       false,
		playerNo:           -1,
		hitflag:            int32(HF_H | HF_L | HF_A | HF_F),
		guardflag:          0,
		affectteam:         1,
		teamside:           -1,
		animtype:           RA_Light,
		air_animtype:       RA_Unknown,
		priority:           4,
		prioritytype:       TT_Hit,
		sparkno:            c.gi().data.sparkno,
		sparkno_ffx:        "f",
		sparkangle:         0,
		sparkscale:         [2]float32{1, 1},
		guard_sparkno:      c.gi().data.guard.sparkno,
		guard_sparkno_ffx:  "f",
		guard_sparkangle:   0,
		guard_sparkscale:   [2]float32{1, 1},
		hitsound:           [2]int32{-1, 0},
		hitsound_channel:   c.gi().data.hitsound_channel,
		hitsound_ffx:       "f",
		guardsound:         [2]int32{-1, 0},
		guardsound_channel: c.gi().data.guardsound_channel,
		guardsound_ffx:     "f",
		ground_type:        HT_High,
		air_type:           HT_Unknown,
		air_hittime:        20,
		down_hittime:       20, // Not documented in Mugen docs

		guard_pausetime:   [2]int32{IErr, IErr},
		guard_hittime:     IErr,
		guard_slidetime:   IErr,
		guard_ctrltime:    IErr,
		airguard_ctrltime: IErr,

		ground_velocity:            [3]float32{0, 0, 0},
		air_velocity:               [3]float32{0, 0, 0},
		down_velocity:              [3]float32{float32(math.NaN()), float32(math.NaN()), float32(math.NaN())},
		guard_velocity:             [3]float32{float32(math.NaN()), 0, float32(math.NaN())}, // We don't want chars to be launched in Y while guarding
		airguard_velocity:          [3]float32{float32(math.NaN()), float32(math.NaN()), float32(math.NaN())},
		ground_cornerpush_veloff:   float32(math.NaN()),
		air_cornerpush_veloff:      float32(math.NaN()),
		down_cornerpush_veloff:     float32(math.NaN()),
		guard_cornerpush_veloff:    float32(math.NaN()),
		airguard_cornerpush_veloff: float32(math.NaN()),

		xaccel: 0,
		yaccel: 0.35 / originLs,
		zaccel: 0,

		p1sprpriority:       1,
		p1stateno:           -1,
		p2stateno:           -1,
		missonoverride:      -1,
		forcestand:          IErr,
		forcecrouch:         IErr,
		air_fall:            IErr,
		guard_dist_x:        hd.guard_dist_x, // These default to no change
		guard_dist_y:        hd.guard_dist_y, // They are reset when hitdefpersist = 0
		guard_dist_z:        hd.guard_dist_z,
		chainid:             -1,
		nochainid:           [8]int32{-1, -1, -1, -1, -1, -1, -1, -1},
		numhits:             1,
		hitgetpower:         IErr,
		guardgetpower:       IErr,
		hitgivepower:        IErr,
		guardgivepower:      IErr,
		envshake_freq:       60,
		envshake_ampl:       -4,
		envshake_phase:      float32(math.NaN()),
		envshake_mul:        1.0,
		envshake_dir:        0.0,
		mindist:             [...]float32{float32(math.NaN()), float32(math.NaN()), float32(math.NaN())},
		maxdist:             [...]float32{float32(math.NaN()), float32(math.NaN()), float32(math.NaN())},
		snap:                [...]float32{float32(math.NaN()), float32(math.NaN()), float32(math.NaN())},
		hitonce:             -1,
		kill:                true,
		guard_kill:          true,
		dizzypoints:         IErr,
		guardpoints:         IErr,
		hitredlife:          IErr,
		guardredlife:        IErr,
		score:               [...]float32{float32(math.NaN()), float32(math.NaN())},
		p2clsncheck:         -1,
		p2clsnrequire:       -1,
		down_recover:        true,
		down_recovertime:    -1,
		air_juggle:          IErr,
		fall_animtype:       RA_Unknown,
		fall_xvelocity:      float32(math.NaN()),
		fall_yvelocity:      -4.5 / originLs,
		fall_zvelocity:      0, // Should this work like the X component instead?
		fall_recover:        true,
		fall_recovertime:    4,
		fall_kill:           true,
		fall_envshake_freq:  60,
		fall_envshake_ampl:  IErr,
		fall_envshake_phase: float32(math.NaN()),
		fall_envshake_mul:   1.0,
		fall_envshake_dir:   0.0,
		attack_depth:        [2]float32{c.size.attack.depth[0], c.size.attack.depth[1]},
		unhittabletime:      [2]int32{IErr, IErr},

		reversal_guardflag:     IErr,
		reversal_guardflag_not: IErr,
	}

	// PalFX
	hd.palfx.mul = [3]int32{255, 255, 255}
	hd.palfx.color = 1
	hd.palfx.hue = 0
}

// When a Hitdef connects, its statetype attribute will be updated to the character's current type
// Even if the Hitdef has multiple statetype attributes
// TODO: This is an oddly specific Mugen thing that might not be needed in future Ikemen characters
func (hd *HitDef) updateStateType(stateType StateType) {
	hd.attr = hd.attr&^int32(ST_MASK) | int32(stateType) | -1<<31
	hd.reversal_attr |= -1 << 31
	hd.ltypehit = false
}

func (hd *HitDef) testAttr(attr int32) bool {
	attr &= hd.attr
	return attr&int32(ST_MASK) != 0 && attr&^int32(ST_MASK)&^(-1<<31) != 0
}

func (hd *HitDef) testReversalAttr(attr int32) bool {
	attr &= hd.reversal_attr
	return attr&int32(ST_MASK) != 0 && attr&^int32(ST_MASK)&^(-1<<31) != 0
}

type GetHitVar struct {
	targetedBy          [][2]int32 // ID, current juggle
	attr                int32
	_type               HitType
	animtype            Reaction
	airanimtype         Reaction
	groundanimtype      Reaction
	airtype             HitType
	groundtype          HitType
	damage              int32
	hitcount            int32
	guardcount          int32
	fallcount           int32
	hitshaketime        int32
	hittime             int32
	slidetime           int32
	ctrltime            int32
	xvel                float32
	yvel                float32
	zvel                float32
	xaccel              float32
	yaccel              float32
	zaccel              float32
	xveladd             float32
	yveladd             float32
	hitid               int32
	xoff                float32
	yoff                float32
	zoff                float32
	fall_animtype       Reaction // Old fall struct
	fall_xvelocity      float32
	fall_yvelocity      float32
	fall_zvelocity      float32
	fall_recover        bool
	fall_recovertime    int32
	fall_damage         int32
	fall_kill           bool
	fall_envshake_time  int32
	fall_envshake_freq  float32
	fall_envshake_ampl  int32
	fall_envshake_phase float32
	fall_envshake_mul   float32
	fall_envshake_dir   float32
	playerId            int32
	playerNo            int
	fallflag            bool
	guarded             bool
	p2getp1state        bool
	forcestand          bool
	forcecrouch         bool
	dizzypoints         int32
	guardpoints         int32
	redlife             int32
	score               float32
	hitdamage           int32
	guarddamage         int32
	power               int32
	hitpower            int32
	guardpower          int32
	hitredlife          int32
	guardredlife        int32
	kill                bool
	priority            int32
	facing              int32
	ground_velocity     [3]float32
	air_velocity        [3]float32
	down_velocity       [3]float32
	guard_velocity      [3]float32
	airguard_velocity   [3]float32
	frame               bool
	cheeseKO            bool
	down_recover        bool
	down_recovertime    int32
	guardflag           int32
}

func (ghv *GetHitVar) clear(c *Char) {
	// Convert local scale back to 4:3 in order to keep values consistent in widescreen
	originLs := c.localscl * (320 / float32(sys.gameWidth))

	*ghv = GetHitVar{
		hittime:        -1,
		yaccel:         0.35 / originLs,
		xoff:           ghv.xoff,
		yoff:           ghv.yoff,
		zoff:           ghv.zoff,
		hitid:          -1,
		playerNo:       -1,
		fall_animtype:  RA_Unknown,
		fall_xvelocity: float32(math.NaN()),
		fall_yvelocity: -4.5 / originLs,
		fall_zvelocity: float32(math.NaN()),
	}
}

// In Mugen, Hitdef and Reversaldef do not clear GetHitVars at all between successive hits
// However, this approach helps ensure that the hit properties from one move do not bleed into other moves
// https://github.com/ikemen-engine/Ikemen-GO/issues/1891
func (ghv *GetHitVar) selectiveClear(c *Char) {
	// Save variables that should persist or stack
	cheeseKO := ghv.cheeseKO
	damage := ghv.damage
	dizzypoints := ghv.dizzypoints
	down_recovertime := ghv.down_recovertime
	fallcount := ghv.fallcount
	fallflag := ghv.fallflag
	frame := ghv.frame
	guardcount := ghv.guardcount
	guarddamage := ghv.guarddamage
	guardpoints := ghv.guardpoints
	guardpower := ghv.guardpower
	targetedBy := ghv.targetedBy
	hitcount := ghv.hitcount
	hitdamage := ghv.hitdamage
	hitpower := ghv.hitpower
	kill := ghv.kill
	power := ghv.power

	ghv.clear(c)

	// Restore variables
	ghv.cheeseKO = cheeseKO
	ghv.damage = damage
	ghv.dizzypoints = dizzypoints
	ghv.down_recovertime = down_recovertime
	ghv.fallcount = fallcount
	ghv.fallflag = fallflag
	ghv.frame = frame
	ghv.guardcount = guardcount
	ghv.guarddamage = guarddamage
	ghv.guardpoints = guardpoints
	ghv.guardpower = guardpower
	ghv.targetedBy = targetedBy
	ghv.hitcount = hitcount
	ghv.hitdamage = hitdamage
	ghv.hitpower = hitpower
	ghv.kill = kill
	ghv.power = power
}

func (ghv *GetHitVar) clearOff() {
	ghv.xoff, ghv.yoff, ghv.zoff = 0, 0, 0
}

func (ghv GetHitVar) chainId() int32 {
	if ghv.hitid > 0 {
		return ghv.hitid
	}
	return 0
}

func (ghv GetHitVar) idMatch(id int32) bool {
	for _, v := range ghv.targetedBy {
		if v[0] == id || v[0] == -id {
			return true
		}
	}
	return false
}

func (ghv GetHitVar) getJuggle(id, defaultJuggle int32) int32 {
	for _, v := range ghv.targetedBy {
		if v[0] == id {
			return v[1]
		}
	}
	return defaultJuggle
}

func (ghv *GetHitVar) dropId(id int32) {
	for i, v := range ghv.targetedBy {
		if v[0] == id {
			ghv.targetedBy = append(ghv.targetedBy[:i], ghv.targetedBy[i+1:]...)
			break
		}
	}
}

func (ghv *GetHitVar) addId(id, juggle int32) {
	juggle = ghv.getJuggle(id, juggle)
	ghv.dropId(id)
	ghv.targetedBy = append(ghv.targetedBy, [...]int32{id, juggle})
}

// Same as testAttr from HitDef
func (ghv *GetHitVar) testAttr(attr int32) bool {
	attr &= ghv.attr
	return (attr&int32(ST_MASK) != 0 && attr&^int32(ST_MASK)&^(-1<<31) != 0)
}

type HitBy struct {
	flag     int32
	time     int32
	not      bool
	playerid int32
	playerno int
	stack    bool
}

func (hb *HitBy) clear() {
	*hb = HitBy{}
}

type HitOverride struct {
	attr          int32
	stateno       int32
	time          int32
	forceair      bool
	forceguard    bool
	guardflag     int32
	guardflag_not int32
	keepState     bool
	playerNo      int
}

func (ho *HitOverride) clear() {
	*ho = HitOverride{stateno: -1, playerNo: -1}
}

type MoveHitVar struct {
	cornerpush float32
	frame      bool
	overridden bool
	playerId   int32
	playerNo   int
	sparkxy    [2]float32
	uniqhit    int32
}

func (mhv *MoveHitVar) clear() {
	*mhv = MoveHitVar{}
}

type aimgImage struct {
	anim       Animation
	pos        [2]float32
	scl        [2]float32
	priority   int32
	rot        Rotation
	projection int32
	fLength    float32
	oldVer     bool
}

type AfterImage struct {
	time           int32
	length         int32
	postbright     [3]int32
	add            [3]int32
	mul            [3]float32
	timegap        int32
	framegap       int32
	alpha          [2]int32
	palfx          []PalFX
	imgs           [64]aimgImage
	imgidx         int32
	restgap        int32
	reccount       int32
	timecount      int32
	priority       int32
	ignorehitpause bool
}

func newAfterImage() *AfterImage {
	ai := &AfterImage{palfx: make([]PalFX, sys.cfg.Config.AfterImageMax)}
	for i := range ai.palfx {
		ai.palfx[i].enable, ai.palfx[i].negType = true, true
	}
	ai.clear()
	return ai
}

func (ai *AfterImage) clear() {
	ai.time = 0
	ai.length = 20
	if len(ai.palfx) > 0 {
		ai.palfx[0].eColor = 1
		ai.palfx[0].eHue = 0
		ai.palfx[0].eInvertall = false
		ai.palfx[0].eInvertblend = 0
		ai.palfx[0].eAdd = [...]int32{30, 30, 30}
		ai.palfx[0].eMul = [...]int32{120, 120, 220}
	}
	ai.postbright = [3]int32{}
	ai.add = [...]int32{10, 10, 25}
	ai.mul = [...]float32{0.65, 0.65, 0.75}
	ai.timegap = 1
	ai.framegap = 4
	ai.alpha = [...]int32{-1, 0}
	ai.imgidx = 0
	ai.restgap = 0
	ai.reccount = 0
	ai.timecount = 0
	ai.ignorehitpause = true
}

func (ai *AfterImage) setPalColor(color int32) {
	if len(ai.palfx) > 0 {
		ai.palfx[0].eColor = float32(Clamp(color, 0, 256)) / 256
	}
}

func (ai *AfterImage) setPalHueShift(huesh int32) {
	if len(ai.palfx) > 0 {
		ai.palfx[0].eHue = (float32(Clamp(huesh, -256, 256)) / 256)
	}
}

func (ai *AfterImage) setPalInvertall(invertall bool) {
	if len(ai.palfx) > 0 {
		ai.palfx[0].eInvertall = invertall
	}
}

func (ai *AfterImage) setPalInvertblend(invertblend int32) {
	if len(ai.palfx) > 0 {
		ai.palfx[0].invertblend = invertblend
	}
}

func (ai *AfterImage) setPalBrightR(addr int32) {
	if len(ai.palfx) > 0 {
		ai.palfx[0].eAdd[0] = addr
	}
}

func (ai *AfterImage) setPalBrightG(addg int32) {
	if len(ai.palfx) > 0 {
		ai.palfx[0].eAdd[1] = addg
	}
}

func (ai *AfterImage) setPalBrightB(addb int32) {
	if len(ai.palfx) > 0 {
		ai.palfx[0].eAdd[2] = addb
	}
}

func (ai *AfterImage) setPalContrastR(mulr int32) {
	if len(ai.palfx) > 0 {
		ai.palfx[0].eMul[0] = mulr
	}
}

func (ai *AfterImage) setPalContrastG(mulg int32) {
	if len(ai.palfx) > 0 {
		ai.palfx[0].eMul[1] = mulg
	}
}

func (ai *AfterImage) setPalContrastB(mulb int32) {
	if len(ai.palfx) > 0 {
		ai.palfx[0].eMul[2] = mulb
	}
}

// Set up every frame's PalFX in advance
func (ai *AfterImage) setupPalFX() {
	pb := ai.postbright

	if ai.palfx[0].invertblend <= -2 && ai.palfx[0].eInvertall {
		ai.palfx[0].eInvertblend = 3
	} else {
		ai.palfx[0].eInvertblend = ai.palfx[0].invertblend
	}

	for i := 1; i < len(ai.palfx); i++ {
		ai.palfx[i].eColor = ai.palfx[i-1].eColor
		ai.palfx[i].eHue = ai.palfx[i-1].eHue
		ai.palfx[i].eInvertall = ai.palfx[i-1].eInvertall
		ai.palfx[i].eInvertblend = ai.palfx[i-1].eInvertblend
		for j := range pb {
			ai.palfx[i].eAdd[j] = ai.palfx[i-1].eAdd[j] + ai.add[j] + pb[j]
			ai.palfx[i].eMul[j] = int32(float32(ai.palfx[i-1].eMul[j]) * ai.mul[j])
		}
		pb = [3]int32{}
	}
}

func (ai *AfterImage) recAfterImg(sd *SprData, hitpause bool) {
	if ai.time == 0 {
		ai.reccount, ai.timegap = 0, 0
		return
	}
	if ai.restgap <= 0 {
		img := &ai.imgs[ai.imgidx]
		img.anim = *sd.anim
		if sd.anim.spr != nil {
			img.anim.spr = newSprite()
			*img.anim.spr = *sd.anim.spr
			if sd.anim.palettedata != nil {
				sd.anim.palettedata.SwapPalMap(&sd.fx.remap)
				img.anim.spr.Pal = sd.anim.spr.GetPal(sd.anim.palettedata)
				sd.anim.palettedata.SwapPalMap(&sd.fx.remap)
			} else {
				sd.anim.sff.palList.SwapPalMap(&sd.fx.remap)
				img.anim.spr.Pal = sd.anim.spr.GetPal(&sd.anim.sff.palList)
				sd.anim.sff.palList.SwapPalMap(&sd.fx.remap)
			}
		}
		img.pos = sd.pos
		img.scl = sd.scl
		img.rot = sd.rot
		img.projection = sd.projection
		img.fLength = sd.fLength
		img.oldVer = sd.oldVer
		img.priority = sd.priority - 2 // Starting afterimage sprpriority offset
		ai.imgidx = (ai.imgidx + 1) & 63
		ai.reccount++
		ai.restgap = ai.timegap
	}
	ai.restgap--
	ai.timecount++
}

func (ai *AfterImage) recAndCue(sd *SprData, rec bool, hitpause bool, layer int32) {
	if ai.time == 0 || (ai.timecount >= ai.timegap*ai.length+ai.time-1 && ai.time > 0) ||
		ai.timegap < 1 || ai.timegap > 32767 ||
		ai.framegap < 1 || ai.framegap > 32767 {
		ai.time = 0
		ai.reccount, ai.timecount, ai.timegap = 0, 0, 0
		return
	}

	end := Min(sys.cfg.Config.AfterImageMax,
		(Min(Min(ai.reccount, int32(len(ai.imgs))), ai.length)/ai.framegap)*ai.framegap)

	// Decide layering
	sprs := &sys.spritesLayer0
	if layer > 0 {
		sprs = &sys.spritesLayer1
	} else if layer < 0 {
		sprs = &sys.spritesLayerN1
	}

	for i := ai.framegap; i <= end; i += ai.framegap {
		img := &ai.imgs[(ai.imgidx-i)&63]
		if img.priority >= sd.priority { // Maximum afterimage sprpriority offset
			img.priority = sd.priority - 2
		}
		if ai.time < 0 || (ai.timecount/ai.timegap-i) < (ai.time-2)/ai.timegap+1 {
			step := i/ai.framegap - 1
			ai.palfx[step].remap = sd.fx.remap
			sprs.add(&SprData{
				anim:         &img.anim,
				fx:           &ai.palfx[step],
				pos:          img.pos,
				scl:          img.scl,
				alpha:        ai.alpha,
				priority:     img.priority - step, // Afterimages decrease in sprpriority over time
				rot:          img.rot,
				screen:       false,
				undarken:     sd.undarken,
				oldVer:       sd.oldVer,
				facing:       sd.facing,
				airOffsetFix: sd.airOffsetFix,
				projection:   img.projection,
				fLength:      img.fLength,
				window:       sd.window,
				xshear:       sd.xshear,
			})
			// Afterimages don't cast shadows or reflections
		}
	}
	if rec || hitpause && ai.ignorehitpause {
		ai.recAfterImg(sd, hitpause)
	}
}

type Explod struct {
	id                  int32
	time                int32
	postype             PosType
	space               Space
	bindId              int32
	bindtime            int32
	pos                 [3]float32
	relativePos         [3]float32
	offset              [3]float32
	relativef           float32
	facing              float32
	vfacing             float32
	scale               [2]float32
	removeongethit      bool
	removeonchangestate bool
	statehaschanged     bool
	removetime          int32
	velocity            [3]float32
	friction            [3]float32
	accel               [3]float32
	sprpriority         int32
	layerno             int32
	shadow              [3]int32
	supermovetime       int32
	pausemovetime       int32
	anim                *Animation
	animelem            int32
	animelemtime        int32
	animfreeze          bool
	//ontop                bool
	under          bool
	alpha          [2]int32
	ownpal         bool
	ignorehitpause bool
	rot            Rotation
	anglerot       [3]float32
	xshear         float32
	projection     Projection
	fLength        float32
	oldPos         [3]float32
	newPos         [3]float32
	playerId       int32
	palfx          *PalFX
	palfxdef       PalFXDef
	window         [4]float32
	//lockSpriteFacing     bool
	localscl             float32
	blendmode            int32
	start_animelem       int32
	start_scale          [2]float32
	start_rot            [3]float32
	start_alpha          [2]int32
	start_fLength        float32
	start_xshear         float32
	interpolate          bool
	interpolate_time     [2]int32
	interpolate_animelem [3]int32
	interpolate_scale    [4]float32
	interpolate_alpha    [5]int32
	interpolate_pos      [6]float32
	interpolate_angle    [6]float32
	interpolate_fLength  [2]float32
	interpolate_xshear   [2]float32
	animNo               int32
	interPos             [3]float32
	animPN               int
	spritePN             int
}

func (e *Explod) clear() {
	*e = Explod{
		id:                IErr,
		bindtime:          1, // Not documented but confirmed
		scale:             [2]float32{1, 1},
		removetime:        -2,
		postype:           PT_P1,
		space:             Space_none,
		relativef:         1,
		facing:            1,
		vfacing:           1,
		localscl:          1,
		projection:        Projection_Orthographic,
		window:            [4]float32{0, 0, 0, 0},
		animelem:          1,
		animelemtime:      0,
		animPN:            -1,
		spritePN:          -1,
		blendmode:         0,
		alpha:             [...]int32{-1, 0},
		playerId:          -1,
		bindId:            -2,
		ignorehitpause:    true,
		interpolate_scale: [...]float32{1, 1, 0, 0},
		friction:          [3]float32{1, 1, 1},
	}
}

func (e *Explod) setAllPosX(x float32) {
	e.pos[0], e.oldPos[0], e.newPos[0] = x, x, x
}

func (e *Explod) setAllPosY(y float32) {
	e.pos[1], e.oldPos[1], e.newPos[1] = y, y, y
}

func (e *Explod) setAllPosZ(z float32) {
	e.pos[2], e.oldPos[2], e.newPos[2] = z, z, z
}

func (e *Explod) setBind(bId int32) {
	if e.space == Space_screen && (e.postype == PT_P1 || e.postype == PT_P2) {
		return
	}
	e.bindId = bId
}

// Set explod position based on postype and space
func (e *Explod) setPos(c *Char) {
	pPos := func(c *Char) {
		e.bindId, e.facing = c.id, c.facing

		e.relativePos[0] *= c.facing

		posX := (c.pos[0] + c.offsetX()) * c.localscl / e.localscl
		posY := (c.pos[1] + c.offsetY()) * c.localscl / e.localscl
		posZ := c.pos[2] * c.localscl / e.localscl

		if e.space == Space_screen {
			e.offset[0] = posX
			e.offset[1] = sys.cam.GroundLevel()*e.localscl + posY
			e.offset[2] = ClampF(posZ, sys.stage.stageCamera.topz, sys.stage.stageCamera.botz)
		} else {
			e.setAllPosX(posX)
			e.setAllPosY(posY)
			e.setAllPosZ(posZ)
		}
	}
	lPos := func() {
		if e.space == Space_screen {
			e.offset[0] = -(float32(sys.gameWidth) / e.localscl / 2)
		} else {
			e.offset[0] = sys.cam.ScreenPos[0] / e.localscl
		}
	}
	rPos := func() {
		if e.space == Space_screen {
			e.offset[0] = float32(sys.gameWidth) / e.localscl / 2
		} else {
			e.offset[0] = sys.cam.ScreenPos[0] / e.localscl
		}
	}
	// Set space based on postype in case it's missing
	if e.space == Space_none {
		switch e.postype {
		case PT_Front, PT_Back, PT_Left, PT_Right:
			e.space = Space_screen
		default:
			e.space = Space_stage
		}
	}
	switch e.postype {
	case PT_P1:
		pPos(c)
	case PT_P2:
		if p2 := c.p2(); p2 != nil {
			pPos(p2)
		}
	case PT_Front, PT_Back:
		if e.postype == PT_Back {
			e.facing = c.facing
		}
		// Convert back and front types to left and right
		if c.facing > 0 && e.postype == PT_Front || c.facing < 0 && e.postype == PT_Back {
			if e.postype == PT_Back {
				e.relativePos[0] *= -1
			}
			e.postype = PT_Right
			rPos()
		} else {
			// postype = front does not cause pos to invert based on the character's facing
			//if e.postype == PT_Front && c.gi().mugenver[0] != 1 {
			// In older versions, front does not reflect the character's facing direction
			// It seems that even in version 1.1, it is not reflected
			//	e.facing = e.relativef
			//}
			e.postype = PT_Left
			lPos()
		}
	case PT_Left:
		lPos()
	case PT_Right:
		rPos()
	case PT_None:
		if e.space == Space_screen {
			e.offset[0] = -(float32(sys.gameWidth) / e.localscl / 2)
		}
	}
}

func (e *Explod) matchId(eid, pid int32) bool {
	return e.id >= 0 && e.playerId == pid && (eid < 0 || e.id == eid)
}

func (e *Explod) setAnim(animNo int32, animPlayerNo int, spritePlayerNo int, ffx string) {
	c := sys.playerID(e.playerId)
	if c == nil {
		return
	}

	if a := sys.chars[animPlayerNo][0].getAnim(animNo, ffx, false); a != nil {
		e.anim = a
		e.animPN = animPlayerNo
		e.spritePN = spritePlayerNo

		if e.spritePN < 0 {
			e.spritePN = c.playerNo
		}
		if ffx == "" {
			a.sff = sys.cgi[e.spritePN].sff
			a.palettedata = &sys.cgi[e.spritePN].palettedata.palList
			if c.playerNo != e.spritePN && !e.ownpal {
				ownerChar := sys.chars[e.spritePN][0]
				ownerPal := ownerChar.drawPal()
				key := [2]int16{int16(ownerPal[0]), int16(ownerPal[1])}

				if di, ok := a.palettedata.PalTable[key]; ok {
					for _, id := range [...]int32{0, 9000} {
						if spr := a.sff.GetSprite(int16(id), 0); spr != nil {
							a.palettedata.Remap(spr.palidx, di)
						}
					}
				}
			}
		}
		e.localscl = 320 / sys.chars[e.spritePN][0].localcoord
	}
}

func (e *Explod) setAnimElem() {
	if e.anim != nil {
		// Validate animelem just in case
		if e.animelem < 1 || int(e.animelem) > len(e.anim.frames) {
			e.animelem = 1
		}
		// Validate animelemtime just in case
		if e.animelemtime != 0 {
			frametime := e.anim.frames[e.animelem-1].Time
			if e.animelemtime < 0 || (frametime != -1 && e.animelemtime >= frametime) {
				e.animelemtime = 0
			}
		}
		// Set them
		e.anim.SetAnimElem(e.animelem, e.animelemtime)
	}
}

func (e *Explod) update(mugenverF float32, playerNo int) {
	if e.anim == nil {
		e.id = IErr
	}
	if e.id == IErr {
		e.anim = nil
		return
	}
	if sys.chars[playerNo][0].scf(SCF_disabled) {
		return
	}
	var c *Char
	if !e.ignorehitpause || e.removeongethit || e.removeonchangestate {
		c = sys.playerID(e.playerId)
	}
	// Remove on get hit
	if sys.tickNextFrame() && e.removeongethit &&
		c != nil && c.csf(CSF_gethit) && !c.inGuardState() {
		e.id, e.anim = IErr, nil
		return
	}
	// Remove on ChangeState
	if sys.tickNextFrame() && e.removeonchangestate && e.statehaschanged {
		e.id, e.anim = IErr, nil
		return
	}
	p := false
	if sys.supertime > 0 {
		p = (e.supermovetime >= 0 && e.time >= e.supermovetime) || e.supermovetime < -2
	} else if sys.pausetime > 0 {
		p = (e.pausemovetime >= 0 && e.time >= e.pausemovetime) || e.pausemovetime < -2
	}
	act := !p
	if act && !e.ignorehitpause {
		act = c == nil || c.acttmp%2 >= 0
	}
	if sys.tickFrame() {
		if e.removetime >= 0 && e.time >= e.removetime ||
			act && e.removetime < -1 && e.anim.loopend {
			e.id, e.anim = IErr, nil
			return
		}
	}
	// Bind explod to parent
	// In Mugen this only happens if the explod is not paused, hence "act"
	if act && e.bindtime != 0 &&
		(e.space == Space_stage || (e.space == Space_screen && (e.postype <= PT_P2 || mugenverF < 1.1))) {
		if c := sys.playerID(e.bindId); c != nil {
			e.pos[0] = c.interPos[0]*c.localscl/e.localscl + c.offsetX()*c.localscl/e.localscl
			e.pos[1] = c.interPos[1]*c.localscl/e.localscl + c.offsetY()*c.localscl/e.localscl
			e.pos[2] = c.interPos[2] * c.localscl / e.localscl
		} else {
			// Doesn't seem necessary to do this, since MUGEN 1.1 seems to carry bindtime even if
			// you change bindId to something that doesn't point to any character
			// e.bindtime = 0
			// e.setAllPosX(e.pos[0])
			// e.setAllPosY(e.pos[1])
		}
	} else {
		// Explod position interpolation
		spd := sys.tickInterpolation()
		for i := range e.pos {
			e.pos[i] = e.newPos[i] - (e.newPos[i]-e.oldPos[i])*(1-spd)
		}
	}
	off := e.relativePos
	// Left and right pos types change relative position depending on stage camera zoom and game width
	if e.space == Space_stage {
		if e.postype == PT_Left {
			off[0] = off[0] / sys.cam.Scale
		} else if e.postype == PT_Right {
			off[0] = (off[0] + float32(sys.gameWidth)) / sys.cam.Scale
		}
	}
	var facing float32 = e.facing * e.relativef
	//if e.lockSpriteFacing {
	//	facing = -1
	//}
	if sys.tickFrame() && act {
		e.anim.UpdateSprite()
	}
	sprs := &sys.spritesLayer0
	if e.layerno > 0 {
		sprs = &sys.spritesLayer1
	} else if e.layerno < 0 {
		sprs = &sys.spritesLayerN1
	} else if e.under {
		sprs = &sys.spritesLayerU
	}
	var pfx *PalFX
	if e.palfx != nil && (e.anim.sff != sys.ffx["f"].fsff || e.ownpal) {
		pfx = e.palfx
	} else {
		pfx = &PalFX{}
		*pfx = *e.palfx
		pfx.remap = nil
	}
	alp := e.alpha
	anglerot := e.anglerot
	fLength := e.fLength
	scale := e.scale
	xshear := e.xshear
	if e.interpolate {
		e.Interpolate(act, &scale, &alp, &anglerot, &fLength, &xshear)
	}
	if alp[0] < 0 {
		alp[0] = -1
	}
	if (e.facing*e.relativef < 0) != (e.vfacing < 0) {
		anglerot[0] *= -1
		anglerot[2] *= -1
	}
	sdwalp := 255 - alp[1]
	if sdwalp < 0 {
		sdwalp = 256
	}
	if fLength <= 0 {
		fLength = 2048
	}
	fLength = fLength * e.localscl
	rot := e.rot
	rot.angle = anglerot[0]
	rot.xangle = anglerot[1]
	rot.yangle = anglerot[2]

	// Interpolated position
	e.interPos = [3]float32{
		(e.pos[0] + e.offset[0] + off[0] + e.interpolate_pos[0]) * e.localscl,
		(e.pos[1] + e.offset[1] + off[1] + e.interpolate_pos[1]) * e.localscl,
		(e.pos[2] + e.offset[2] + off[2] + e.interpolate_pos[2]) * e.localscl,
	}

	// Set drawing position
	drawpos := [2]float32{e.interPos[0], e.interPos[1]}

	// Set scale
	drawscale := [2]float32{facing * scale[0] * e.localscl, e.vfacing * scale[1] * e.localscl}

	// Apply Z axis perspective
	if e.space == Space_stage && sys.zEnabled() {
		zscale := sys.updateZScale(e.interPos[2], e.localscl)
		drawpos = sys.drawposXYfromZ(drawpos, e.localscl, e.interPos[2], zscale)
		drawscale[0] *= zscale
		drawscale[1] *= zscale
	}

	var ewin = [4]float32{
		e.window[0] * drawscale[0],
		e.window[1] * drawscale[1],
		e.window[2] * drawscale[0],
		e.window[3] * drawscale[1],
	}

	// Add sprite to draw list
	sd := &SprData{
		anim:         e.anim,
		fx:           pfx,
		pos:          drawpos,
		scl:          drawscale,
		alpha:        alp,
		priority:     e.sprpriority + int32(e.interPos[2]*e.localscl),
		rot:          rot,
		screen:       e.space == Space_screen,
		undarken:     playerNo == sys.superplayerno,
		oldVer:       mugenverF < 1.0,
		facing:       facing,
		airOffsetFix: [2]float32{1, 1},
		projection:   int32(e.projection),
		fLength:      fLength,
		window:       ewin,
		xshear:       xshear,
	}
	sprs.add(sd)

	// Add shadow if color is not 0
	sdwclr := e.shadow[0]<<16 | e.shadow[1]&0xff<<8 | e.shadow[2]&0xff
	if sdwclr != 0 {
		sdwalp := 255 - alp[1]
		if sdwalp < 0 {
			sdwalp = 256
		}
		drawZoff := sys.posZtoYoffset(e.interPos[2], e.localscl)
		// Add shadow sprite
		sys.shadows.add(&ShadowSprite{
			SprData:      sd,
			shadowColor:  sdwclr,
			shadowAlpha:  sdwalp,
			shadowOffset: [2]float32{0, sys.stage.sdw.yscale*drawZoff + drawZoff},
			fadeOffset:   drawZoff,
		})
		// Add reflection sprite
		sys.reflections.add(&ReflectionSprite{
			SprData:       sd,
			reflectOffset: [2]float32{0, sys.stage.reflection.yscale*drawZoff + drawZoff},
			fadeOffset:    drawZoff,
		})
	}
	if sys.tickNextFrame() {

		//if e.space == Space_screen && e.bindtime == 0 {
		//	if e.space <= Space_none {
		//		switch e.postype {
		//		case PT_Left:
		//			for i := range e.pos {
		//				e.pos[i] = sys.cam.ScreenPos[i] + e.offset[i]/sys.cam.Scale
		//			}
		//		case PT_Right:
		//			e.pos[0] = sys.cam.ScreenPos[0] +
		//				(float32(sys.gameWidth)+e.offset[0])/sys.cam.Scale
		//			e.pos[1] = sys.cam.ScreenPos[1] + e.offset[1]/sys.cam.Scale
		//		}
		//	} else if e.space == Space_screen {
		//		for i := range e.pos {
		//			e.pos[i] = sys.cam.ScreenPos[i] + e.offset[i]/sys.cam.Scale
		//		}
		//	}
		//}

		if act {
			if e.palfx != nil && e.ownpal {
				e.palfx.step()
			}
			e.oldPos = e.pos
			e.newPos[0] = e.pos[0] + e.velocity[0]*e.facing
			e.newPos[1] = e.pos[1] + e.velocity[1]
			e.newPos[2] = e.pos[2] + e.velocity[2]
			for i := range e.velocity {
				e.velocity[i] *= e.friction[i]
				e.velocity[i] += e.accel[i]
				if math.Abs(float64(e.velocity[i])) < 0.1 && math.Abs(float64(e.friction[i])) < 1 {
					e.velocity[i] = 0
				}
			}
			eleminterpolate := e.interpolate && e.interpolate_time[1] > 0 && e.interpolate_animelem[1] >= 0
			if e.animfreeze || eleminterpolate {
				e.setAnimElem()
			} else {
				e.anim.Action()
			}
			e.time++
			if e.bindtime > 0 {
				e.bindtime--
			}
		} else {
			e.setAllPosX(e.pos[0])
			e.setAllPosY(e.pos[1])
			e.setAllPosZ(e.pos[2])
		}
	}
}

func (e *Explod) Interpolate(act bool, scale *[2]float32, alpha *[2]int32, anglerot *[3]float32, fLength *float32, xshear *float32) {
	if sys.tickNextFrame() && act {
		t := float32(e.interpolate_time[1]) / float32(e.interpolate_time[0])
		e.interpolate_fLength[0] = Lerp(e.interpolate_fLength[1], e.start_fLength, t)
		e.interpolate_xshear[0] = Lerp(e.interpolate_xshear[1], e.start_xshear, t)
		if e.interpolate_animelem[1] >= 0 {
			elem := Ceil(Lerp(float32(e.interpolate_animelem[0]-1), float32(e.interpolate_animelem[1]), 1-t))

			if e.interpolate_animelem[0] > e.interpolate_animelem[1] {
				elem = Ceil(Lerp(float32(e.interpolate_animelem[1]-1), float32(e.interpolate_animelem[0]), t))
			}
			e.animelem = Clamp(elem, Min(e.interpolate_animelem[0], e.interpolate_animelem[1]), Max(e.interpolate_animelem[0], e.interpolate_animelem[1]))
		}
		for i := 0; i < 3; i++ {
			e.interpolate_pos[i] = Lerp(e.interpolate_pos[i+3], 0, t)
			if i < 2 {
				e.interpolate_scale[i] = Lerp(e.interpolate_scale[i+2], e.start_scale[i], t) //-e.start_scale[i]
				if e.blendmode == 1 {
					e.interpolate_alpha[i] = Clamp(int32(Lerp(float32(e.interpolate_alpha[i+2]), float32(e.start_alpha[i]), t)), 0, 255)
				}
			}
			e.interpolate_angle[i] = Lerp(e.interpolate_angle[i+3], e.start_rot[i], t)
		}
		if e.interpolate_time[1] > 0 {
			e.interpolate_time[1]--
		}
	}
	for i := 0; i < 3; i++ {
		if i < 2 {
			(*scale)[i] = e.interpolate_scale[i] * e.scale[i]
			if e.blendmode == 1 {
				if (*alpha)[0] == 1 && (*alpha)[1] == 255 {
					(*alpha)[0] = 0
				} else {
					(*alpha)[i] = int32(float32(e.interpolate_alpha[i]) * (float32(e.alpha[i]) / 255))
				}

			}
		}
		(*anglerot)[i] = e.interpolate_angle[i] + e.anglerot[i]
	}
	*fLength = e.interpolate_fLength[0] + e.fLength
	*xshear = e.interpolate_xshear[0]
}

func (e *Explod) setStartParams(pfd *PalFXDef) {
	e.start_animelem = e.animelem
	e.start_fLength = e.fLength
	e.start_xshear = e.xshear
	for i := 0; i < 3; i++ {
		if i < 2 {
			e.start_scale[i] = e.scale[i]
			e.start_alpha[i] = e.alpha[i]
		}
		e.start_rot[i] = e.anglerot[i]
	}
	if e.interpolate {
		e.fLength = 0
		for i := 0; i < 3; i++ {
			if e.ownpal {
				pfd.mul[i] = 256
				pfd.add[i] = 0
			}
			if i < 2 {
				e.scale[i] = 1
				if e.blendmode == 1 {
					e.alpha[i] = 255
				}
			}
			e.anglerot[i] = 0
		}
		if e.ownpal {
			pfd.color = 1
			pfd.hue = 0
		}
	}
}

func (e *Explod) resetInterpolation(pfd *PalFXDef) {
	for i := 0; i < 3; i++ {
		for j := 0; j < 2; j++ {
			v := (i + (j * 3))
			if e.ownpal {
				pfd.iadd[v] = pfd.add[i]
				pfd.imul[v] = pfd.mul[i]
			}
			e.interpolate_angle[v] = e.anglerot[i]
			if i < 2 {
				v = (i + (j * 2))
				e.interpolate_pos[v] = 0
				e.interpolate_scale[v] = e.scale[i]
				e.interpolate_alpha[v] = e.alpha[i]
				if j == 0 && e.ownpal {
					pfd.icolor[i] = pfd.color
					pfd.ihue[i] = pfd.hue
				}
			}
		}
	}
	for i := 0; i < 2; i++ {
		e.interpolate_animelem[i] = -1
		e.interpolate_fLength[i] = e.fLength
		e.interpolate_xshear[i] = e.xshear
	}
}

type Projectile struct {
	playerno        int
	hitdef          HitDef
	id              int32
	anim            int32
	anim_ffx        string
	hitanim         int32
	hitanim_ffx     string
	remanim         int32
	remanim_ffx     string
	cancelanim      int32
	cancelanim_ffx  string
	scale           [2]float32
	anglerot        [3]float32
	rot             Rotation
	projection      Projection
	fLength         float32
	clsnScale       [2]float32
	clsnAngle       float32
	zScale          float32
	remove          bool
	removetime      int32
	velocity        [3]float32
	remvelocity     [3]float32
	accel           [3]float32
	velmul          [3]float32
	hits            int32
	totalhits       int32
	misstime        int32
	priority        int32
	priorityPoints  int32
	sprpriority     int32
	layerno         int32
	edgebound       int32
	stagebound      int32
	heightbound     [2]int32
	depthbound      int32
	pos             [3]float32
	interPos        [3]float32
	facing          float32
	removefacing    float32
	shadow          [3]int32
	supermovetime   int32
	pausemovetime   int32
	ani             *Animation
	curmisstime     int32
	hitpause        int32
	oldPos          [3]float32
	newPos          [3]float32
	aimg            AfterImage
	palfx           *PalFX
	window          [4]float32
	xshear          float32
	localscl        float32
	parentAttackMul [4]float32
	platform        bool
	platformWidth   [2]float32
	platformHeight  [2]float32
	platformAngle   float32
	platformFence   bool
	remflag         bool
	freezeflag      bool
	contactflag     bool
	time            int32
}

func newProjectile() *Projectile {
	p := &Projectile{}
	p.clear()
	return p
}

func (p *Projectile) clear() {
	*p = Projectile{
		id:             IErr,
		hitanim:        -1,
		remanim:        IErr,
		cancelanim:     IErr,
		scale:          [...]float32{1, 1},
		clsnScale:      [...]float32{1, 1},
		clsnAngle:      0,
		remove:         true,
		localscl:       1,
		projection:     Projection_Orthographic,
		removetime:     -1,
		velmul:         [...]float32{1, 1, 1},
		hits:           1,
		totalhits:      1,
		priority:       1,
		priorityPoints: 1,
		sprpriority:    3,
		edgebound:      40,
		stagebound:     40,
		heightbound:    [...]int32{-240, 1},
		depthbound:     math.MaxInt32,
		facing:         1,
		aimg:           *newAfterImage(),
		platformFence:  true,
	}
}

func (p *Projectile) setAllPos(pos [3]float32) {
	p.pos = pos
	p.oldPos = pos
	p.newPos = pos
	p.interPos = pos
}

func (p *Projectile) paused(playerNo int) bool {
	//if !sys.chars[playerNo][0].pause() {
	if sys.supertime > 0 {
		if p.supermovetime == 0 || p.supermovetime < -1 {
			return true
		}
	} else if sys.pausetime > 0 {
		if p.pausemovetime == 0 || p.pausemovetime < -1 {
			return true
		}
	}
	//}
	return false
}

func (p *Projectile) update() {
	// Check projectile removal conditions
	if sys.tickFrame() && !p.paused(p.playerno) && p.hitpause == 0 {
		if p.anim >= 0 && !p.remflag {
			remove := true
			root := sys.chars[p.playerno][0]
			if p.hits < 0 {
				// Remove behavior
				if p.hits == -1 && p.remove {
					if p.hitanim != p.anim || p.hitanim_ffx != p.anim_ffx {
						if p.hitanim == -1 {
							p.ani = nil
						} else if ani := root.getAnim(p.hitanim, p.hitanim_ffx, true); ani != nil {
							p.ani = ani
						}
					}
				}
				// Cancel behavior
				if p.hits == -2 {
					if p.cancelanim != p.anim || p.cancelanim_ffx != p.anim_ffx {
						if p.cancelanim == -1 {
							p.ani = nil
						} else if ani := root.getAnim(p.cancelanim, p.cancelanim_ffx, true); ani != nil {
							p.ani = ani
						}
					}
				}
			} else if p.removetime == 0 ||
				p.removetime <= -2 && (p.ani == nil || p.ani.loopend) ||
				p.pos[0] < (sys.xmin-sys.screenleft)/p.localscl-float32(p.edgebound) ||
				p.pos[0] > (sys.xmax+sys.screenright)/p.localscl+float32(p.edgebound) ||
				p.velocity[0]*p.facing < 0 && p.pos[0] < sys.cam.XMin/p.localscl-float32(p.stagebound) ||
				p.velocity[0]*p.facing > 0 && p.pos[0] > sys.cam.XMax/p.localscl+float32(p.stagebound) ||
				p.velocity[1] > 0 && p.pos[1] > float32(p.heightbound[1]) ||
				p.velocity[1] < 0 && p.pos[1] < float32(p.heightbound[0]) ||
				p.pos[2] < (sys.zmin/p.localscl-float32(p.depthbound)) ||
				p.pos[2] > (sys.zmax/p.localscl+float32(p.depthbound)) {
				if p.remanim != p.anim || p.remanim_ffx != p.anim_ffx {
					if p.remanim != -2 {
						if p.remanim == -1 {
							p.ani = nil
						} else if ani := root.getAnim(p.remanim, p.remanim_ffx, true); ani != nil {
							p.ani = ani
							// In Mugen, if remanim is invalid the projectile will keep the current one
							// https://github.com/ikemen-engine/Ikemen-GO/issues/2584
						}
					}
				}
				remove = true
			} else {
				remove = false
			}
			// Active to removing transition
			if remove {
				p.remflag = true
				if p.ani != nil {
					p.ani.UpdateSprite()
				}
				p.velocity = p.remvelocity
				if p.facing == p.removefacing {
					p.facing = p.removefacing
				} else {
					p.velocity[0] *= -1
				}
				p.accel = [3]float32{0, 0, 0}
				p.velmul = [3]float32{1, 1, 1}
				p.anim = -1
				// In Mugen, projectiles can hit even after their removetime expires
				// https://github.com/ikemen-engine/Ikemen-GO/issues/1362
				//if p.hits >= 0 {
				//	p.hits = -1
				//}
			}
		}
		// Remove projectile
		if p.remflag {
			if p.ani != nil && (p.ani.totaltime <= 0 || p.ani.AnimTime() == 0) {
				p.ani = nil
			}
			if p.ani == nil && p.id >= 0 {
				p.id = ^p.id
			}
		}
	}
	if p.paused(p.playerno) || p.hitpause > 0 || p.freezeflag {
		p.setAllPos(p.pos)
		// There's a minor issue here where a projectile will lag behind one frame relative to Mugen if created during a pause
	} else {
		if sys.tickFrame() {
			p.pos = [...]float32{p.pos[0] + p.velocity[0]*p.facing, p.pos[1] + p.velocity[1], p.pos[2] + p.velocity[2]}
			p.interPos = [...]float32{p.pos[0], p.pos[1], p.pos[2]}
		}
		spd := sys.tickInterpolation()
		for i := 0; i < 3; i++ {
			p.interPos[i] = p.pos[i] - (p.pos[i]-p.oldPos[i])*(1-spd)
		}
		if sys.tickNextFrame() {
			p.oldPos = p.pos
			for i := range p.velocity {
				p.velocity[i] += p.accel[i]
				p.velocity[i] *= p.velmul[i]
			}
			if p.velocity[0] < 0 && p.anim != -1 {
				p.facing *= -1
				p.velocity[0] *= -1
				p.accel[0] *= -1
			}
		}
	}
	// Update Z scale
	p.zScale = sys.updateZScale(p.pos[2], p.localscl)
}

// Flag a projectile as cancelled
func (p *Projectile) flagProjCancel() {
	p.hits = -2
	if p.playerno >= 0 && p.playerno < len(sys.cgi) {
		r := &sys.cgi[p.playerno]
		if r != nil {
			r.pctype = PC_Cancel
			r.pctime = 0
			r.pcid = p.id
		}
	}
}

// This subtracts projectile hits when two projectiles clash
func (p *Projectile) cancelHits(opp *Projectile) {
	// Check priority
	if p.priorityPoints > opp.priorityPoints {
		p.priorityPoints--
	} else {
		p.hits--
	}
	// Flag as cancelled
	if p.hits <= 0 {
		p.flagProjCancel()
	}
	// Set hitpause
	if p.hits > 0 {
		p.hitpause = Max(0, p.hitdef.pausetime[0]) // -Btoi(c.gi().mugenver[0] == 0))
	} else {
		p.hitpause = 0
	}
}

// This function only checks if a projectile hits another projectile
func (p *Projectile) tradeDetection(playerNo, index int) {

	// Skip if this projectile can't trade at all
	// Projectiles can trade even if they are spawned with 0 hits
	if p.remflag || p.hits < 0 || p.id < 0 {
		return
	}

	// Skip if this projectile can't run a collision check at all
	if p.ani == nil || len(p.ani.frames) == 0 || p.ani.CurrentFrame().Clsn2 == nil {
		return
	}

	// Loop through all players starting from the current one
	// Previous players are skipped to prevent checking the same projectile pairs twice
	for i := playerNo; i < len(sys.chars) && p.hits >= 0; i++ {
		if len(sys.chars[i]) == 0 {
			continue
		}

		// If at parent's index, skip self and previously checked pairs
		// In Mugen, projectiles just never hit other projectiles from the same player
		startj := 0
		if i == playerNo {
			startj = index + 1
		}

		// Loop through their projectiles
		for j := startj; j < len(sys.projs[i]); j++ {
			pr := &sys.projs[i][j]

			// Skip if other projectile can't trade
			if pr.remflag || pr.hits < 0 || pr.id < 0 {
				continue
			}

			// Skip if other projectile can't run collision check
			if pr.ani == nil || len(pr.ani.frames) == 0 || pr.ani.CurrentFrame().Clsn2 == nil {
				continue
			}

			// Teamside check for both projectiles
			if p.hitdef.affectteam != 0 && pr.hitdef.affectteam != 0 {
				friendly := p.hitdef.teamside == pr.hitdef.teamside
				if (p.hitdef.affectteam > 0 && pr.hitdef.affectteam > 0 && friendly) ||
					(p.hitdef.affectteam < 0 && pr.hitdef.affectteam < 0 && !friendly) {
					continue
				}
			}

			// Run Z axis check
			if !sys.zAxisOverlap(p.pos[2], p.hitdef.attack_depth[0], p.hitdef.attack_depth[1], p.localscl,
				pr.pos[2], pr.hitdef.attack_depth[0], pr.hitdef.attack_depth[1], pr.localscl) {
				continue
			}

			// Run Clsn check
			clsn1 := p.ani.CurrentFrame().Clsn2 // Projectiles trade with their Clsn2 only
			clsn2 := pr.ani.CurrentFrame().Clsn2
			if clsn1 != nil && clsn2 != nil {
				if sys.clsnOverlap(clsn1,
					[...]float32{p.clsnScale[0] * p.localscl, p.clsnScale[1] * p.localscl},
					[...]float32{p.pos[0] * p.localscl, p.pos[1] * p.localscl},
					p.facing,
					p.clsnAngle,
					clsn2,
					[...]float32{pr.clsnScale[0] * pr.localscl, pr.clsnScale[1] * pr.localscl},
					[...]float32{pr.pos[0] * pr.localscl, pr.pos[1] * pr.localscl},
					pr.facing,
					pr.clsnAngle) {
					// Subtract projectile hits from each other
					p.cancelHits(pr)
					pr.cancelHits(p)
					// Stop entire loop when out of projectile hits
					if p.hits < 0 {
						break
					}
				}
			}
		}
	}
}

func (p *Projectile) tick() {
	if p.contactflag {
		p.contactflag = false
		// Projectile hitpause should maybe be set in this place instead of using "(p.hitpause <= 0 || p.contactflag)" for hit checking
		p.curmisstime = Max(0, p.misstime)
		if p.hits >= 0 {
			p.hits--
			if p.hits <= 0 {
				p.hits = -1
				p.hitpause = 0
			}
		}
		p.hitdef.air_juggle = 0
	}
	if !p.paused(p.playerno) {
		if p.hitpause <= 0 {
			p.time++ // Only used in ProjVar currently
			if p.removetime > 0 {
				p.removetime--
			}
			if p.curmisstime > 0 {
				p.curmisstime--
			}
			if p.supermovetime > 0 {
				p.supermovetime--
			}
			if p.pausemovetime > 0 {
				p.pausemovetime--
			}
			p.freezeflag = false
		} else {
			p.hitpause--
			p.freezeflag = true // This flag makes projectiles halt in place between multiple hits
		}
	}
}

func (p *Projectile) cueDraw(oldVer bool) {
	notpause := p.hitpause <= 0 && !p.paused(p.playerno)
	if sys.tickFrame() && p.ani != nil && notpause {
		p.ani.UpdateSprite()
	}

	// Projectile Clsn display
	if sys.clsnDisplay && p.ani != nil {
		if frm := p.ani.drawFrame(); frm != nil {
			if clsn := frm.Clsn1; clsn != nil && len(clsn) > 0 {
				sys.debugc1hit.Add(clsn, p.pos[0]*p.localscl, p.pos[1]*p.localscl,
					p.clsnScale[0]*p.localscl*p.facing*p.zScale,
					p.clsnScale[1]*p.localscl*p.zScale,
					p.clsnAngle*p.facing)
			}
			if clsn := frm.Clsn2; clsn != nil && len(clsn) > 0 {
				sys.debugc2hb.Add(clsn, p.pos[0]*p.localscl, p.pos[1]*p.localscl,
					p.clsnScale[0]*p.localscl*p.facing*p.zScale,
					p.clsnScale[1]*p.localscl*p.zScale,
					p.clsnAngle*p.facing)
			}
		}
	}

	if sys.tickNextFrame() && (notpause || !p.paused(p.playerno)) {
		if p.ani != nil && notpause {
			p.ani.Action()
		}
	}

	pos := [2]float32{p.interPos[0] * p.localscl, p.interPos[1] * p.localscl}

	scl := [...]float32{p.facing * p.scale[0] * p.localscl * p.zScale,
		p.scale[1] * p.localscl * p.zScale}

	// Apply Z axis perspective
	if sys.zEnabled() {
		pos = sys.drawposXYfromZ(pos, p.localscl, p.interPos[2], p.zScale)
	}

	anglerot := p.anglerot
	fLength := p.fLength

	if fLength <= 0 {
		fLength = 2048
	}

	if p.facing < 0 {
		anglerot[0] *= -1
		anglerot[2] *= -1
	}
	fLength = fLength * p.localscl
	rot := p.rot
	rot.angle = anglerot[0]
	rot.xangle = anglerot[1]
	rot.yangle = anglerot[2]

	sprs := &sys.spritesLayer0
	if p.layerno > 0 {
		sprs = &sys.spritesLayer1
	} else if p.layerno < 0 {
		sprs = &sys.spritesLayerN1
	}

	var pwin = [4]float32{
		p.window[0] * scl[0],
		p.window[1] * scl[1],
		p.window[2] * scl[0],
		p.window[3] * scl[1],
	}

	if p.ani != nil {
		// Add sprite to draw list
		sd := &SprData{
			anim:         p.ani,
			fx:           p.palfx,
			pos:          pos,
			scl:          scl,
			alpha:        [2]int32{-1},
			priority:     p.sprpriority + int32(p.pos[2]*p.localscl),
			rot:          rot,
			screen:       false,
			undarken:     p.playerno == sys.superplayerno,
			oldVer:       sys.cgi[p.playerno].mugenver[0] != 1,
			facing:       p.facing,
			airOffsetFix: [2]float32{1, 1},
			projection:   int32(p.projection),
			fLength:      fLength,
			window:       pwin,
			xshear:       p.xshear,
		}
		p.aimg.recAndCue(sd, sys.tickNextFrame() && notpause, false, p.layerno)
		sprs.add(sd)
		// Add a shadow if color is not 0
		sdwclr := p.shadow[0]<<16 | p.shadow[1]&0xff<<8 | p.shadow[2]&0xff
		if sdwclr != 0 {
			drawZoff := sys.posZtoYoffset(p.interPos[2], p.localscl)
			// Add shadow
			sys.shadows.add(&ShadowSprite{
				SprData:      sd,
				shadowColor:  sdwclr,
				shadowAlpha:  255,
				shadowOffset: [2]float32{0, sys.stage.sdw.yscale*drawZoff + drawZoff},
				fadeOffset:   drawZoff,
			})
			// Add reflection
			sys.reflections.add(&ReflectionSprite{
				SprData:       sd,
				reflectOffset: [2]float32{0, sys.stage.reflection.yscale*drawZoff + drawZoff},
				fadeOffset:    drawZoff,
			})
		}
	}
}

type MoveContact int32

const (
	MC_Hit MoveContact = iota
	MC_Guarded
	MC_Reversed
)

type ProjContact int32

const (
	PC_Hit ProjContact = iota
	PC_Guarded
	PC_Cancel
)

type CharGlobalInfo struct {
	def                     string
	nameLow                 string
	displayname             string
	displaynameLow          string
	author                  string
	authorLow               string
	lifebarname             string
	palkeymap               [MaxPalNo]int32
	sff                     *Sff
	palettedata             *Palette
	snd                     *Snd
	anim                    AnimationTable
	palno                   int32
	pal                     [MaxPalNo]string
	palExist                [MaxPalNo]bool
	palSelectable           [MaxPalNo]bool
	ikemenver               [3]uint16
	ikemenverF              float32
	mugenver                [2]uint16
	mugenverF               float32
	data                    CharData
	velocity                CharVelocity
	movement                CharMovement
	states                  map[int32]StateBytecode
	hitPauseToggleFlagCount int32
	pctype                  ProjContact
	pctime, pcid            int32
	quotes                  [MaxQuotes]string
	portraitscale           float32
	constants               map[string]float32
	remapPreset             map[string]RemapPreset
	remappedpal             [2]int32
	localcoord              [2]float32
	fnt                     [10]*Fnt
	fightfxPrefix           string
	fxPath                  []string
}

func (cgi *CharGlobalInfo) clearPCTime() {
	cgi.pctype = PC_Hit
	cgi.pctime = -1
	cgi.pcid = 0
}

// StateState contains the state variables like stateNo, prevStateNo, time, stateType, moveType, and physics of the current state.
type StateState struct {
	stateType                    StateType
	prevStateType                StateType
	moveType                     MoveType
	prevMoveType                 MoveType
	storeMoveType                bool
	physics                      StateType
	ps                           []int32
	hitPauseExecutionToggleFlags [MaxPlayerNo][]bool // Flags if an sctrl runs during a hit pause on the current tick.
	no, prevno                   int32
	time                         int32
	sb                           StateBytecode
}

func (ss *StateState) changeStateType(t StateType) {
	ss.prevStateType = ss.stateType
	ss.stateType = t
}

func (ss *StateState) changeMoveType(t MoveType) {
	ss.prevMoveType = ss.moveType
	ss.moveType = t
}

func (ss *StateState) clear() {
	ss.changeStateType(ST_S)
	ss.changeMoveType(MT_I)
	ss.physics = ST_N
	ss.ps = nil
	// Iterate over each player's hitPauseExecutionToggleFlags
	for i, v := range ss.hitPauseExecutionToggleFlags {
		// Ensure the slice has enough capacity based on hitPauseToggleFlagCount
		if len(v) < int(sys.cgi[i].hitPauseToggleFlagCount) {
			ss.hitPauseExecutionToggleFlags[i] = make([]bool, sys.cgi[i].hitPauseToggleFlagCount)
		} else {
			// Reset all flags to false
			for i := range v {
				v[i] = false
			}
		}
	}
	// Further clear the hitPauseExecutionToggleFlags
	ss.clearHitPauseExecutionToggleFlags()
	ss.no, ss.prevno = 0, 0
	ss.time = 0
	ss.sb = StateBytecode{}
}

// Resets all hitPauseExecutionToggleFlags to false.
// This ensures that all state controllers are set to execute on the next eligible tick.
func (ss *StateState) clearHitPauseExecutionToggleFlags() {
	for _, v := range ss.hitPauseExecutionToggleFlags {
		for i := range v {
			v[i] = false
		}
	}
}

type HMF int32

const (
	HMF_H HMF = iota
	HMF_M
	HMF_F
)

type CharSystemVar struct {
	airJumpCount      int32
	assertFlag        AssertSpecialFlag
	hitCount          int32
	guardCount        int32
	uniqHitCount      int32
	pauseMovetime     int32
	superMovetime     int32
	unhittableTime    int32
	bindTime          int32
	bindToId          int32
	bindPos           [3]float32
	bindPosAdd        [3]float32
	bindFacing        float32
	hitPauseTime      int32
	rot               Rotation
	anglerot          [3]float32
	xshear            float32
	projection        Projection
	fLength           float32
	angleDrawScale    [2]float32
	alpha             [2]int32
	window            [4]float32
	systemFlag        SystemCharFlag
	specialFlag       CharSpecialFlag
	sprPriority       int32
	layerNo           int32
	receivedDmg       int32
	receivedHits      int32
	cornerVelOff      float32
	sizeWidth         [2]float32
	edgeWidth         [2]float32
	sizeHeight        [2]float32
	sizeDepth         [2]float32
	edgeDepth         [2]float32
	sizeBox           [4]float32
	attackMul         [4]float32 // 0 Damage, 1 Red Life, 2 Dizzy Points, 3 Guard Points
	superDefenseMul   float32
	fallDefenseMul    float32
	customDefense     float32
	finalDefense      float64
	defenseMulDelay   bool
	counterHit        bool
	prevNoStandGuard  bool
	prevPauseMovetime int32
	prevSuperMovetime int32
}

type Char struct {
	name                string
	palfx               *PalFX
	anim                *Animation
	animBackup          *Animation
	curFrame            *AnimFrame
	cmd                 []CommandList
	ss                  StateState
	controller          int
	id                  int32
	index               int32
	runorder            int32
	helperId            int32
	helperIndex         int32
	parentIndex         int32
	playerNo            int
	teamside            int
	keyctrl             [4]bool
	playerFlag          bool // Root and player type helpers
	hprojectile         bool // Helper type projectile. Currently unused
	animPN              int
	spritePN            int
	animNo              int32
	prevAnimNo          int32
	life                int32
	lifeMax             int32
	power               int32
	powerMax            int32
	dizzyPoints         int32
	dizzyPointsMax      int32
	guardPoints         int32
	guardPointsMax      int32
	redLife             int32
	juggle              int32
	fallTime            int32
	localcoord          float32 // Char localcoord[0] scaled to game resolution
	localscl            float32 // Ratio between 320 and the localcoord of the current state
	animlocalscl        float32
	size                CharSize
	clsnBaseScale       [2]float32
	clsnScaleMul        [2]float32 // From TransformClsn
	clsnScale           [2]float32 // The final one
	clsnAngle           float32
	zScale              float32
	hitdef              HitDef
	ghv                 GetHitVar
	mhv                 MoveHitVar
	hitby               [8]HitBy
	hover               [8]HitOverride
	hoverIdx            int
	hoverKeepState      bool
	mctype              MoveContact
	mctime              int32
	children            []*Char
	isclsnproxy         bool
	targets             []int32
	hitdefTargets       []int32
	hitdefTargetsBuffer []int32
	enemyNearList       []*Char // Enemies retrieved by EnemyNear
	p2EnemyList         []*Char // Enemies retrieved by P2, P4, P6 and P8
	p2EnemyBackup       *Char   // Backup of last valid P2 enemy
	pos                 [3]float32
	interPos            [3]float32 // Interpolated position. For the visuals when game and logic speed are different
	oldPos              [3]float32
	vel                 [3]float32
	facing              float32
	fbFlip              bool
	cnsvar              map[int32]int32
	cnsfvar             map[int32]float32
	cnssysvar           map[int32]int32
	cnssysfvar          map[int32]float32
	CharSystemVar
	aimg              AfterImage
	soundChannels     SoundChannels
	p1facing          float32
	cpucmd            int32
	offset            [2]float32
	stchtmp           bool
	inguarddist       bool
	pushed            bool
	hitdefContact     bool
	atktmp            int8 // 1 hitdef can hit, 0 cannot hit, -1 other
	hittmp            int8 // 0 idle, 1 being hit, 2 falling, -1 reversaldef
	acttmp            int8 // 1 unpaused, 0 default, -1 hitpause, -2 pause
	minus             int8 // Essentially the current negative state
	platformPosY      float32
	groundAngle       float32
	ownpal            bool
	winquote          int32
	memberNo          int
	selectNo          int
	inheritJuggle     int32
	inheritChannels   int32
	mapArray          map[string]float32
	mapDefault        map[string]float32
	remapSpr          RemapPreset
	clipboardText     []string
	dialogue          []string
	immortal          bool
	kovelocity        bool
	preserve          int32
	inputFlag         InputBits
	inputShift        [][2]int
	pauseBool         bool
	downHitOffset     bool
	koEchoTimer       int32
	groundLevel       float32
	sizeBox           [4]float32
	shadowColor       [3]int32
	shadowIntensity   int32
	shadowOffset      [2]float32
	shadowWindow      [4]float32
	shadowXshear      float32
	shadowYscale      float32
	shadowRot         Rotation
	shadowProjection  Projection
	shadowfLength     float32
	reflectColor      [3]int32
	reflectIntensity  int32
	reflectOffset     [2]float32
	reflectWindow     [4]float32
	reflectXshear     float32
	reflectYscale     float32
	reflectRot        Rotation
	reflectProjection Projection
	reflectfLength    float32
	ownclsnscale      bool
	pushPriority      int32
	prevfallflag      bool
	dustOldPos        [3]float32
	dustTime          int
}

// Add a new char to the game
func newChar(n int, idx int32) (c *Char) {
	c = &Char{}
	c.init(n, idx)
	return c
}

func (c *Char) warn() string {
	return fmt.Sprintf("%v: WARNING: %v (%v) in state %v: ", sys.tickCount, c.name, c.id, c.ss.no)
}

func (c *Char) panic() {
	if sys.workingState != &c.ss.sb {
		sys.errLog.Panicf("%v\n%v\n%v\n%+v\n", c.gi().def, c.name,
			sys.cgi[sys.workingState.playerNo].def, sys.workingState)
	}
	sys.errLog.Panicf("%v\n%v\n%v\n%+v\n", c.gi().def, c.name,
		sys.cgi[c.ss.sb.playerNo].def, c.ss)
}

func (c *Char) init(n int, idx int32) {
	// Reset struct with defaults
	*c = Char{
		playerNo:      n,
		helperIndex:   idx,
		controller:    n,
		animPN:        n,
		id:            -1,
		index:         -1,
		runorder:      -1,
		parentIndex:   IErr,
		hoverIdx:      -1,
		mctype:        MC_Hit,
		ownpal:        true,
		facing:        1,
		minus:         2,
		winquote:      -1,
		clsnBaseScale: [2]float32{1, 1},
		clsnScaleMul:  [2]float32{1, 1},
		clsnScale:     [2]float32{1, 1},
		zScale:        1,
		aimg:          *newAfterImage(),
		CharSystemVar: CharSystemVar{
			superDefenseMul: 1.0,
			fallDefenseMul:  1.0,
			customDefense:   1.0,
			finalDefense:    1.0,
			projection:      Projection_Orthographic,
		},
	}

	// Set player or helper defaults
	if idx == 0 {
		c.playerFlag = true
		c.kovelocity = true
		c.keyctrl = [4]bool{true, true, true, true}
	} else {
		c.playerFlag = false
		c.kovelocity = false
		c.keyctrl = [4]bool{false, false, false, true}
	}

	// Set controller to CPU if applicable
	if n >= 0 && n < len(sys.aiLevel) && sys.aiLevel[n] != 0 {
		c.controller ^= -1
	}

	c.clearState()
}

func (c *Char) clearState() {
	c.ss.clear()
	c.hitdef.clear(c, c.localscl)
	c.ghv.clear(c)
	c.ghv.clearOff()
	c.mhv.clear()
	for i := range c.hitby {
		c.hitby[i].clear()
	}
	for i := range c.hover {
		c.hover[i].clear()
	}
	c.mctype = MC_Hit
	c.mctime = 0
	c.counterHit = false
	c.hitdefContact = false
	c.fallTime = 0
	c.dustTime = 0
}

func (c *Char) clsnOverlapTrigger(box1, pid, box2 int32) bool {
	getter := sys.playerID(pid)
	// Invalid getter ID
	if getter == nil {
		return false
	}
	return c.clsnCheck(getter, box1, box2, false, true, false, false)
}

func (c *Char) addChild(ch *Char) {
	for i, chi := range c.children {
		if chi == nil {
			c.children[i] = ch
			return
		}
	}
	c.children = append(c.children, ch)
}

// Clear EnemyNear and P2 lists. For instance when player positions change
// A new list will be built the next time the redirect is called
// In Mugen, EnemyNear is updated instantly when the character uses PosAdd, but "P2" is not
func (c *Char) enemyNearP2Clear() {
	c.enemyNearList = c.enemyNearList[:0]
	c.p2EnemyList = c.p2EnemyList[:0]
}

// Clear character variables upon a new round or creation of a new helper
func (c *Char) prepareNextRound() {
	c.sysVarRangeSet(0, math.MaxInt32, 0)
	c.sysFvarRangeSet(0, math.MaxInt32, 0)
	atk := float32(c.gi().data.attack) * c.ocd().attackRatio / 100
	c.CharSystemVar = CharSystemVar{
		bindToId:        -1,
		angleDrawScale:  [2]float32{1, 1},
		alpha:           [2]int32{255, 0},
		sizeWidth:       [2]float32{c.baseWidthFront(), c.baseWidthBack()},
		sizeHeight:      [2]float32{c.baseHeightTop(), c.baseHeightBottom()},
		sizeDepth:       [2]float32{c.baseDepthTop(), c.baseDepthBottom()},
		attackMul:       [4]float32{atk, atk, atk, atk},
		fallDefenseMul:  1,
		superDefenseMul: 1,
		customDefense:   1,
		finalDefense:    1.0,
	}
	c.updateSizeBox()
	c.oldPos, c.interPos = c.pos, c.pos
	if c.helperIndex == 0 {
		if sys.roundsExisted[c.playerNo&1] > 0 {
			c.palfx.clear()
		} else {
			c.palfx = newPalFX()
		}
		if c.teamside == -1 {
			c.setSCF(SCF_standby)
		}
	} else {
		c.palfx = nil
	}
	c.aimg.timegap = -1
	c.enemyNearP2Clear()
	c.targets = c.targets[:0]
	c.cpucmd = -1
}

// Clear data when loading a new instance of the same character
func (c *Char) clearCachedData() {
	c.anim = nil
	c.animBackup = nil
	c.curFrame = nil
	c.hoverIdx = -1
	c.mctype, c.mctime = MC_Hit, 0
	c.counterHit = false
	c.fallTime = 0
	c.superDefenseMul = 1
	c.fallDefenseMul = 1
	c.customDefense = 1
	c.defenseMulDelay = false
	c.ownpal = true
	c.animPN = -1
	c.spritePN = -1
	c.animNo = 0
	c.prevAnimNo = 0
	c.stchtmp = false
	c.inguarddist = false
	c.p1facing = 0
	c.pushed = false
	c.atktmp, c.hittmp, c.acttmp, c.minus = 0, 0, 0, 2
	c.winquote = -1
	c.mapArray = make(map[string]float32)
	c.remapSpr = make(RemapPreset)
}

// Return Char Global Info normally
func (c *Char) gi() *CharGlobalInfo {
	return &sys.cgi[c.playerNo]
}

// Return Char Global Info from the state owner
func (c *Char) stOgi() *CharGlobalInfo {
	return &sys.cgi[c.ss.sb.playerNo]
}

// Return Char Global Info according to working state
// Essentially check it in the character itself during negative states and in the state owner otherwise
// There was a bug in the default values of DefenceMulSet and Explod when a character threw another character with a different engine version
// This showed that engine version should always be checked in the player that owns the code
// So this function was added to replace stOgi() in version checks
// Version checks should probably be refactored in the future, regardless
func (c *Char) stWgi() *CharGlobalInfo {
	if c.minus == 0 {
		return &sys.cgi[c.ss.sb.playerNo]
	} else {
		return &sys.cgi[c.playerNo]
	}
}

func (c *Char) ocd() *OverrideCharData {
	team := c.teamside
	if c.teamside == -1 {
		team = 2
	}
	// This check prevents a crash when modifying helpers to be teamside 0
	// This happens because OverrideCharData is indexed by teamside
	// TODO: Perhaps ModifyPlayer or OverrideCharData could be refactored to not need this and be safer overall
	if c.memberNo < len(sys.sel.ocd[team]) {
		return &sys.sel.ocd[team][c.memberNo]
	}
	// Return default values as safeguard
	return newOverrideCharData()
}

func (c *Char) load(def string) error {
	gi := &sys.cgi[c.playerNo]
	gi.def, gi.displayname, gi.lifebarname, gi.author = def, "", "", ""
	gi.sff, gi.palettedata, gi.snd, gi.quotes = nil, nil, nil, [MaxQuotes]string{}
	gi.anim = NewAnimationTable()
	gi.fnt = [10]*Fnt{}
	for i := range gi.palkeymap {
		gi.palkeymap[i] = int32(i)
	}
	c.mapDefault = make(map[string]float32)
	// Helper to resolve paths relative to the .def file's logical location
	resolvePathRelativeToDef := func(pathInDefFile string) string {
		isZipDef, zipArchiveOfDef, defSubPathInZip := IsZipPath(gi.def)
		pathInDefFile = filepath.ToSlash(pathInDefFile)

		if filepath.IsAbs(pathInDefFile) {
			return pathInDefFile
		}
		isEngineRootRelative := strings.HasPrefix(pathInDefFile, "data/") ||
			strings.HasPrefix(pathInDefFile, "font/") ||
			strings.HasPrefix(pathInDefFile, "stages/")

		if isZipDef {
			if isEngineRootRelative {
				return pathInDefFile
			}
			baseDirWithinZip := filepath.ToSlash(filepath.Dir(defSubPathInZip))
			if baseDirWithinZip == "." || baseDirWithinZip == "" {
				return filepath.ToSlash(filepath.Join(zipArchiveOfDef, pathInDefFile))
			}
			return filepath.ToSlash(filepath.Join(zipArchiveOfDef, baseDirWithinZip, pathInDefFile))
		}
		return pathInDefFile
	}
	if err := c.loadFx(def); err != nil {
		sys.errLog.Printf("Error loading FX for %s: %v", def, err)
	}
	str, err := LoadText(def)
	if err != nil {
		return err
	}
	lines, i := SplitAndTrim(str, "\n"), 0
	cns, sprite, anim, sound := "", "", "", ""
	info, files, keymap, mapArray, lanInfo, lanFiles, lanKeymap, lanMapArray := true, true, true, true, true, true, true, true
	gi.localcoord = [...]float32{320, 240}
	c.localcoord = 320 / (float32(sys.gameWidth) / 320)
	c.localscl = 320 / c.localcoord
	gi.portraitscale = 1
	var fnt [10][2]string
	for i < len(lines) {
		is, name, subname := ReadIniSection(lines, &i)
		switch name {
		case "info":
			if info {
				info = false
				c.name, _, _ = is.getText("name")
				var ok bool
				if gi.displayname, ok, _ = is.getText("displayname"); !ok {
					gi.displayname = c.name
				}
				if gi.lifebarname, ok, _ = is.getText("lifebarname"); !ok {
					gi.lifebarname = gi.displayname
				}
				gi.author, _, _ = is.getText("author")
				gi.nameLow = strings.ToLower(c.name)
				gi.displaynameLow = strings.ToLower(gi.displayname)
				gi.authorLow = strings.ToLower(gi.author)
				if is.ReadF32("localcoord", &gi.localcoord[0], &gi.localcoord[1]) {
					gi.portraitscale = 320 / gi.localcoord[0]
					c.localcoord = gi.localcoord[0] / (float32(sys.gameWidth) / 320)
					c.localscl = 320 / c.localcoord
				}
				is.ReadF32("portraitscale", &gi.portraitscale)
			}
		case "files":
			if files {
				files = false
				cns = decodeShiftJIS(is["cns"])
				sprite = decodeShiftJIS(is["sprite"])
				anim = decodeShiftJIS(is["anim"])
				sound = decodeShiftJIS(is["sound"])
				for i := range gi.pal {
					gi.pal[i] = decodeShiftJIS(is[fmt.Sprintf("pal%v", i+1)])
				}
				for i := range fnt {
					fnt[i][0] = is[fmt.Sprintf("font%v", i)]
					fnt[i][1] = is[fmt.Sprintf("fnt_height%v", i)]
				}
			}
		case "palette ":
			if keymap &&
				len(subname) >= 6 && strings.ToLower(subname[:6]) == "keymap" {
				keymap = false
				for i, v := range [12]string{"a", "b", "c", "x", "y", "z",
					"a2", "b2", "c2", "x2", "y2", "z2"} {
					var i32 int32
					if is.ReadI32(v, &i32) {
						if i32 < 1 || int(i32) > len(gi.palkeymap) {
							i32 = 1
						}
						gi.palkeymap[i] = i32 - 1
					}
				}
			}
		case "map":
			if mapArray {
				mapArray = false
				for key, value := range is {
					c.mapDefault[key] = float32(Atof(value))
				}
			}
		case fmt.Sprintf("%v.info", sys.cfg.Config.Language):
			if lanInfo {
				info = false
				lanInfo = false
				c.name, _, _ = is.getText("name")
				var ok bool
				if gi.displayname, ok, _ = is.getText("displayname"); !ok {
					gi.displayname = c.name
				}
				if gi.lifebarname, ok, _ = is.getText("lifebarname"); !ok {
					gi.lifebarname = gi.displayname
				}
				gi.author, _, _ = is.getText("author")
				gi.nameLow = strings.ToLower(c.name)
				gi.displaynameLow = strings.ToLower(gi.displayname)
				gi.authorLow = strings.ToLower(gi.author)
				if is.ReadF32("localcoord", &gi.localcoord[0], &gi.localcoord[1]) {
					gi.portraitscale = 320 / gi.localcoord[0]
					c.localcoord = gi.localcoord[0] / (float32(sys.gameWidth) / 320)
					c.localscl = 320 / c.localcoord
				}
				is.ReadF32("portraitscale", &gi.portraitscale)
			}
		case fmt.Sprintf("%v.files", sys.cfg.Config.Language):
			if lanFiles {
				files = false
				lanFiles = false
				cns = decodeShiftJIS(is["cns"])
				sprite = decodeShiftJIS(is["sprite"])
				anim = decodeShiftJIS(is["anim"])
				sound = decodeShiftJIS(is["sound"])
				for i := range gi.pal {
					gi.pal[i] = decodeShiftJIS(is[fmt.Sprintf("pal%v", i+1)])
				}
				for i := range fnt {
					fnt[i][0] = is[fmt.Sprintf("font%v", i)]
					fnt[i][1] = is[fmt.Sprintf("fnt_height%v", i)]
				}
			}
		case fmt.Sprintf("%v.palette ", sys.cfg.Config.Language):
			if lanKeymap &&
				len(subname) >= 6 && strings.ToLower(subname[:6]) == "keymap" {
				lanKeymap = false
				keymap = false
				for i, v := range [12]string{"a", "b", "c", "x", "y", "z",
					"a2", "b2", "c2", "x2", "y2", "z2"} {
					var i32 int32
					if is.ReadI32(v, &i32) {
						if i32 < 1 || int(i32) > len(gi.palkeymap) {
							i32 = 1
						}
						gi.palkeymap[i] = i32 - 1
					}
				}
			}
		case fmt.Sprintf("%v.map", sys.cfg.Config.Language):
			if lanMapArray {
				mapArray = false
				lanMapArray = false
				for key, value := range is {
					c.mapDefault[key] = float32(Atof(value))
				}
			}
		}
	}

	gi.constants = make(map[string]float32)

	// Init default values to ensure we have these maps
	gi.constants["default.attack.lifetopowermul"] = 0.7
	gi.constants["super.attack.lifetopowermul"] = 0
	gi.constants["default.gethit.lifetopowermul"] = 0.6
	gi.constants["super.gethit.lifetopowermul"] = 0.6
	gi.constants["super.targetdefencemul"] = 1.5
	gi.constants["default.lifetoguardpointsmul"] = 1.5
	gi.constants["super.lifetoguardpointsmul"] = -0.33
	gi.constants["default.lifetodizzypointsmul"] = 1.8
	gi.constants["super.lifetodizzypointsmul"] = 0
	gi.constants["default.lifetoredlifemul"] = 0.75
	gi.constants["super.lifetoredlifemul"] = 0.75
	gi.constants["default.legacygamedistancespec"] = 0
	gi.constants["default.ignoredefeatedenemies"] = 1
	gi.constants["input.pauseonhitpause"] = 1
	gi.constants["input.fbflipenemydistance"] = -1

	for _, key := range SortedKeys(sys.cfg.Common.Const) {
		for _, v := range sys.cfg.Common.Const[key] {
			if err := LoadFile(&v, []string{def, sys.motifDir, sys.lifebar.def, "", "data/"}, func(filename string) error {
				str, err = LoadText(filename)
				if err != nil {
					return err
				}
				lines, i = SplitAndTrim(str, "\n"), 0
				is, _, _ := ReadIniSection(lines, &i)
				for key, value := range is {
					gi.constants[key] = float32(Atof(value))
				}
				return nil
			}); err != nil {
				return err
			}
		}
	}

	// Init constants
	// Correct engine default values to character's own localcoord
	gi.data.init()
	c.size.init()

	coordRatio := float32(c.gi().localcoord[0]) / 320

	if coordRatio != 1 {
		c.size.ground.back *= coordRatio
		c.size.ground.front *= coordRatio
		c.size.air.back *= coordRatio
		c.size.air.front *= coordRatio
		c.size.height.stand *= coordRatio
		c.size.height.crouch *= coordRatio
		c.size.height.air[0] *= coordRatio
		c.size.height.air[1] *= coordRatio
		c.size.height.down *= coordRatio
		c.size.attack.dist.width[0] *= coordRatio
		c.size.attack.dist.width[1] *= coordRatio
		c.size.attack.dist.height[0] *= coordRatio
		c.size.attack.dist.height[1] *= coordRatio
		c.size.attack.dist.depth[0] *= coordRatio
		c.size.attack.dist.depth[1] *= coordRatio
		c.size.proj.attack.dist.width[0] *= coordRatio
		c.size.proj.attack.dist.width[1] *= coordRatio
		c.size.proj.attack.dist.height[0] *= coordRatio
		c.size.proj.attack.dist.height[1] *= coordRatio
		c.size.proj.attack.dist.depth[0] *= coordRatio
		c.size.proj.attack.dist.depth[1] *= coordRatio
		c.size.head.pos[0] *= coordRatio
		c.size.head.pos[1] *= coordRatio
		c.size.mid.pos[0] *= coordRatio
		c.size.mid.pos[1] *= coordRatio
		c.size.shadowoffset *= coordRatio
		c.size.draw.offset[0] *= coordRatio
		c.size.draw.offset[1] *= coordRatio
		c.size.depth[0] *= coordRatio
		c.size.depth[1] *= coordRatio
		c.size.attack.depth[0] *= coordRatio
		c.size.attack.depth[1] *= coordRatio
	}

	gi.velocity.init()

	if coordRatio != 1 {
		gi.velocity.air.gethit.groundrecover[0] *= coordRatio
		gi.velocity.air.gethit.groundrecover[1] *= coordRatio
		gi.velocity.air.gethit.airrecover.add[0] *= coordRatio
		gi.velocity.air.gethit.airrecover.add[1] *= coordRatio
		gi.velocity.air.gethit.airrecover.back *= coordRatio
		gi.velocity.air.gethit.airrecover.fwd *= coordRatio
		gi.velocity.air.gethit.airrecover.up *= coordRatio
		gi.velocity.air.gethit.airrecover.down *= coordRatio

		gi.velocity.airjump.neu[0] *= coordRatio
		gi.velocity.airjump.neu[1] *= coordRatio
		gi.velocity.airjump.back *= coordRatio
		gi.velocity.airjump.fwd *= coordRatio

		gi.velocity.air.gethit.ko.add[0] *= coordRatio
		gi.velocity.air.gethit.ko.add[1] *= coordRatio
		gi.velocity.air.gethit.ko.ymin *= coordRatio
		gi.velocity.ground.gethit.ko.add[0] *= coordRatio
		gi.velocity.ground.gethit.ko.add[1] *= coordRatio
		gi.velocity.ground.gethit.ko.ymin *= coordRatio
	}

	gi.movement.init()

	if coordRatio != 1 {
		gi.movement.airjump.height *= coordRatio
		gi.movement.yaccel *= coordRatio
		gi.movement.stand.friction_threshold *= coordRatio
		gi.movement.crouch.friction_threshold *= coordRatio
		gi.movement.air.gethit.groundlevel *= coordRatio
		gi.movement.air.gethit.groundrecover.ground.threshold *= coordRatio
		gi.movement.air.gethit.groundrecover.groundlevel *= coordRatio
		gi.movement.air.gethit.airrecover.threshold *= coordRatio
		gi.movement.air.gethit.airrecover.yaccel *= coordRatio
		gi.movement.air.gethit.trip.groundlevel *= coordRatio
		gi.movement.down.bounce.offset[0] *= coordRatio
		gi.movement.down.bounce.offset[1] *= coordRatio
		gi.movement.down.bounce.yaccel *= coordRatio
		gi.movement.down.bounce.groundlevel *= coordRatio
		gi.movement.down.gethit.offset[0] *= coordRatio
		gi.movement.down.gethit.offset[1] *= coordRatio
		gi.movement.down.friction_threshold *= coordRatio
	}

	gi.remapPreset = make(map[string]RemapPreset)

	data, size, velocity, movement, quotes, lanQuotes, constants := true, true, true, true, true, true, true

	if len(cns) > 0 {
		cns_resolved := resolvePathRelativeToDef(cns)
		if err := LoadFile(&cns_resolved, []string{def, "", sys.motifDir, "data/"}, func(filename string) error {
			str, err := LoadText(filename)
			if err != nil {
				return err
			}
			lines, i = SplitAndTrim(str, "\n"), 0
			for i < len(lines) {
				is, name, subname := ReadIniSection(lines, &i)
				switch name {
				case "data":
					if data {
						data = false
						is.ReadI32("life", &gi.data.life)
						c.lifeMax = gi.data.life
						is.ReadI32("power", &gi.data.power)
						c.powerMax = gi.data.power
						gi.data.dizzypoints = c.lifeMax
						is.ReadI32("dizzypoints", &gi.data.dizzypoints)
						c.dizzyPointsMax = gi.data.dizzypoints
						gi.data.guardpoints = c.lifeMax
						is.ReadI32("guardpoints", &gi.data.guardpoints)
						c.guardPointsMax = gi.data.guardpoints
						is.ReadI32("attack", &gi.data.attack)
						is.ReadI32("defence", &gi.data.defence)
						is.ReadI32("fall.defence_up", &gi.data.fall.defence_up)
						gi.data.fall.defence_mul = (float32(gi.data.fall.defence_up) + 100) / 100
						is.ReadI32("liedown.time", &gi.data.liedown.time)
						//gi.data.liedown.time = Max(1, gi.data.liedown.time) // Mugen doesn't actually handle it like this
						is.ReadI32("airjuggle", &gi.data.airjuggle)
						is.ReadI32("sparkno", &gi.data.sparkno)
						is.ReadI32("guard.sparkno", &gi.data.guard.sparkno)
						is.ReadI32("hitsound.channel", &gi.data.hitsound_channel)
						is.ReadI32("guardsound.channel", &gi.data.guardsound_channel)
						is.ReadI32("ko.echo", &gi.data.ko.echo)
						var i32 int32
						if is.ReadI32("volume", &i32) {
							gi.data.volume = i32/2 + 256
						}
						if is.ReadI32("volumescale", &i32) {
							gi.data.volume = i32 * 64 / 25
						}
						if _, ok := is["intpersistindex"]; ok {
							// We set these to 0 first in case the value turns out to be empty
							// https://github.com/ikemen-engine/Ikemen-GO/issues/2422
							gi.data.intpersistindex = 0
							is.ReadI32("intpersistindex", &gi.data.intpersistindex)
						}
						if _, ok := is["floatpersistindex"]; ok {
							gi.data.floatpersistindex = 0
							is.ReadI32("floatpersistindex", &gi.data.floatpersistindex)
						}
					}
				case "size":
					if size {
						size = false
						is.ReadF32("xscale", &c.size.xscale)
						is.ReadF32("yscale", &c.size.yscale)
						is.ReadF32("ground.back", &c.size.ground.back)
						is.ReadF32("ground.front", &c.size.ground.front)
						is.ReadF32("air.back", &c.size.air.back)
						is.ReadF32("air.front", &c.size.air.front)
						is.ReadF32("height", &c.size.height.stand)
						is.ReadF32("height.stand", &c.size.height.stand)
						// New height constants default to old height constant
						c.size.height.crouch = c.size.height.stand
						c.size.height.air[0] = c.size.height.stand
						c.size.height.down = c.size.height.stand
						is.ReadF32("height.crouch", &c.size.height.crouch)
						is.ReadF32("height.air", &c.size.height.air[0], &c.size.height.air[1])
						is.ReadF32("height.down", &c.size.height.down)
						is.ReadF32("attack.dist", &c.size.attack.dist.width[0])
						is.ReadF32("attack.dist.width", &c.size.attack.dist.width[0], &c.size.attack.dist.width[1])
						is.ReadF32("attack.dist.height", &c.size.attack.dist.height[0], &c.size.attack.dist.height[1])
						is.ReadF32("attack.dist.depth", &c.size.attack.dist.depth[0], &c.size.attack.dist.depth[1])
						is.ReadF32("proj.attack.dist", &c.size.proj.attack.dist.width[0])
						is.ReadF32("proj.attack.dist.width", &c.size.proj.attack.dist.width[0], &c.size.proj.attack.dist.width[1])
						is.ReadF32("proj.attack.dist.height", &c.size.proj.attack.dist.height[0], &c.size.proj.attack.dist.height[1])
						is.ReadF32("proj.attack.dist.depth", &c.size.proj.attack.dist.depth[0], &c.size.proj.attack.dist.depth[1])
						is.ReadI32("proj.doscale", &c.size.proj.doscale)
						is.ReadF32("head.pos", &c.size.head.pos[0], &c.size.head.pos[1])
						is.ReadF32("mid.pos", &c.size.mid.pos[0], &c.size.mid.pos[1])
						is.ReadF32("shadowoffset", &c.size.shadowoffset)
						is.ReadF32("draw.offset", &c.size.draw.offset[0], &c.size.draw.offset[1])
						is.ReadF32("depth", &c.size.depth[0], &c.size.depth[1])
						is.ReadF32("attack.depth", &c.size.attack.depth[0], &c.size.attack.depth[1])
						is.ReadI32("weight", &c.size.weight)
						is.ReadF32("pushfactor", &c.size.pushfactor)
					}
				case "velocity":
					if velocity {
						velocity = false
						is.ReadF32("walk.fwd", &gi.velocity.walk.fwd)
						is.ReadF32("walk.back", &gi.velocity.walk.back)
						is.ReadF32("run.fwd", &gi.velocity.run.fwd[0], &gi.velocity.run.fwd[1])
						is.ReadF32("run.back",
							&gi.velocity.run.back[0], &gi.velocity.run.back[1])
						is.ReadF32("jump.neu",
							&gi.velocity.jump.neu[0], &gi.velocity.jump.neu[1])
						is.ReadF32("jump.back", &gi.velocity.jump.back)
						is.ReadF32("jump.fwd", &gi.velocity.jump.fwd)
						// Running and air jumps default to regular jump velocities
						c.gi().velocity.runjump.back[0] = c.gi().velocity.jump.back
						c.gi().velocity.runjump.back[1] = c.gi().velocity.jump.neu[1]
						c.gi().velocity.runjump.fwd[0] = c.gi().velocity.jump.fwd
						c.gi().velocity.runjump.fwd[1] = c.gi().velocity.jump.neu[1]
						c.gi().velocity.airjump.neu = c.gi().velocity.jump.neu
						c.gi().velocity.airjump.back = c.gi().velocity.jump.back
						c.gi().velocity.airjump.fwd = c.gi().velocity.jump.fwd
						is.ReadF32("runjump.back",
							&gi.velocity.runjump.back[0], &gi.velocity.runjump.back[1])
						is.ReadF32("runjump.fwd",
							&gi.velocity.runjump.fwd[0], &gi.velocity.runjump.fwd[1])
						is.ReadF32("airjump.neu",
							&gi.velocity.airjump.neu[0], &gi.velocity.airjump.neu[1])
						is.ReadF32("airjump.back", &gi.velocity.airjump.back)
						is.ReadF32("airjump.fwd", &gi.velocity.airjump.fwd)
						is.ReadF32("air.gethit.groundrecover",
							&gi.velocity.air.gethit.groundrecover[0],
							&gi.velocity.air.gethit.groundrecover[1])
						is.ReadF32("air.gethit.airrecover.mul",
							&gi.velocity.air.gethit.airrecover.mul[0],
							&gi.velocity.air.gethit.airrecover.mul[1])
						is.ReadF32("air.gethit.airrecover.add",
							&gi.velocity.air.gethit.airrecover.add[0],
							&gi.velocity.air.gethit.airrecover.add[1])
						is.ReadF32("air.gethit.airrecover.back",
							&gi.velocity.air.gethit.airrecover.back)
						is.ReadF32("air.gethit.airrecover.fwd",
							&gi.velocity.air.gethit.airrecover.fwd)
						is.ReadF32("air.gethit.airrecover.up",
							&gi.velocity.air.gethit.airrecover.up)
						is.ReadF32("air.gethit.airrecover.down",
							&gi.velocity.air.gethit.airrecover.down)
						is.ReadF32("air.gethit.ko.add", &gi.velocity.air.gethit.ko.add[0],
							&gi.velocity.air.gethit.ko.add[1])
						is.ReadF32("air.gethit.ko.ymin", &gi.velocity.air.gethit.ko.ymin)
						is.ReadF32("ground.gethit.ko.xmul", &gi.velocity.ground.gethit.ko.xmul)
						is.ReadF32("ground.gethit.ko.add", &gi.velocity.ground.gethit.ko.add[0],
							&gi.velocity.ground.gethit.ko.add[1])
						is.ReadF32("ground.gethit.ko.ymin", &gi.velocity.ground.gethit.ko.ymin)

						// Mugen accepts these but they are not documented. Possible leftovers of Z axis implementation
						// In Ikemen we're making them accept 3 values each, for the 3 axes
						is.ReadF32("walk.up", &gi.velocity.walk.up[0], &gi.velocity.walk.up[1], &gi.velocity.walk.up[2])
						is.ReadF32("walk.down", &gi.velocity.walk.down[0], &gi.velocity.walk.down[1], &gi.velocity.walk.down[2])
						is.ReadF32("run.up", &gi.velocity.run.up[0], &gi.velocity.run.up[1], &gi.velocity.run.up[2])
						is.ReadF32("run.down", &gi.velocity.run.down[0], &gi.velocity.run.down[1], &gi.velocity.run.down[2])
						is.ReadF32("jump.up", &gi.velocity.jump.up[0], &gi.velocity.jump.up[1], &gi.velocity.jump.up[2])
						is.ReadF32("jump.down", &gi.velocity.jump.down[0], &gi.velocity.jump.down[1], &gi.velocity.jump.down[2])
						is.ReadF32("runjump.up", &gi.velocity.runjump.up[0], &gi.velocity.runjump.up[1], &gi.velocity.runjump.up[2])
						is.ReadF32("runjump.down", &gi.velocity.runjump.down[0], &gi.velocity.runjump.down[1], &gi.velocity.runjump.down[2])
						is.ReadF32("airjump.up", &gi.velocity.airjump.up[0], &gi.velocity.airjump.up[1], &gi.velocity.airjump.up[2])
						is.ReadF32("airjump.down", &gi.velocity.airjump.down[0], &gi.velocity.airjump.down[1], &gi.velocity.airjump.down[2])
					}
				case "movement":
					if movement {
						movement = false
						is.ReadI32("airjump.num", &gi.movement.airjump.num)
						is.ReadF32("airjump.height", &gi.movement.airjump.height)
						is.ReadF32("yaccel", &gi.movement.yaccel)
						is.ReadF32("stand.friction", &gi.movement.stand.friction)
						is.ReadF32("stand.friction.threshold",
							&gi.movement.stand.friction_threshold)
						is.ReadF32("crouch.friction", &gi.movement.crouch.friction)
						is.ReadF32("crouch.friction.threshold",
							&gi.movement.crouch.friction_threshold)
						is.ReadF32("air.gethit.groundlevel",
							&gi.movement.air.gethit.groundlevel)
						is.ReadF32("air.gethit.groundrecover.ground.threshold",
							&gi.movement.air.gethit.groundrecover.ground.threshold)
						is.ReadF32("air.gethit.groundrecover.groundlevel",
							&gi.movement.air.gethit.groundrecover.groundlevel)
						is.ReadF32("air.gethit.airrecover.threshold",
							&gi.movement.air.gethit.airrecover.threshold)
						is.ReadF32("air.gethit.airrecover.yaccel",
							&gi.movement.air.gethit.airrecover.yaccel)
						is.ReadF32("air.gethit.trip.groundlevel",
							&gi.movement.air.gethit.trip.groundlevel)
						is.ReadF32("down.bounce.offset",
							&gi.movement.down.bounce.offset[0],
							&gi.movement.down.bounce.offset[1])
						is.ReadF32("down.bounce.yaccel", &gi.movement.down.bounce.yaccel)
						is.ReadF32("down.bounce.groundlevel",
							&gi.movement.down.bounce.groundlevel)
						is.ReadF32("down.friction.threshold",
							&gi.movement.down.friction_threshold)
						is.ReadF32("down.gethit.offset",
							&gi.movement.down.gethit.offset[0],
							&gi.movement.down.gethit.offset[1])
					}
				case "quotes":
					if quotes {
						quotes = false
						for i := range gi.quotes {
							if is[fmt.Sprintf("victory%v", i)] != "" {
								victoryQuotes, _, _ := is.getText(fmt.Sprintf("victory%v", i))
								gi.quotes[i] = decodeShiftJIS(victoryQuotes)
							}
						}
					}
				case fmt.Sprintf("%v.quotes", sys.cfg.Config.Language):
					if lanQuotes {
						quotes = false
						lanQuotes = false
						for i := range gi.quotes {
							if is[fmt.Sprintf("victory%v", i)] != "" {
								victoryQuotes, _, _ := is.getText(fmt.Sprintf("victory%v", i))
								gi.quotes[i] = decodeShiftJIS(victoryQuotes)
							}
						}
					}
				case "constants":
					if constants {
						constants = false
						for key, value := range is {
							gi.constants[key] = float32(Atof(value))
						}
					}
				case "remappreset ":
					if len(subname) >= 1 {
						if _, ok := gi.remapPreset[subname]; !ok {
							gi.remapPreset[subname] = make(RemapPreset)
						}
						for key := range is {
							k := strings.Split(key, ",")
							if len(k) == 2 {
								var v [2]int32
								is.ReadI32(key, &v[0], &v[1])
								if _, ok := gi.remapPreset[subname][int16(Atoi(k[0]))]; !ok {
									gi.remapPreset[subname][int16(Atoi(k[0]))] = make(RemapTable)
								}
								gi.remapPreset[subname][int16(Atoi(k[0]))][int16(Atoi(k[1]))] = [...]int16{int16(v[0]), int16(v[1])}
							}
						}
					}
				}
			}
			return nil
		}); err != nil {
			return err
		}
	}

	if len(sprite) > 0 {
		sprite_resolved := resolvePathRelativeToDef(sprite)
		if err := LoadFile(&sprite_resolved, []string{gi.def, "", sys.motifDir, "data/"}, func(filename string) error {
			var err_sff error
			gi.sff, err_sff = loadSff(filename, true) // loadSff uses OpenFile
			return err_sff
		}); err != nil {
			return err
		}
	} else {
		gi.sff = newSff()
	}
	gi.palettedata = newPaldata()
	gi.palettedata.palList = PaletteList{
		palettes:   append([][]uint32{}, gi.sff.palList.palettes...),
		paletteMap: append([]int{}, gi.sff.palList.paletteMap...),
		PalTable:   make(map[[2]int16]int),
		numcols:    make(map[[2]int16]int),
		PalTex:     append([]Texture{}, gi.sff.palList.PalTex...),
	}
	for key, value := range gi.sff.palList.PalTable {
		gi.palettedata.palList.PalTable[key] = value
	}
	for key, value := range gi.sff.palList.numcols {
		gi.palettedata.palList.numcols[key] = value
	}
	str = ""
	if len(anim) > 0 {
		anim_resolved := resolvePathRelativeToDef(anim)
		if LoadFile(&anim_resolved, []string{def, "", sys.motifDir, "data/"}, func(filename string) error {
			var err_air error
			str, err_air = LoadText(filename)
			if err_air != nil {
				return err_air
			}
			return nil
		}); err != nil {
			return err
		}
	}
	for _, key := range SortedKeys(sys.cfg.Common.Air) {
		for _, v := range sys.cfg.Common.Air[key] {
			if err := LoadFile(&v, []string{def, sys.motifDir, sys.lifebar.def, "", "data/"}, func(filename string) error {
				txt, err := LoadText(filename)
				if err != nil {
					return err
				}
				str += "\n" + txt
				return nil
			}); err != nil {
				return err
			}
		}
	}
	lines, i = SplitAndTrim(str, "\n"), 0
	gi.anim = ReadAnimationTable(gi.sff, &gi.palettedata.palList, lines, &i)
	if len(sound) > 0 {
		sound_resolved := resolvePathRelativeToDef(sound)
		if LoadFile(&sound_resolved, []string{def, "", sys.motifDir, "data/"}, func(filename string) error {
			var err error
			gi.snd, err = LoadSnd(filename)
			return err
		}); err != nil {
			return err
		}
	} else {
		gi.snd = newSnd()
	}
	// Load fonts
	for i_fnt, f_fnt_pair := range fnt {
		if len(f_fnt_pair[0]) > 0 {
			resolvedFntPath := resolvePathRelativeToDef(f_fnt_pair[0])
			i := i_fnt
			f_pair := f_fnt_pair
			LoadFile(&resolvedFntPath, []string{def, sys.motifDir, "", "data/", "font/"}, func(filename string) error {
				// Defer the font loading to the main thread
				sys.mainThreadTask <- func() {
					var err error
					var height int32 = -1
					if len(f_pair[1]) > 0 {
						height = Atoi(f_pair[1])
					}
					if gi.fnt[i], err = loadFnt(filename, height); err != nil {
						sys.errLog.Printf("failed to load %v (char font): %v", filename, err)
						// Assign a new empty font on failure to prevent nil pointer panics
						gi.fnt[i] = newFnt()
					}
				}
				return nil
			})
		}
	}
	return nil
}

func (c *Char) loadPalette() {
	gi := c.gi()
	if gi.sff.header.Ver0 == 1 {
		gi.palettedata.palList.ResetRemap()
		tmp := 0
		for i := 0; i < MaxPalNo; i++ {
			pl := gi.palettedata.palList.Get(i)
			var f io.ReadSeekCloser
			var err error
			if LoadFile(&gi.pal[i], []string{gi.def, "", sys.motifDir, "data/"}, func(file string) error {
				f, err = OpenFile(file)
				return err
			}) == nil {
				for i := 255; i >= 0; i-- {
					var rgb [3]byte
					if _, err = io.ReadFull(f, rgb[:]); err != nil {
						break
					}
					var alpha byte = 255
					if i == 0 {
						alpha = 0
					}
					pl[i] = uint32(alpha)<<24 | uint32(rgb[2])<<16 | uint32(rgb[1])<<8 | uint32(rgb[0])
				}
				chk(f.Close())
				if err == nil {
					if tmp == 0 && i > 0 {
						copy(gi.palettedata.palList.Get(0), pl)
					}
					gi.palExist[i] = true
					// Palette Texture Generation
					gi.palettedata.palList.PalTex[i] = PaletteToTexture(pl)
					tmp = i + 1
				}
			} else if f != nil {
				chk(f.Close())
			}
			if err != nil {
				gi.palExist[i] = false
				if i > 0 {
					delete(gi.palettedata.palList.PalTable, [...]int16{1, int16(i + 1)})
				}
			}
		}
		if tmp == 0 {
			delete(gi.palettedata.palList.PalTable, [...]int16{1, 1})
		}
	} else {
		for i := 0; i < MaxPalNo; i++ {
			_, gi.palExist[i] =
				gi.palettedata.palList.PalTable[[...]int16{1, int16(i + 1)}]
		}
		if gi.sff.header.NumberOfPalettes > 0 {
			numPals := int(gi.sff.header.NumberOfPalettes)
			if len(gi.palettedata.palList.PalTex) < numPals {
				gi.palettedata.palList.PalTex = make([]Texture, numPals)
			}
			for i := 0; i < numPals; i++ {
				pal := gi.sff.palList.Get(i)
				if pal != nil {
					gi.palettedata.palList.PalTex[i] = PaletteToTexture(pal)
				}
			}
		}
	}
	for i := range gi.palSelectable {
		gi.palSelectable[i] = false
	}
	for i := 0; i < MaxPalNo; i++ {
		startj := gi.palkeymap[i]
		if !gi.palExist[startj] {
			startj %= 6
		}
		j := startj
		for {
			if gi.palExist[j] {
				gi.palSelectable[j] = true
				break
			}
			j++
			if j >= MaxPalNo {
				j = 0
			}
			if j == startj {
				break
			}
		}
	}
	palIdx := gi.palno - 1
	if palIdx < 0 || palIdx >= int32(len(gi.palExist)) || !gi.palExist[palIdx] {
		found := false
		for i := 0; i < len(gi.palExist); i++ {
			if gi.palExist[i] {
				gi.palno = int32(i + 1)
				found = true
				break
			}
		}
		if !found {
			gi.palno = 1
			gi.palExist[0] = true
			gi.palSelectable[0] = true
		}
	}

	gi.remappedpal = [2]int32{1, gi.palno}
}
func (c *Char) loadFx(def string) error {
	gi := c.gi()
	gi.fxPath = []string{} // ロード前に必ず初期化

	charDefContent, err := LoadText(def)
	if err != nil {
		return err
	}

	// .defファイル内のパスを解決するためのヘルパー関数
	resolvePathRelativeToDef := func(pathInDefFile string) string {
		isZipDef, zipArchiveOfDef, defSubPathInZip := IsZipPath(def)
		pathInDefFile = filepath.ToSlash(pathInDefFile)
		if filepath.IsAbs(pathInDefFile) {
			return pathInDefFile
		}
		if isZipRel, _, _ := IsZipPath(pathInDefFile); isZipRel {
			return pathInDefFile
		}
		isEngineRootRelative := strings.HasPrefix(pathInDefFile, "data/") || strings.HasPrefix(pathInDefFile, "font/") || strings.HasPrefix(pathInDefFile, "stages/")
		if isZipDef {
			if isEngineRootRelative {
				return pathInDefFile
			}
			baseDirWithinZip := filepath.ToSlash(filepath.Dir(defSubPathInZip))
			if baseDirWithinZip == "." || baseDirWithinZip == "" {
				return filepath.ToSlash(filepath.Join(zipArchiveOfDef, pathInDefFile))
			}
			return filepath.ToSlash(filepath.Join(zipArchiveOfDef, baseDirWithinZip, pathInDefFile))
		}
		return pathInDefFile
	}

	lines, i := SplitAndTrim(charDefContent, "\n"), 0
	info, files, lanInfo, lanFiles := true, true, true, true

	for i < len(lines) {
		isec, name, _ := ReadIniSection(lines, &i)
		switch name {
		case "info":
			if info {
				info = false
				fightfxPrefixName, _, _ := isec.getText("fightfx.prefix")
				gi.fightfxPrefix = strings.ToLower(fightfxPrefixName)
			}
		case fmt.Sprintf("%v.info", sys.cfg.Config.Language):
			if lanInfo {
				info = false
				lanInfo = false
				fightfxPrefixName, _, _ := isec.getText("fightfx.prefix")
				gi.fightfxPrefix = strings.ToLower(fightfxPrefixName)
			}
		case "files":
			if files {
				files = false
				if fx_paths_str, ok := isec["fx"]; ok {
					for _, fx_path := range strings.Split(fx_paths_str, ",") {
						fx_path = strings.TrimSpace(fx_path)
						if fx_path == "" {
							continue
						}
						resolved_path := resolvePathRelativeToDef(fx_path)

						if found_path := FileExist(resolved_path); found_path != "" {
							if err := loadFightFx(found_path, false); err != nil {
								sys.errLog.Printf("Could not load CommonFX %s for char %s: %v", found_path, def, err)
							} else {
								gi.fxPath = append(gi.fxPath, found_path)
							}
						} else {
							if found_path_fallback := SearchFile(fx_path, []string{def, "", sys.motifDir, "data/"}); found_path_fallback != "" {
								if err := loadFightFx(found_path_fallback, false); err != nil {
									sys.errLog.Printf("Could not load CommonFX %s for char %s: %v", found_path_fallback, def, err)
								} else {
									gi.fxPath = append(gi.fxPath, found_path_fallback)
								}
							} else {
								sys.errLog.Printf("CommonFX file not found for char %s: %s (resolved to %s)", def, fx_path, resolved_path)
							}
						}
					}
				}
			}
		case fmt.Sprintf("%v.files", sys.cfg.Config.Language):
			if lanFiles {
				files = false
				lanFiles = false
				if fx_paths_str, ok := isec["fx"]; ok {
					for _, fx_path := range strings.Split(fx_paths_str, ",") {
						fx_path = strings.TrimSpace(fx_path)
						if fx_path == "" {
							continue
						}
						resolved_fx_path := resolvePathRelativeToDef(fx_path)
						if resolved_fx_path != "" {
							if err := loadFightFx(resolved_fx_path, false); err != nil {
								sys.errLog.Printf("Could not load CommonFX %s for char %s: %v", resolved_fx_path, def, err)
							} else {
								gi.fxPath = append(gi.fxPath, resolved_fx_path)
							}
						}
					}
				}
			}
		}
	}
	return nil
}
func (c *Char) clearHitCount() {
	c.hitCount = 0
	c.uniqHitCount = 0
	c.guardCount = 0
}

func (c *Char) clearMoveHit() {
	c.mctime = 0
	c.counterHit = false
}

func (c *Char) clearHitDef() {
	c.hitdef.clear(c, c.localscl)
}

func (c *Char) changeAnimEx(animNo int32, animPlayerNo int, spritePlayerNo int, ffx string, alt bool) {
	if a := sys.chars[animPlayerNo][0].getAnim(animNo, ffx, false); a != nil {
		c.anim = a
		c.anim.remap = c.remapSpr
		c.animPN = animPlayerNo
		c.spritePN = spritePlayerNo
		c.prevAnimNo = c.animNo
		c.animNo = animNo

		// If using ChangeAnim2, the animation is changed but the sff is kept
		if alt {
			c.spritePN = c.playerNo
		} else {
			if c.spritePN < 0 {
				c.spritePN = c.playerNo
			} else {
				c.spritePN = spritePlayerNo
			}
		}

		if ffx == "" {
			a.sff = sys.cgi[c.spritePN].sff
			a.palettedata = &sys.cgi[c.spritePN].palettedata.palList
			if c.playerNo != c.spritePN {
				ownerChar := sys.chars[c.spritePN][0]
				ownerPal := ownerChar.drawPal()
				key := [2]int16{int16(ownerPal[0]), int16(ownerPal[1])}

				if di, ok := a.palettedata.PalTable[key]; ok {
					for _, id := range [...]int32{0, 9000} {
						if spr := a.sff.GetSprite(int16(id), 0); spr != nil {
							a.palettedata.Remap(spr.palidx, di)
						}
					}
				}
			}
		}
		// Update animation local scale
		c.animlocalscl = 320 / sys.chars[c.animPN][0].localcoord
		// Clsn scale depends on the animation owner's scale, so it must be updated
		c.updateClsnScale()
		// Update reference frame
		c.updateCurFrame()
	}
}

func (c *Char) changeAnim(animNo int32, animPlayerNo int, spritePlayerNo int, ffx string) {
	if animNo < 0 && animNo != -2 {
		// MUGEN 1.1 exports a warning message when attempting to change anim to a negative value through ChangeAnim SCTRL,
		// then sets the character animation to "0". Ikemen GO uses "-2" as a no-sprite/invisible anim, so we make
		// an exception here
		sys.appendToConsole(c.warn() + fmt.Sprintf("attempted change to negative anim (different from -2)"))
		animNo = 0
	}
	c.changeAnimEx(animNo, animPlayerNo, spritePlayerNo, ffx, false)
}

func (c *Char) changeAnim2(animNo int32, animPlayerNo int, ffx string) {
	if animNo < 0 && animNo != -2 {
		sys.appendToConsole(c.warn() + fmt.Sprintf("attempted change to negative anim (different from -2)"))
		animNo = 0
	}
	c.changeAnimEx(animNo, animPlayerNo, -1, ffx, true)
}

func (c *Char) setAnimElem(elem, elemtime int32) {
	if c.anim == nil {
		return
	}

	// These parameters are already validated in anim.SetAnimElem,
	// but since we must check for error messages we might as well validate them here too

	// Validate elem
	if elem < 1 || int(elem) > len(c.anim.frames) {
		sys.appendToConsole(c.warn() + fmt.Sprintf("changed to invalid animelem %v within action %v", elem, c.animNo))
		elem = 1
		elemtime = 0
	} else if elemtime != 0 {
		// Validate elemtime only if it's unusual and elem is valid
		frametime := c.anim.frames[elem-1].Time
		if elemtime < 0 || (frametime != -1 && elemtime >= frametime) {
			sys.appendToConsole(c.warn() + fmt.Sprintf("changed to invalid elemtime %v in animelem %v", elemtime, elem))
			elemtime = 0
		}
	}

	// Set them
	c.anim.SetAnimElem(elem, elemtime)
	c.updateCurFrame()
}

func (c *Char) validatePlayerNo(pn int, pname, scname string) bool {
	valid := pn >= 0 && pn < len(sys.chars) &&
		len(sys.chars[pn]) > 0 && sys.chars[pn][0] != nil
	if !valid {
		sys.appendToConsole(c.warn() + fmt.Sprintf("Invalid %s for %s: %v", pname, scname, pn+1))
		return false
	}
	return true
}

func (c *Char) setCtrl(ctrl bool) {
	if ctrl {
		c.setSCF(SCF_ctrl)
	} else {
		c.unsetSCF(SCF_ctrl)
	}
}

func (c *Char) setDizzy(set bool) {
	if set {
		c.setSCF(SCF_dizzy)
	} else {
		c.unsetSCF(SCF_dizzy)
	}
}

func (c *Char) setGuardBreak(set bool) {
	if set {
		c.setSCF(SCF_guardbreak)
	} else {
		c.unsetSCF(SCF_guardbreak)
	}
}

func (c *Char) scf(scf SystemCharFlag) bool {
	return c.systemFlag&scf != 0
}

func (c *Char) setSCF(scf SystemCharFlag) {
	c.systemFlag |= scf
	// Clear enemy lists if changing flags that affect them
	if c.playerFlag && (scf == SCF_disabled || scf == SCF_over_ko || scf == SCF_standby) {
		sys.charList.enemyNearChanged = true
	}
}

func (c *Char) unsetSCF(scf SystemCharFlag) {
	c.systemFlag &^= scf
	// Clear enemy lists if changing flags that affect them
	if c.playerFlag && (scf == SCF_disabled || scf == SCF_over_ko || scf == SCF_standby) {
		sys.charList.enemyNearChanged = true
	}
}

func (c *Char) csf(csf CharSpecialFlag) bool {
	return c.specialFlag&csf != 0
}

func (c *Char) setCSF(csf CharSpecialFlag) {
	c.specialFlag |= csf
}

func (c *Char) unsetCSF(csf CharSpecialFlag) {
	c.specialFlag &^= csf
}

func (c *Char) asf(asf AssertSpecialFlag) bool {
	return c.assertFlag&asf != 0
}

func (c *Char) setASF(asf AssertSpecialFlag) {
	c.assertFlag |= asf
}

func (c *Char) unsetASF(asf AssertSpecialFlag) {
	c.assertFlag &^= asf
}

func (c *Char) parent(log bool) *Char {
	if c.parentIndex == IErr {
		if log {
			sys.appendToConsole(c.warn() + "has no parent")
		}
		return nil
	}

	// In Mugen, after the original parent has been destroyed, "parent" can still be valid if a new helper ends up occupying the same slot
	// That is undesirable behavior however, and is probably only used by exploit characters, which already don't work correctly anyway
	if c.parentIndex < 0 {
		if log {
			sys.appendToConsole(c.warn() + "parent has already been destroyed")
			if !sys.ignoreMostErrors {
				sys.errLog.Println(c.name + " parent has already been destroyed")
			}
		}
		return nil
	}

	return sys.chars[c.playerNo][c.parentIndex]
}

func (c *Char) root(log bool) *Char {
	if c.helperIndex == 0 {
		if log {
			sys.appendToConsole(c.warn() + "has no root")
		}
		return nil
	}

	return sys.chars[c.playerNo][0]
}

func (c *Char) helperTrigger(id int32, idx int) *Char {
	// Invalid index
	if idx < 0 {
		sys.appendToConsole(c.warn() + "helper redirection index cannot be negative")
		return nil
	}

	// Filter helpers with the specified ID
	var filteredHelpers []*Char
	for _, h := range sys.chars[c.playerNo][1:] {
		if !h.csf(CSF_destroy) && (id <= 0 || id == h.helperId) {
			filteredHelpers = append(filteredHelpers, h)
			// Helper found at requested index
			if idx >= 0 && len(filteredHelpers) == idx+1 {
				return filteredHelpers[idx]
			}
		}
	}

	// No valid helper found
	sys.appendToConsole(c.warn() + fmt.Sprintf("has no helper with ID %v and index %v", id, idx))
	return nil
}

func (c *Char) helperIndexTrigger(n int32, log bool) *Char {
	if n <= 0 {
		return c
	}
	return sys.charList.getHelperIndex(c, n, log)
}

func (c *Char) helperByIndexExist(id BytecodeValue) BytecodeValue {
	if id.IsSF() {
		return BytecodeSF()
	}
	return BytecodeBool(c.helperIndexTrigger(id.ToI(), false) != nil)
}

// Target redirection
func (c *Char) targetTrigger(id int32, idx int) *Char {
	// Invalid index
	if idx < 0 {
		sys.appendToConsole(c.warn() + "target redirection index cannot be negative")
		return nil
	}

	// Filter targets with the specified ID
	var filteredTargets []*Char
	for _, tid := range c.targets {
		if t := sys.playerID(tid); t != nil && (id < 0 || id == t.ghv.hitid) {
			filteredTargets = append(filteredTargets, t)
			// Target found at requested index
			if idx >= 0 && len(filteredTargets) == idx+1 {
				return filteredTargets[idx]
			}
		}
	}

	// No valid target found
	sys.appendToConsole(c.warn() + fmt.Sprintf("has no target with hit ID %v and index %v", id, idx))
	return nil
}

func (c *Char) partner(n int32, log bool) *Char {
	n = Max(0, n)
	if int(n) > len(sys.chars)/2-2 {
		if log {
			sys.appendToConsole(c.warn() + fmt.Sprintf("has no partner: %v", n))
		}
		return nil
	}
	// X>>1 = X/2
	// X<<1 = X*2
	// X&1 = X%2
	var p int
	if int(n) == c.playerNo>>1 {
		p = c.playerNo + 2
	} else {
		p = c.playerNo&1 + int(n)<<1
		if int(n) > c.playerNo>>1 {
			p += 2
		}
	}
	if len(sys.chars[p]) > 0 && sys.chars[p][0].teamside != -1 {
		return sys.chars[p][0]
	}
	if log {
		sys.appendToConsole(c.warn() + fmt.Sprintf("has no partner: %v", n))
	}
	return nil
}

func (c *Char) partnerTag(n int32) *Char {
	n = Max(0, n)
	if int(n) > len(sys.chars)/2-2 {
		return nil
	}
	var p int = (c.playerNo + int(n)<<1) + 2
	if p>>1 > int(c.numPartner()) {
		p -= int(c.numPartner()*2) + 2
	}
	if len(sys.chars[p]) > 0 && sys.chars[p][0].teamside != -1 {
		return sys.chars[p][0]
	}
	return nil
}

func (c *Char) enemy(n int32) *Char {
	if n < 0 {
		sys.appendToConsole(c.warn() + fmt.Sprintf("has no enemy with index %v", n))
		return nil
	}

	// Iterate until nth enemy
	var count int32
	for _, e := range sys.chars {
		if len(e) > 0 && e[0] != nil && c.isEnemyOf(e[0]) {
			if count == n {
				return e[0]
			}
			count++
		}
	}

	// No enemy found
	sys.appendToConsole(c.warn() + fmt.Sprintf("has no enemy with index %v", n))
	return nil
}

// This is only used to simplify the redirection call
func (c *Char) enemyNearTrigger(n int32) *Char {
	return sys.charList.enemyNear(c, n, false, true)
}

// Get the "P2" enemy reference
func (c *Char) p2() *Char {
	p := sys.charList.enemyNear(c, 0, true, false)
	// Cache last valid P2 enemy
	// Mugen seems to do this for the sake of auto turning before win poses
	if p != nil {
		c.p2EnemyBackup = p
	}
	return p
}

// Checks if a player should be considered an enemy at all for the "Enemy" and "P2" triggers, before filtering them further
func (c *Char) isEnemyOf(e *Char) bool {
	// Disabled players
	if e.scf(SCF_disabled) {
		return false
	}
	// Neutral players or partners
	if e.teamside < 0 || e.teamside == c.teamside {
		return false
	}
	// Standby enemies
	if e.scf(SCF_standby) {
		return false
	}
	// KO special ignore flag
	// TODO: This flag is obsolete in Tag. For Simul, we could either re-enable it or tag out KO players via ZSS
	//if sys.roundState() == 2 && e.scf(SCF_over_ko) && c.gi().constants["default.ignoredefeatedenemies"] != 0 {
	//	return false
	//}
	// Else a valid enemy
	return true
}

// Returns AI level as a float. Is truncated for AIlevel trigger, or not for AIlevelF
func (c *Char) getAILevel() float32 {
	if c.helperIndex != 0 && c.gi().mugenver[0] == 1 {
		return 0
	}
	if c.playerNo >= 0 && int(c.playerNo) < len(sys.aiLevel) {
		return sys.aiLevel[c.playerNo]
	}
	return 0
}

func (c *Char) alive() bool {
	return !c.scf(SCF_ko)
}

func (c *Char) animElemNo(time int32) BytecodeValue {
	if c.anim != nil && time >= -c.anim.curtime {
		return BytecodeInt(c.anim.AnimElemNo(time))
	}
	return BytecodeSF()
}

func (c *Char) animElemTime(elem int32) BytecodeValue {
	if elem >= 1 && c.anim != nil && int(elem) <= len(c.anim.frames) {
		return BytecodeInt(c.anim.AnimElemTime(elem))
	}
	return BytecodeSF()
}

func (c *Char) animExist(wc *Char, anim BytecodeValue) BytecodeValue {
	if anim.IsSF() {
		return BytecodeSF()
	}
	if c != wc {
		return c.selfAnimExist(anim)
	}
	return sys.chars[c.ss.sb.playerNo][0].selfAnimExist(anim)
}

func (c *Char) animTime() int32 {
	if c.anim != nil {
		return c.anim.AnimTime()
	}
	return 0
}

// Update reference animation frame
func (c *Char) updateCurFrame() {
	if c.anim != nil {
		c.curFrame = c.anim.CurrentFrame()
	} else {
		c.curFrame = nil
	}
}

func (c *Char) backEdge() float32 {
	if c.facing < 0 {
		return c.rightEdge()
	}
	return c.leftEdge()
}

func (c *Char) backEdgeBodyDist() float32 {
	// In Mugen, edge body distance is changed when the character is in statetype A or L
	// This is undocumented and doesn't seem to offer any benefit
	offset := float32(0)
	if c.stWgi().ikemenver[0] == 0 && c.stWgi().ikemenver[1] == 0 {
		if c.ss.stateType == ST_A {
			offset = 0.5 / c.localscl
		} else if c.ss.stateType == ST_L {
			offset = 1.0 / c.localscl
		}
	}
	return c.backEdgeDist() - c.edgeWidth[1] - offset
}

func (c *Char) backEdgeDist() float32 {
	if c.facing < 0 {
		return sys.xmax/c.localscl - c.pos[0]
	}
	return c.pos[0] - sys.xmin/c.localscl
}

func (c *Char) bottomEdge() float32 {
	return sys.cam.ScreenPos[1]/c.localscl + c.gameHeight()
}

func (c *Char) botBoundBodyDist() float32 {
	return c.botBoundDist() - c.edgeDepth[1]
}

func (c *Char) botBoundDist() float32 {
	return sys.zmax/c.localscl - c.pos[2]
}

func (c *Char) canRecover() bool {
	return c.ghv.fall_recover && c.fallTime >= c.ghv.fall_recovertime
}

func (c *Char) comboCount() int32 {
	if c.teamside == -1 {
		return 0
	}
	return sys.lifebar.co[c.teamside].combo
}

func (c *Char) command(pn, i int) bool {
	if !c.keyctrl[0] || c.cmd == nil {
		return false
	}

	// Get all commands with the specified first index (name)
	cl := c.cmd[pn].At(i)

	// Check if any of them are buffered
	for _, c := range cl {
		if c.curbuftime > 0 {
			return true
		}
	}

	// AI cheating for commands longer than 1 button
	// Maybe it could just cheat all of them and skip these checks
	if c.controller < 0 && len(cl) > 0 {
		steps := cl[0].steps
		multiStep := len(steps) > 1
		multiKey := len(steps) > 0 && len(steps[0].keys) > 1

		if c.helperIndex != 0 || multiStep || multiKey {
			if i == int(c.cpucmd) {
				return true
			}
		}
	}

	return false
}

func (c *Char) commandByName(name string) bool {
	if c.cmd == nil {
		return false
	}
	i, ok := c.cmd[c.playerNo].Names[name]
	return ok && c.command(c.playerNo, i)
}

func (c *Char) assertCommand(name string, time int32) {
	// If no command name is provided, select one randomly.
	if name == "" {
		cmdList := &c.cmd[c.playerNo]
		if len(cmdList.Commands) == 0 {
			return
		}
		randomIndex := Rand(0, int32(len(cmdList.Commands)-1))
		cmdInstances := cmdList.Commands[randomIndex]
		if len(cmdInstances) == 0 {
			return
		}
		name = cmdInstances[0].name
		if time <= 0 {
			time = cmdInstances[0].maxbuftime
			if time <= 0 {
				time = 1
			}
		}
	}

	// Assert the command in every command list
	found := false
	for i := range c.cmd {
		found = c.cmd[i].Assert(name, time) || found
	}

	if !found {
		sys.appendToConsole(c.warn() + fmt.Sprintf("attempted to assert an invalid command: %s", name))
	}
}

func (c *Char) constp(coordinate, value float32) BytecodeValue {
	return BytecodeFloat(c.stOgi().localcoord[0] / coordinate * value)
}

func (c *Char) ctrl() bool {
	return c.scf(SCF_ctrl) && !c.scf(SCF_standby) &&
		!c.scf(SCF_dizzy) && !c.scf(SCF_guardbreak)
}

func (c *Char) drawgame() bool {
	return sys.roundState() >= 3 && sys.winTeam < 0
}

func (c *Char) frontEdge() float32 {
	if c.facing > 0 {
		return c.rightEdge()
	}
	return c.leftEdge()
}

func (c *Char) frontEdgeBodyDist() float32 {
	// See BackEdgeBodyDist
	offset := float32(0)
	if c.stWgi().ikemenver[0] == 0 && c.stWgi().ikemenver[1] == 0 {
		if c.ss.stateType == ST_A {
			offset = 0.5 / c.localscl
		} else if c.ss.stateType == ST_L {
			offset = 1.0 / c.localscl
		}
	}
	return c.frontEdgeDist() - c.edgeWidth[0] - offset
}

func (c *Char) frontEdgeDist() float32 {
	if c.facing > 0 {
		return sys.xmax/c.localscl - c.pos[0]
	}
	return c.pos[0] - sys.xmin/c.localscl
}

func (c *Char) gameHeight() float32 {
	return c.screenHeight() / sys.cam.Scale
}

func (c *Char) gameWidth() float32 {
	return c.screenWidth() / sys.cam.Scale
}

func (c *Char) getPlayerID(pn int) int32 {
	if pn >= 1 && pn <= len(sys.chars) && len(sys.chars[pn-1]) > 0 {
		return sys.chars[pn-1][0].id
	}
	return 0
}

// Handle power sharing
// Neutral players (attached characters) have no apparent reasons to share power
func (c *Char) powerOwner() *Char {
	if sys.cfg.Options.Team.PowerShare && (c.teamside == 0 || c.teamside == 1) {
		return sys.chars[c.teamside][0]
		// TODO: If we ever expand on teamside switching, this could loop over sys.chars and return the first one on the player's side
		// But currently this method is just slightly more efficient
	}
	return sys.chars[c.playerNo][0]
}

func (c *Char) getPower() int32 {
	return c.powerOwner().power
}

func (c *Char) hitDefAttr(attr int32) bool {
	return c.ss.moveType == MT_A && c.hitdef.testAttr(attr)
}

func (c *Char) hitOver() bool {
	return c.ghv.hittime < 0
}

func (c *Char) hitShakeOver() bool {
	return c.ghv.hitshaketime <= 0
}

func (c *Char) isHelper(id int32, idx int) bool {
	// Not a helper at all
	if c.helperIndex == 0 {
		return false
	}
	// Backward compatibility
	if c.stWgi().ikemenver[0] == 0 && c.stWgi().ikemenver[1] == 0 {
		// Some Mugen characters used "isHelper(-1)" even though it was meaningless there
		// https://github.com/ikemen-engine/Ikemen-GO/issues/2415
		if id < 0 && id != math.MinInt32 && idx == math.MinInt32 {
			sys.appendToConsole(c.warn() + fmt.Sprintf("invalid IsHelper ID for char engine version: %v", id))
			return false
		}
	}
	// Any helper
	if id < 0 && idx < 0 {
		return true
	}
	// Check ID only
	if id >= 0 && idx < 0 {
		return c.helperId == id
	}
	// Check specific ID or index
	count := 0
	for _, h := range sys.chars[c.playerNo][1:] {
		// Check specific ID
		if id >= 0 && h.helperId != id {
			continue
		}
		// Check any index
		if idx < 0 {
			if h == c {
				return true
			}
			continue
		}
		// Check specific index
		if count == idx {
			return h == c
		}
		count++
	}
	return false
}

func (c *Char) isHost() bool {
<<<<<<< HEAD
	return (sys.netConnection != nil && sys.netConnection.host) ||
		(sys.rollback.session != nil && sys.rollback.session.host == "")
=======
	// Local play has no host
	if sys.netConnection == nil && sys.replayFile == nil {
		return false
	}

	// Find first human player like in GetHostGuestRemap()
	// This doesn't seem ideal somehow, but it's better than not having it
	// When you think about it, it's almost the same as just returning true for player 1
	var host int
	for i, v := range sys.aiLevel {
		if v == 0 {
			host = i
			break
		}
	}

	// "host" already defaults to 0 so player 1 is the fallback host
	return c.playerNo == host

	// TODO: For Tag mode, this should probably return true for all characters controlled by the player

	// For the host, this returned true for any player
	// For the guest, it returned false for any player
	// https://github.com/ikemen-engine/Ikemen-GO/issues/2523
	//return sys.netConnection != nil && sys.netConnection.host
>>>>>>> 116ac293
}

func (c *Char) jugglePoints(id int32) int32 {
	max := c.gi().data.airjuggle

	// Check if ID is already a target
	for _, ct := range c.targets {
		t := sys.playerID(ct)
		if t != nil && t.id == id {
			return t.ghv.getJuggle(c.id, max)
		}
	}

	// If no target is found we just return the char's maximum juggle points
	return max
}

func (c *Char) leftEdge() float32 {
	return sys.cam.ScreenPos[0] / c.localscl
}

func (c *Char) lose() bool {
	if c.teamside == -1 {
		return false
	}
	return sys.winTeam == ^c.playerNo&1
}

func (c *Char) loseKO() bool {
	return c.lose() && sys.finishType == FT_KO
}

func (c *Char) loseTime() bool {
	return c.lose() && sys.finishType == FT_TO
}

func (c *Char) moveContact() int32 {
	if c.mctype != MC_Reversed {
		return Abs(c.mctime)
	}
	return 0
}

func (c *Char) moveCountered() int32 {
	if c.counterHit {
		return Abs(c.mctime)
	}
	return 0
}

func (c *Char) moveGuarded() int32 {
	if c.mctype == MC_Guarded {
		return Abs(c.mctime)
	}
	return 0
}

func (c *Char) moveHit() int32 {
	if c.mctype == MC_Hit {
		return Abs(c.mctime)
	}
	return 0
}

func (c *Char) moveReversed() int32 {
	if c.mctype == MC_Reversed {
		return Abs(c.mctime)
	}
	return 0
}

func (c *Char) numEnemy() int32 {
	var n int32

	// Same as enemy() loop
	for _, e := range sys.chars {
		if len(e) > 0 && e[0] != nil && c.isEnemyOf(e[0]) {
			n += 1
		}
	}
	return n
}

func (c *Char) numPlayer() int32 {
	n := int32(0)
	for i := 0; i < len(sys.chars)-1; i++ {
		if len(sys.chars[i]) > 0 && !sys.chars[i][0].scf(SCF_disabled) {
			n += 1
		}
	}
	return n
}

func (c *Char) numExplod(eid BytecodeValue) BytecodeValue {
	if eid.IsSF() {
		return BytecodeSF()
	}
	var id, n int32 = eid.ToI(), 0
	for i := range sys.explods[c.playerNo] {
		e := &sys.explods[c.playerNo][i]
		if e.matchId(id, c.id) {
			n++
		}
	}
	return BytecodeInt(n)
}

func (c *Char) numText(textid BytecodeValue) BytecodeValue {
	if textid.IsSF() {
		return BytecodeSF()
	}
	var id, n int32 = textid.ToI(), 0
	for _, ts := range sys.lifebar.textsprite {
		if ts.id == id && ts.ownerid == c.id {
			n++
		}
	}
	return BytecodeInt(n)
}

func (c *Char) explodVar(eid BytecodeValue, idx BytecodeValue, vtype OpCode) BytecodeValue {
	if eid.IsSF() {
		return BytecodeSF()
	}
	var id = eid.ToI()
	var i = idx.ToI()
	var v BytecodeValue
	for n, e := range c.getExplods(id) {
		if i == int32(n) {
			switch vtype {
			case OC_ex2_explodvar_anim:
				v = BytecodeInt(e.animNo)
			case OC_ex2_explodvar_angle:
				v = BytecodeFloat(e.anglerot[0] + e.interpolate_angle[0])
			case OC_ex2_explodvar_angle_x:
				v = BytecodeFloat(e.anglerot[1] + e.interpolate_angle[1])
			case OC_ex2_explodvar_angle_y:
				v = BytecodeFloat(e.anglerot[2] + e.interpolate_angle[2])
			case OC_ex2_explodvar_animelem:
				v = BytecodeInt(e.anim.curelem + 1)
			case OC_ex2_explodvar_animelemtime:
				v = BytecodeInt(e.anim.curelemtime)
			case OC_ex2_explodvar_animplayerno:
				v = BytecodeInt(int32(e.animPN) + 1)
			case OC_ex2_explodvar_spriteplayerno:
				v = BytecodeInt(int32(e.spritePN) + 1)
			case OC_ex2_explodvar_bindtime:
				v = BytecodeInt(e.bindtime)
			case OC_ex2_explodvar_drawpal_group:
				v = BytecodeInt(c.explodDrawPal(e)[0])
			case OC_ex2_explodvar_drawpal_index:
				v = BytecodeInt(c.explodDrawPal(e)[1])
			case OC_ex2_explodvar_facing:
				v = BytecodeInt(int32(e.facing))
			case OC_ex2_explodvar_id:
				v = BytecodeInt(e.id)
			case OC_ex2_explodvar_layerno:
				v = BytecodeInt(e.layerno)
			case OC_ex2_explodvar_pausemovetime:
				v = BytecodeInt(e.pausemovetime)
			case OC_ex2_explodvar_pos_x:
				v = BytecodeFloat(e.pos[0] + e.offset[0] + e.relativePos[0] + e.interpolate_pos[0])
			case OC_ex2_explodvar_pos_y:
				v = BytecodeFloat(e.pos[1] + e.offset[1] + e.relativePos[1] + e.interpolate_pos[1])
			case OC_ex2_explodvar_pos_z:
				v = BytecodeFloat(e.pos[2] + e.offset[2] + e.relativePos[2] + e.interpolate_pos[2])
			case OC_ex2_explodvar_removetime:
				v = BytecodeInt(e.removetime)
			case OC_ex2_explodvar_scale_x:
				v = BytecodeFloat(e.scale[0] * e.interpolate_scale[0])
			case OC_ex2_explodvar_scale_y:
				v = BytecodeFloat(e.scale[1] * e.interpolate_scale[1])
			case OC_ex2_explodvar_sprpriority:
				v = BytecodeInt(e.sprpriority)
			case OC_ex2_explodvar_time:
				v = BytecodeInt(e.time)
			case OC_ex2_explodvar_vel_x:
				v = BytecodeFloat(e.velocity[0])
			case OC_ex2_explodvar_vel_y:
				v = BytecodeFloat(e.velocity[1])
			case OC_ex2_explodvar_vel_z:
				v = BytecodeFloat(e.velocity[2])
			case OC_ex2_explodvar_xshear:
				v = BytecodeFloat(e.xshear)
			}
			break
		}
	}
	return v
}

func (c *Char) projVar(pid BytecodeValue, idx BytecodeValue, flag BytecodeValue, vtype OpCode, oc *Char) BytecodeValue {
	if pid.IsSF() {
		return BytecodeSF()
	}

	// See compiler.go:ProjVar
	var id int32 = pid.ToI()
	if id > 0 {
		id--
	}

	var i = idx.ToI()
	var fl int32 = flag.ToI()
	var v BytecodeValue
	projs := c.getProjs(id)
	if len(projs) == 0 {
		return BytecodeSF()
	}
	for n, p := range projs {
		if i == int32(n) {
			switch vtype {
			case OC_ex2_projvar_accel_x:
				v = BytecodeFloat(p.accel[0] * p.localscl)
			case OC_ex2_projvar_accel_y:
				v = BytecodeFloat(p.accel[1] * p.localscl)
			case OC_ex2_projvar_accel_z:
				v = BytecodeFloat(p.accel[2] * p.localscl)
			case OC_ex2_projvar_animelem:
				v = BytecodeInt(p.ani.curelem + 1)
			case OC_ex2_projvar_drawpal_group:
				v = BytecodeInt(c.projDrawPal(p)[0])
			case OC_ex2_projvar_drawpal_index:
				v = BytecodeInt(c.projDrawPal(p)[1])
			case OC_ex2_projvar_facing:
				v = BytecodeFloat(p.facing)
			case OC_ex2_projvar_guardflag:
				v = BytecodeBool(p.hitdef.guardflag&fl != 0)
			case OC_ex2_projvar_highbound:
				v = BytecodeInt(int32(float32(p.heightbound[1]) * p.localscl / oc.localscl))
			case OC_ex2_projvar_hitflag:
				v = BytecodeBool(p.hitdef.hitflag&fl != 0)
			case OC_ex2_projvar_lowbound:
				v = BytecodeInt(int32(float32(p.heightbound[0]) * p.localscl / oc.localscl))
			case OC_ex2_projvar_pausemovetime:
				v = BytecodeInt(p.pausemovetime)
			case OC_ex2_projvar_pos_x:
				v = BytecodeFloat((p.pos[0]*p.localscl - sys.cam.Pos[0]) / oc.localscl)
			case OC_ex2_projvar_pos_y:
				v = BytecodeFloat(p.pos[1] * p.localscl / oc.localscl)
			case OC_ex2_projvar_pos_z:
				v = BytecodeFloat(p.pos[2] * p.localscl / oc.localscl)
			case OC_ex2_projvar_projanim:
				v = BytecodeInt(p.anim)
			case OC_ex2_projvar_projangle:
				v = BytecodeFloat(p.anglerot[0])
			case OC_ex2_projvar_projyangle:
				v = BytecodeFloat(p.anglerot[2])
			case OC_ex2_projvar_projxangle:
				v = BytecodeFloat(p.anglerot[1])
			case OC_ex2_projvar_projcancelanim:
				v = BytecodeInt(p.cancelanim)
			case OC_ex2_projvar_projedgebound:
				v = BytecodeInt(int32(float32(p.edgebound) * p.localscl / oc.localscl))
			case OC_ex2_projvar_projhitanim:
				v = BytecodeInt(p.hitanim)
			case OC_ex2_projvar_projhits:
				v = BytecodeInt(p.hits)
			case OC_ex2_projvar_projhitsmax:
				v = BytecodeInt(p.totalhits)
			case OC_ex2_projvar_projid:
				v = BytecodeInt(int32(p.id))
			case OC_ex2_projvar_projlayerno:
				v = BytecodeInt(p.layerno)
			case OC_ex2_projvar_projmisstime:
				v = BytecodeInt(p.curmisstime)
			case OC_ex2_projvar_projpriority:
				v = BytecodeInt(p.priority)
			case OC_ex2_projvar_projremove:
				v = BytecodeBool(p.remove)
			case OC_ex2_projvar_projremanim:
				v = BytecodeInt(p.remanim)
			case OC_ex2_projvar_projremovetime:
				v = BytecodeInt(p.removetime)
			case OC_ex2_projvar_projscale_x:
				v = BytecodeFloat(p.scale[0])
			case OC_ex2_projvar_projscale_y:
				v = BytecodeFloat(p.scale[1])
			case OC_ex2_projvar_projshadow_b:
				v = BytecodeInt(p.shadow[2])
			case OC_ex2_projvar_projshadow_g:
				v = BytecodeInt(p.shadow[1])
			case OC_ex2_projvar_projshadow_r:
				v = BytecodeInt(p.shadow[0])
			case OC_ex2_projvar_projsprpriority:
				v = BytecodeInt(p.sprpriority)
			case OC_ex2_projvar_projstagebound:
				v = BytecodeInt(int32(float32(p.stagebound) * p.localscl / oc.localscl))
			case OC_ex2_projvar_projxshear:
				v = BytecodeFloat(p.xshear)
			case OC_ex2_projvar_remvelocity_x:
				v = BytecodeFloat(p.remvelocity[0] * p.localscl / oc.localscl)
			case OC_ex2_projvar_remvelocity_y:
				v = BytecodeFloat(p.remvelocity[1] * p.localscl / oc.localscl)
			case OC_ex2_projvar_remvelocity_z:
				v = BytecodeFloat(p.remvelocity[2] * p.localscl / oc.localscl)
			case OC_ex2_projvar_supermovetime:
				v = BytecodeInt(p.supermovetime)
			case OC_ex2_projvar_teamside:
				v = BytecodeInt(int32(p.hitdef.teamside))
			case OC_ex2_projvar_time:
				v = BytecodeInt(p.time)
			case OC_ex2_projvar_vel_x:
				v = BytecodeFloat(p.velocity[0] * p.localscl / oc.localscl)
			case OC_ex2_projvar_vel_y:
				v = BytecodeFloat(p.velocity[1] * p.localscl / oc.localscl)
			case OC_ex2_projvar_vel_z:
				v = BytecodeFloat(p.velocity[2] * p.localscl / oc.localscl)
			case OC_ex2_projvar_velmul_x:
				v = BytecodeFloat(p.velmul[0])
			case OC_ex2_projvar_velmul_y:
				v = BytecodeFloat(p.velmul[1])
			case OC_ex2_projvar_velmul_z:
				v = BytecodeFloat(p.velmul[2])
			}
			break
		}
	}
	return v
}

func (c *Char) soundVar(chid BytecodeValue, vtype OpCode) BytecodeValue {
	if chid.IsSF() {
		return BytecodeSF()
	}

	// See compiler.go:SoundVar
	var id = chid.ToI()
	if id > 0 {
		id--
	}
	var ch *SoundChannel

	// First, grab a channel.
	if id >= 0 {
		ch = c.soundChannels.Get(id)
	} else {
		if c != nil && c.soundChannels.channels != nil {
			for i := 0; i < int(c.soundChannels.count()); i++ {
				if c.soundChannels.channels[i].sfx != nil {
					if c.soundChannels.channels[i].IsPlaying() {
						ch = &c.soundChannels.channels[i]
						break
					}
				}
			}
		}
	}

	// Now get the data we want
	switch vtype {
	case OC_ex2_soundvar_group:
		if ch != nil && ch.sound != nil {
			return BytecodeInt(ch.group)
		}
		return BytecodeInt(-1)
	case OC_ex2_soundvar_number:
		if ch != nil && ch.sound != nil {
			return BytecodeInt(ch.number)
		}
		return BytecodeInt(-1)
	case OC_ex2_soundvar_freqmul:
		if ch != nil && ch.sfx != nil {
			return BytecodeFloat(ch.sfx.freqmul)
		}
		return BytecodeFloat(1)
	case OC_ex2_soundvar_isplaying:
		if ch != nil && ch.sfx != nil {
			return BytecodeBool(ch.IsPlaying())
		}
		return BytecodeBool(false)
	case OC_ex2_soundvar_length:
		if ch != nil && ch.streamer != nil {
			return BytecodeInt64(int64(ch.streamer.Len()))
		}
		return BytecodeInt64(int64(0))
	case OC_ex2_soundvar_loopcount:
		if ch != nil {
			if sl, ok := ch.sfx.streamer.(*StreamLooper); ok {
				return BytecodeInt(int32(sl.loopcount))
			}
		}
		return BytecodeInt(0)
	case OC_ex2_soundvar_loopend:
		if ch != nil {
			if sl, ok := ch.sfx.streamer.(*StreamLooper); ok {
				return BytecodeInt64(int64(sl.loopend))
			}
		}
		return BytecodeInt64(0)
	case OC_ex2_soundvar_loopstart:
		if ch != nil {
			if sl, ok := ch.sfx.streamer.(*StreamLooper); ok {
				return BytecodeInt64(int64(sl.loopstart))
			}
		}
		return BytecodeInt64(0)
	case OC_ex2_soundvar_pan:
		if ch != nil && ch.sfx != nil {
			return BytecodeFloat(ch.sfx.p)
		}
		return BytecodeFloat(0)
	case OC_ex2_soundvar_position:
		if ch != nil {
			if sl, ok := ch.sfx.streamer.(*StreamLooper); ok {
				return BytecodeInt64(int64(sl.Position()))
			}
		}
		return BytecodeInt64(0)
	case OC_ex2_soundvar_priority:
		if ch != nil && ch.sfx != nil {
			return BytecodeInt(ch.sfx.priority)
		}
		return BytecodeInt(0)
	case OC_ex2_soundvar_startposition:
		if ch != nil && ch.sfx != nil {
			return BytecodeInt64(int64(ch.sfx.startPos))
		}
		return BytecodeInt64(int64(0))
	case OC_ex2_soundvar_volumescale:
		if ch != nil && ch.sfx != nil {
			return BytecodeFloat(ch.sfx.volume / 256.0 * 100.0)
		}
		return BytecodeFloat(0)
	}

	return BytecodeSF()
}

func (c *Char) numHelper(hid BytecodeValue) BytecodeValue {
	if hid.IsSF() {
		return BytecodeSF()
	}
	var id, n int32 = hid.ToI(), 0
	for _, h := range sys.chars[c.playerNo][1:] {
		if !h.csf(CSF_destroy) && (id <= 0 || h.helperId == id) {
			n++
		}
	}
	return BytecodeInt(n)
}

func (c *Char) numPartner() int32 {
	if (sys.tmode[c.playerNo&1] != TM_Simul && sys.tmode[c.playerNo&1] != TM_Tag) || c.teamside == -1 {
		return 0
	}
	return sys.numSimul[c.playerNo&1] - 1
}

func (c *Char) numProj() int32 {
	// Helpers cannot own projectiles
	if c.helperIndex != 0 {
		return 0
	}
	n := int32(0)
	for i := range sys.projs[c.playerNo] {
		p := &sys.projs[c.playerNo][i]
		if p.id >= 0 && !((p.hits < 0 && p.remove) || p.remflag) {
			n++
		}
	}
	return n
}

func (c *Char) numProjID(pid BytecodeValue) BytecodeValue {
	if pid.IsSF() {
		return BytecodeSF()
	}
	// Helpers cannot own projectiles
	if c.helperIndex != 0 {
		return BytecodeInt(0)
	}
	var id, n int32 = Max(0, pid.ToI()), 0
	for i := range sys.projs[c.playerNo] {
		p := &sys.projs[c.playerNo][i]
		if p.id == id && !((p.hits < 0 && p.remove) || p.remflag) {
			n++
		}
	}
	return BytecodeInt(n)
}

func (c *Char) numTarget(hid BytecodeValue) BytecodeValue {
	if hid.IsSF() {
		return BytecodeSF()
	}
	var id, n int32 = hid.ToI(), 0
	for _, tid := range c.targets {
		if tid >= 0 {
			if id < 0 {
				n++
			} else if t := sys.playerID(tid); t != nil && t.ghv.hitid == id {
				n++
			}
		}
	}
	return BytecodeInt(n)
}

func (c *Char) palfxvar(x int32) int32 {
	n := int32(0)
	if x >= 4 {
		n = 256
	}
	if c.palfx != nil && c.palfx.enable {
		switch x {
		case -2:
			n = c.palfx.eInvertblend
		case -1:
			n = Btoi(c.palfx.eInvertall)
		case 0:
			n = c.palfx.time
		case 1:
			n = c.palfx.eAdd[0]
		case 2:
			n = c.palfx.eAdd[1]
		case 3:
			n = c.palfx.eAdd[2]
		case 4:
			n = c.palfx.eMul[0]
		case 5:
			n = c.palfx.eMul[1]
		case 6:
			n = c.palfx.eMul[2]
		default:
			n = 0
		}
	}
	return n
}

func (c *Char) palfxvar2(x int32) float32 {
	n := float32(1)
	if x > 1 {
		n = 0
	}
	if c.palfx != nil && c.palfx.enable {
		switch x {
		case 1:
			n = c.palfx.eColor
		case 2:
			n = c.palfx.eHue
		default:
			n = 0
		}
	}
	return n * 256
}

func (c *Char) pauseTimeTrigger() int32 {
	var p int32
	if sys.supertime > 0 && c.prevSuperMovetime == 0 {
		p = sys.supertime
	}
	if sys.pausetime > 0 && c.prevPauseMovetime == 0 && p < sys.pausetime {
		p = sys.pausetime
	}
	return p
}

func (c *Char) projCancelTime(pid BytecodeValue) BytecodeValue {
	if pid.IsSF() {
		return BytecodeSF()
	}
	id := pid.ToI()
	if (id > 0 && id != c.gi().pcid) || c.gi().pctype != PC_Cancel || c.helperIndex > 0 {
		return BytecodeInt(-1)
	}
	return BytecodeInt(c.gi().pctime)
}

func (c *Char) projContactTime(pid BytecodeValue) BytecodeValue {
	if pid.IsSF() {
		return BytecodeSF()
	}
	id := pid.ToI()
	if (id > 0 && id != c.gi().pcid) || c.gi().pctype == PC_Cancel || c.helperIndex > 0 {
		return BytecodeInt(-1)
	}
	return BytecodeInt(c.gi().pctime)
}

func (c *Char) projGuardedTime(pid BytecodeValue) BytecodeValue {
	if pid.IsSF() {
		return BytecodeSF()
	}
	id := pid.ToI()
	if (id > 0 && id != c.gi().pcid) || c.gi().pctype != PC_Guarded || c.helperIndex > 0 {
		return BytecodeInt(-1)
	}
	return BytecodeInt(c.gi().pctime)
}

func (c *Char) projHitTime(pid BytecodeValue) BytecodeValue {
	if pid.IsSF() {
		return BytecodeSF()
	}
	id := pid.ToI()
	if (id > 0 && id != c.gi().pcid) || c.gi().pctype != PC_Hit || c.helperIndex > 0 {
		return BytecodeInt(-1)
	}
	return BytecodeInt(c.gi().pctime)
}

func (c *Char) reversalDefAttr(attr int32) bool {
	return c.hitdef.testReversalAttr(attr)
}

func (c *Char) rightEdge() float32 {
	return sys.cam.ScreenPos[0]/c.localscl + c.gameWidth()
}

func (c *Char) roundsExisted() int32 {
	if c.teamside == -1 {
		return sys.round - 1
	}
	return sys.roundsExisted[c.playerNo&1]
}

func (c *Char) roundsWon() int32 {
	if c.teamside == -1 {
		return 0
	}
	return sys.wins[c.playerNo&1]
}

// TODO: These are supposed to be affected by zoom camera shifting
// In Mugen 1.1 they don't work properly when zoom scale is actually used
// Perhaps in Ikemen they could return the final rendering position of the chars
func (c *Char) screenPosX() float32 {
	return (c.pos[0]*c.localscl - sys.cam.ScreenPos[0]) // * sys.cam.Scale
}

func (c *Char) screenPosY() float32 {
	return (c.pos[1]*c.localscl - sys.cam.ScreenPos[1]) // * sys.cam.Scale
}

func (c *Char) screenHeight() float32 {
	return sys.screenHeight() / (320.0 / float32(c.stOgi().localcoord[0])) /
		((3.0 / 4.0) / (float32(sys.scrrect[3]) / float32(sys.scrrect[2])))
}

func (c *Char) screenWidth() float32 {
	return c.stOgi().localcoord[0]
}

func (c *Char) selfAnimExist(anim BytecodeValue) BytecodeValue {
	if anim.IsSF() {
		return BytecodeSF()
	}
	return BytecodeBool(c.gi().anim.get(anim.ToI()) != nil)
}

func (c *Char) selfStatenoExist(stateno BytecodeValue) BytecodeValue {
	if stateno.IsSF() {
		return BytecodeSF()
	}
	_, ok := c.gi().states[stateno.ToI()]
	return BytecodeBool(ok)
}

// If the stage is coded incorrectly we must check distance to "leftbound" or "rightbound"
// https://github.com/ikemen-engine/Ikemen-GO/issues/1996
func (c *Char) stageFrontEdgeDist() float32 {
	corner := float32(0)
	if c.facing < 0 {
		corner = MaxF(sys.cam.XMin/c.localscl+sys.screenleft/c.localscl,
			sys.stage.leftbound*sys.stage.localscl/c.localscl)
		return c.pos[0] - corner
	} else {
		corner = MinF(sys.cam.XMax/c.localscl-sys.screenright/c.localscl,
			sys.stage.rightbound*sys.stage.localscl/c.localscl)
		return corner - c.pos[0]
	}
}

func (c *Char) stageBackEdgeDist() float32 {
	corner := float32(0)
	if c.facing < 0 {
		corner = MinF(sys.cam.XMax/c.localscl-sys.screenright/c.localscl,
			sys.stage.rightbound*sys.stage.localscl/c.localscl)
		return corner - c.pos[0]
	} else {
		corner = MaxF(sys.cam.XMin/c.localscl+sys.screenleft/c.localscl,
			sys.stage.leftbound*sys.stage.localscl/c.localscl)
		return c.pos[0] - corner
	}
}

func (c *Char) teamLeader() int {
	if c.teamside == -1 || sys.tmode[c.playerNo&1] == TM_Single || sys.tmode[c.playerNo&1] == TM_Turns {
		return c.playerNo + 1
	}
	return sys.teamLeader[c.playerNo&1] + 1
}

func (c *Char) teamSize() int32 {
	if c.teamside == -1 {
		var n int32
		for i := MaxSimul * 2; i < len(sys.chars); i++ {
			if len(sys.chars[i]) > 0 {
				n += 1
			}
		}
		return n
	}
	if sys.tmode[c.playerNo&1] == TM_Turns {
		return sys.numTurns[c.playerNo&1]
	}
	return sys.numSimul[c.playerNo&1]
}

func (c *Char) time() int32 {
	return c.ss.time
}

func (c *Char) topEdge() float32 {
	return sys.cam.ScreenPos[1] / c.localscl
}

func (c *Char) topBoundBodyDist() float32 {
	return c.topBoundDist() - c.edgeDepth[0]
}

func (c *Char) topBoundDist() float32 {
	return c.pos[2] - sys.zmin/c.localscl
}

func (c *Char) win() bool {
	if c.teamside == -1 {
		return false
	}
	return sys.winTeam == c.playerNo&1
}

func (c *Char) winKO() bool {
	return c.win() && sys.finishType == FT_KO
}

func (c *Char) winTime() bool {
	return c.win() && sys.finishType == FT_TO
}

func (c *Char) winPerfect() bool {
	return c.win() && sys.winType[c.playerNo&1] >= WT_PNormal
}

func (c *Char) winType(wt WinType) bool {
	return c.win() && sys.winTrigger[c.playerNo&1] == wt
}

func (c *Char) playSound(ffx string, lowpriority bool, loopCount int32, g, n, chNo, vol int32,
	p, freqmul, ls float32, x *float32, log bool, priority int32, loopstart, loopend, startposition int, stopgh, stopcs bool) {
	if g < 0 {
		return
	}
	current_ffx := ffx
	if current_ffx == "f" {
		if c.gi().fightfxPrefix != "" {
			current_ffx = c.gi().fightfxPrefix
		}
	}
	// Don't do anything if we have the nosound command line flag
	if _, ok := sys.cmdFlags["-nosound"]; ok {
		return
	}
	var s *Sound
	if current_ffx == "" || current_ffx == "s" {
		if c.gi().snd != nil {
			s = c.gi().snd.Get([...]int32{g, n})
		}
	} else {
		if sys.ffx[current_ffx] != nil && sys.ffx[current_ffx].fsnd != nil {
			s = sys.ffx[current_ffx].fsnd.Get([...]int32{g, n})
		}
	}
	if s == nil {
		if log {
			if current_ffx != "" {
				sys.appendToConsole(c.warn() + fmt.Sprintf("sound %v %v,%v doesn't exist", strings.ToUpper(current_ffx), g, n))
			} else {
				sys.appendToConsole(c.warn() + fmt.Sprintf("sound %v,%v doesn't exist", g, n))
			}
		}
		if !sys.ignoreMostErrors {
			str := "Sound doesn't exist: "
			if current_ffx != "" {
				str += current_ffx + ":"
			} else {
				str += fmt.Sprintf("P%v:", c.playerNo+1)
			}
			sys.errLog.Printf("%v%v,%v\n", str, g, n)
		}
		return
	}
	crun := c
	if c.inheritChannels == 1 && c.parent(false) != nil {
		crun = c.parent(false)
	} else if c.inheritChannels == 2 && c.root(false) != nil {
		crun = c.root(false)
	}
	if ch := crun.soundChannels.New(chNo, lowpriority, priority); ch != nil {
		ch.Play(s, g, n, loopCount, freqmul, loopstart, loopend, startposition)
		vol = Clamp(vol, -25600, 25600)
		//if c.gi().mugenver[0] == 1 {
		if current_ffx != "" {
			ch.SetVolume(float32(vol * 64 / 25))
		} else {
			ch.SetVolume(float32(c.gi().data.volume * vol / 100))
		}
		if chNo >= 0 {
			ch.SetChannel(chNo)
			if priority != 0 {
				ch.SetPriority(priority)
			}
		}
		//} else {
		//	if f {
		//		ch.SetVolume(float32(vol + 256))
		//	} else {
		//		ch.SetVolume(float32(c.gi().data.volume + vol))
		//	}
		//}
		ch.stopOnGetHit = stopgh
		ch.stopOnChangeState = stopcs
		ch.SetPan(p*c.facing, ls, x)
	}
}

func (c *Char) autoTurn() {
	if c.helperIndex == 0 && !c.asf(ASF_noautoturn) && sys.stage.autoturn && c.shouldFaceP2() {
		switch c.ss.stateType {
		case ST_S:
			if c.animNo != 5 {
				c.changeAnimEx(5, c.playerNo, -1, "", false)
			}
		case ST_C:
			if c.animNo != 6 {
				c.changeAnimEx(6, c.playerNo, -1, "", false)
			}
		}
		c.setFacing(-c.facing)
	}
}

// Flag if B and F directions should reverse, i.e. respectively use R and L
// In Mugen this is hardcoded to be based on facing
func (c *Char) updateFBFlip() {
	setting := c.gi().constants["input.fbflipenemydistance"]

	if setting >= 0 {
		// See shouldFaceP2()
		e := c.p2()
		if e == nil {
			e = c.p2EnemyBackup
		}
		if e != nil {
			distX := c.rdDistX(e, c).ToF() // Already in the char's localcoord

			if c.facing > 0 {
				c.fbFlip = distX < -setting
			} else {
				c.fbFlip = distX > -setting
			}
		}
	} else {
		c.fbFlip = (c.facing < 0)
	}
}

// Check if P2 enemy is behind the player and the player is allowed to face them
func (c *Char) shouldFaceP2() bool {
	// Face P2 normally
	e := c.p2()

	// If P2 was not found, fall back to the last valid one
	// Maybe this should only happen during win poses?
	if e == nil {
		e = c.p2EnemyBackup
	}

	if e != nil && !e.asf(ASF_noturntarget) {
		distX := c.rdDistX(e, c).ToF()
		if sys.zEnabled() {
			// Use a z position tie breaker when the x positions are the same
			if distX < 0 ||
				distX == 0 && (c.rdDistZ(e, c).ToF() < 0) == (c.pos[0]*c.facing > 0) {
				return true
			}
		} else {
			if distX < 0 {
				return true
			}
		}
	}
	return false
}

func (c *Char) stateChange1(no int32, pn int) bool {
	if sys.changeStateNest >= MaxLoop {
		sys.appendToConsole(c.warn() + fmt.Sprintf("state machine stuck in loop (stopped after %v loops): %v -> %v -> %v", sys.changeStateNest, c.ss.prevno, c.ss.no, no))
		sys.errLog.Printf("Maximum ChangeState loops: %v, %v, %v -> %v -> %v\n", sys.changeStateNest, c.name, c.ss.prevno, c.ss.no, no)
		return false
	}

	c.ss.prevno = c.ss.no
	c.ss.no = Max(0, no)
	c.ss.time = 0

	// Local scale updates
	// If the new state uses a different localcoord, some values need to be updated in the same frame
	if newLs := 320 / sys.chars[pn][0].localcoord; c.localscl != newLs {
		lsRatio := c.localscl / newLs
		c.pos[0] *= lsRatio
		c.pos[1] *= lsRatio
		c.pos[2] *= lsRatio
		c.oldPos = c.pos
		c.interPos = c.pos

		c.vel[0] *= lsRatio
		c.vel[1] *= lsRatio
		c.vel[2] *= lsRatio

		c.ghv.xvel *= lsRatio
		c.ghv.yvel *= lsRatio
		c.ghv.zvel *= lsRatio
		c.ghv.fall_xvelocity *= lsRatio
		c.ghv.fall_yvelocity *= lsRatio
		c.ghv.fall_zvelocity *= lsRatio
		c.ghv.xaccel *= lsRatio
		c.ghv.yaccel *= lsRatio
		c.ghv.zaccel *= lsRatio

		c.sizeWidth[0] *= lsRatio
		c.sizeWidth[1] *= lsRatio
		c.sizeHeight[0] *= lsRatio
		c.sizeHeight[1] *= lsRatio
		c.updateSizeBox()

		c.sizeDepth[0] *= lsRatio
		c.sizeDepth[1] *= lsRatio

		c.edgeWidth[0] *= lsRatio
		c.edgeWidth[1] *= lsRatio
		c.edgeDepth[0] *= lsRatio
		c.edgeDepth[1] *= lsRatio

		c.bindPos[0] *= lsRatio
		c.bindPos[1] *= lsRatio

		c.localscl = newLs
	}
	var ok bool
	// Check if player is trying to change to a negative state.
	if no < 0 {
		sys.appendToConsole(c.warn() + "attempted to change to negative state")
		if !sys.ignoreMostErrors {
			sys.errLog.Printf("Attempted to change to negative state: P%v:%v\n", pn+1, no)
		}
	}
	// Check if player is trying to change to a state number that exceeds the limit
	if no >= math.MaxInt32 {
		sys.appendToConsole(c.warn() + "changed to out of bounds state number")
		if !sys.ignoreMostErrors {
			sys.errLog.Printf("Changed to out of bounds state number: P%v:%v\n", pn+1, no)
		}
	}
	// Always attempt to change to the state we set to.
	if c.ss.sb, ok = sys.cgi[pn].states[c.ss.no]; !ok {
		sys.appendToConsole(c.warn() + fmt.Sprintf("changed to invalid state %v (from state %v)", no, c.ss.prevno))
		if !sys.ignoreMostErrors {
			sys.errLog.Printf("Invalid state: P%v:%v\n", pn+1, no)
		}
		c.ss.sb = *newStateBytecode(pn)
		c.ss.sb.stateType, c.ss.sb.moveType, c.ss.sb.physics = ST_U, MT_U, ST_U
	}
	// Reset persistent counters for this state (Ikemen chars)
	// This used to belong to (*StateBytecode).init(), but was moved outside there
	// due to a MUGEN 1.1 problem where persistent was not getting reset until the end
	// of a hitpause when attempting to change state during the hitpause.
	// Ikemenver chars aren't affected by this.
	if c.stWgi().ikemenver[0] != 0 || c.stWgi().ikemenver[1] != 0 {
		c.ss.sb.ctrlsps = make([]int32, len(c.ss.sb.ctrlsps))
	}
	c.stchtmp = true
	return true
}

func (c *Char) stateChange2() bool {
	if c.stchtmp && !c.hitPause() {
		c.ss.sb.init(c)
		// Reset persistent counters for this state (MUGEN chars)
		if c.stWgi().ikemenver[0] == 0 && c.stWgi().ikemenver[1] == 0 {
			c.ss.sb.ctrlsps = make([]int32, len(c.ss.sb.ctrlsps))
		}
		// Flag RemoveOnChangeState explods for removal
		for i := range sys.explods[c.playerNo] {
			if sys.explods[c.playerNo][i].playerId == c.id && sys.explods[c.playerNo][i].removeonchangestate {
				sys.explods[c.playerNo][i].statehaschanged = true
			}
		}
		// Stop flagged sound channels
		for i := range c.soundChannels.channels {
			if c.soundChannels.channels[i].stopOnChangeState {
				c.soundChannels.channels[i].Stop()
				c.soundChannels.channels[i].stopOnChangeState = false
			}
		}
		c.stchtmp = false
		return true
	}
	return false
}

func (c *Char) changeStateEx(no int32, pn int, anim, ctrl int32, ffx string) {
	// This is a very specific and undocumented Mugen behavior that was probably superseded by "facep2"
	// It serves very little purpose while negatively affecting some new Ikemen features like NoTurnTarget
	// It could be removed in the future
	// https://github.com/ikemen-engine/Ikemen-GO/issues/1755
	//if c.minus <= 0 && c.scf(SCF_ctrl) && sys.roundState() <= 2 {
	//	c.autoTurn()
	//}
	if anim != -1 {
		c.changeAnim(anim, c.playerNo, -1, ffx)
	}
	if ctrl >= 0 {
		c.setCtrl(ctrl != 0)
	}
	if c.stateChange1(no, pn) && sys.changeStateNest == 0 && c.minus == 0 {
		for c.stchtmp && sys.changeStateNest < MaxLoop {
			c.stateChange2()
			sys.changeStateNest++
			if !c.ss.sb.run(c) {
				break
			}
		}
		sys.changeStateNest = 0
	}
}

func (c *Char) changeState(no, anim, ctrl int32, ffx string) {
	c.changeStateEx(no, c.ss.sb.playerNo, anim, ctrl, ffx)
}

func (c *Char) selfState(no, anim, readplayerid, ctrl int32, ffx string) {
	var playerno int
	if readplayerid >= 0 {
		playerno = int(readplayerid)
	} else {
		playerno = c.playerNo
	}
	c.changeStateEx(no, playerno, anim, ctrl, ffx)
}

func (c *Char) destroy() {
	if c.helperIndex > 0 {
		c.exitTarget()
		c.receivedDmg = 0
		c.receivedHits = 0
		// Remove ID from target's GetHitVars
		for _, tid := range c.targets {
			if t := sys.playerID(tid); t != nil {
				t.ghv.dropId(c.id)
			}
		}
		// Remove ID from parent's children list
		if c.parentIndex >= 0 {
			if p := c.parent(false); p != nil {
				for i, ch := range p.children {
					if ch == c {
						p.children[i] = nil
					}
				}
			}
		}
		// Remove ID from children
		for _, ch := range c.children {
			if ch != nil && ch.parentIndex > 0 {
				ch.parentIndex *= -1
			}
		}
		c.children = c.children[:0]
		if c.playerFlag {
			// sys.charList.p2enemyDelete(c)
			sys.charList.enemyNearChanged = true
		}
		sys.charList.delete(c)
		c.helperIndex = -1
		c.setCSF(CSF_destroy)
	}
}

func (c *Char) destroySelf(recursive, removeexplods, removetexts bool) bool {
	if c.helperIndex <= 0 {
		return false
	}
	c.setCSF(CSF_destroy)
	if removeexplods {
		c.removeExplod(-1, -1)
	}
	if removetexts {
		sys.lifebar.RemoveText(-1, c.id)
	}
	if recursive {
		for _, ch := range c.children {
			if ch != nil {
				ch.destroySelf(recursive, removeexplods, removetexts)
			}
		}
	}
	return true
}

// Make a new helper before reading the bytecode parameters
func (c *Char) newHelper() (h *Char) {
	// If any existing helper entry is valid for overwriting, use that one
	i := int32(0)
	for ; int(i) < len(sys.chars[c.playerNo]); i++ {
		if sys.chars[c.playerNo][i].helperIndex < 0 {
			h = sys.chars[c.playerNo][i]
			h.init(c.playerNo, i)
			break
		}
	}
	// Otherwise append to the end
	if int(i) >= len(sys.chars[c.playerNo]) {
		if i >= sys.cfg.Config.HelperMax {
			return
		}
		h = newChar(c.playerNo, i)
		sys.chars[c.playerNo] = append(sys.chars[c.playerNo], h)
	}

	// Init default helper parameters
	h.name = c.name + "'s helper"
	h.id = sys.newCharId()
	h.helperId = 0
	h.ownpal = false
	h.initCnsVar()
	h.mapArray = make(map[string]float32)
	h.remapSpr = make(RemapPreset)

	// Copy some parent parameters
	h.parentIndex = c.helperIndex
	h.controller = c.controller
	h.teamside = c.teamside
	h.size = c.size
	h.life, h.lifeMax = c.lifeMax, c.lifeMax
	h.powerMax = c.powerMax
	h.dizzyPoints, h.dizzyPointsMax = c.dizzyPointsMax, c.dizzyPointsMax
	h.guardPoints, h.guardPointsMax = c.guardPointsMax, c.guardPointsMax
	h.redLife = h.lifeMax
	h.prepareNextRound()

	// Add to player lists
	c.addChild(h)
	sys.charList.add(h)
	return
}

// Init helper after reading the bytecode parameters
func (c *Char) helperInit(h *Char, st int32, pt PosType, x, y, z float32,
	facing int32, rp [2]int32, extmap bool) {
	p := c.helperPos(pt, [...]float32{x, y, z}, facing, &h.facing, h.localscl, false)
	h.setAllPosX(p[0])
	h.setAllPosY(p[1])
	h.setAllPosZ(p[2])
	h.vel = [3]float32{}
	if h.ownpal {
		h.palfx = newPalFX()
		if c.getPalfx().remap == nil {
			c.palfx.remap = c.gi().palettedata.palList.GetPalMap()
		}
		tmp := c.getPalfx().remap
		h.palfx.remap = make([]int, len(tmp))
		copy(h.palfx.remap, tmp)
		c.forceRemapPal(h.palfx, rp)
	} else {
		h.palfx = c.getPalfx()
	}
	if extmap {
		for key, value := range c.mapArray {
			h.mapArray[key] = value
		}
	}
	// Mugen 1.1 behavior if invertblend param is omitted(Only if char mugenversion = 1.1)
	if h.stWgi().mugenver[0] == 1 && h.stWgi().mugenver[1] == 1 && h.stWgi().ikemenver[0] == 0 && h.stWgi().ikemenver[1] == 0 {
		h.palfx.invertblend = -2
	}
	h.changeStateEx(st, c.playerNo, 0, 1, "")
	// Helper ID must be positive
	if h.helperId < 0 {
		sys.appendToConsole(h.warn() + fmt.Sprintf("has negative Helper ID"))
		h.helperId = 0
	}
	// Prepare newly created helper so it can be successfully run later via actionRun() in charList.action()
	h.actionPrepare()
}

func (c *Char) helperPos(pt PosType, pos [3]float32, facing int32,
	dstFacing *float32, localscl float32, isProj bool) (p [3]float32) {
	if facing < 0 {
		*dstFacing *= -1
	}
	switch pt {
	case PT_P1:
		p[0] = c.pos[0]*(c.localscl/localscl) + pos[0]*c.facing
		p[1] = c.pos[1]*(c.localscl/localscl) + pos[1]
		p[2] = c.pos[2]*(c.localscl/localscl) + pos[2]
		*dstFacing *= c.facing
	case PT_P2:
		if p2 := c.p2(); p2 != nil {
			p[0] = p2.pos[0]*(p2.localscl/localscl) + pos[0]*p2.facing
			p[1] = p2.pos[1]*(p2.localscl/localscl) + pos[1]
			p[2] = p2.pos[2]*(p2.localscl/localscl) + pos[2]
			if isProj {
				*dstFacing *= c.facing
			} else {
				*dstFacing *= p2.facing
			}
		}
	case PT_Front, PT_Back:
		if c.facing > 0 && pt == PT_Front || c.facing < 0 && pt == PT_Back {
			p[0] = c.rightEdge() * (c.localscl / localscl)
		} else {
			p[0] = c.leftEdge() * (c.localscl / localscl)
		}
		if c.facing > 0 {
			p[0] += pos[0]
		} else {
			p[0] -= pos[0]
		}
		p[1] = pos[1]
		p[2] = pos[2]
		*dstFacing *= c.facing
	case PT_Left:
		p[0] = c.leftEdge()*(c.localscl/localscl) + pos[0]
		p[1] = pos[1]
		if isProj {
			*dstFacing *= c.facing
		}
		p[2] = pos[2]
	case PT_Right:
		p[0] = c.rightEdge()*(c.localscl/localscl) + pos[0]
		p[1] = pos[1]
		if isProj {
			*dstFacing *= c.facing
		}
		p[2] = pos[2]
	case PT_None:
		p = [3]float32{pos[0], pos[1], pos[2]}
		if isProj {
			*dstFacing *= c.facing
		}
	}
	return
}

func (c *Char) newExplod() (*Explod, int) {
	explinit := func(expl *Explod) *Explod {
		expl.clear()
		// Explod defaults
		expl.id = -1
		expl.playerId = c.id
		expl.layerno = c.layerNo
		expl.palfx = c.getPalfx()
		expl.palfxdef = *newPalFXDef()
		if c.stWgi().mugenver[0] == 1 && c.stWgi().mugenver[1] == 1 && c.stWgi().ikemenver[0] == 0 && c.stWgi().ikemenver[1] == 0 {
			expl.projection = Projection_Perspective
		} else {
			expl.projection = Projection_Orthographic
		}
		return expl
	}
	// Reuse free explod slots
	for i := range sys.explods[c.playerNo] {
		if sys.explods[c.playerNo][i].id == IErr {
			return explinit(&sys.explods[c.playerNo][i]), i
		}
	}
	// Otherwise append it
	i := len(sys.explods[c.playerNo])
	if i < sys.cfg.Config.ExplodMax {
		sys.explods[c.playerNo] = append(sys.explods[c.playerNo], Explod{})
		return explinit(&sys.explods[c.playerNo][i]), i
	}
	return nil, -1
}

func (c *Char) getExplods(id int32) (expls []*Explod) {
	for i := range sys.explods[c.playerNo] {
		e := &sys.explods[c.playerNo][i]
		if e.matchId(id, c.id) {
			expls = append(expls, e)
		}
	}
	return
}

func (c *Char) explodDrawPal(e *Explod) [2]int32 {
	if len(e.palfx.remap) == 0 {
		return [2]int32{0, 0}
	}
	return c.getDrawPal(e.palfx.remap[0])
}

func (c *Char) insertExplodEx(i int, rp [2]int32) {
	e := &sys.explods[c.playerNo][i]
	if e.anim == nil {
		e.id = IErr
		return
	}
	e.anim.UpdateSprite()
	if e.ownpal {
		if e.anim.sff != sys.ffx["f"].fsff {
			remap := make([]int, len(e.palfx.remap))
			copy(remap, e.palfx.remap)
			e.palfx = newPalFX()
			e.palfx.remap = remap
			e.palfx.PalFXDef = e.palfxdef
			c.forceRemapPal(e.palfx, rp)
		} else {
			e.palfx = newPalFX()
			e.palfx.PalFXDef = e.palfxdef
			e.palfx.remap = nil
		}
	}
	if e.layerno > 0 {
		td := &sys.explodsLayer1[c.playerNo]
		for ii, te := range *td {
			if te < 0 {
				(*td)[ii] = i
				return
			}
		}
		*td = append(*td, i)
	} else if e.layerno < 0 {
		td := &sys.explodsLayerN1[c.playerNo]
		for ii, te := range *td {
			if te < 0 {
				(*td)[ii] = i
				return
			}
		}
		*td = append(*td, i)
	} else {
		ed := &sys.explodsLayer0[c.playerNo]
		for ii, ex := range *ed {
			pid := sys.explods[c.playerNo][ex].playerId
			if pid >= c.id && (pid > c.id || ex < i) {
				*ed = append(*ed, 0)
				copy((*ed)[ii+1:], (*ed)[ii:])
				(*ed)[ii] = i
				return
			}
		}
		*ed = append(*ed, i)
	}
}

func (c *Char) insertExplod(i int) {
	c.insertExplodEx(i, [...]int32{-1, 0})
}

func (c *Char) explodBindTime(id, time int32) {
	for i := range sys.explods[c.playerNo] {
		e := &sys.explods[c.playerNo][i]
		if e.matchId(id, c.id) {
			sys.explods[c.playerNo][i].bindtime = time
		}
	}
}

func (c *Char) removeExplod(id, idx int32) {

	remove := func(drawlist *[]int, drop bool) {
		n := int32(0)
		for i := len(*drawlist) - 1; i >= 0; i-- {
			ei := (*drawlist)[i]
			if ei >= 0 && sys.explods[c.playerNo][ei].matchId(id, c.id) {
				if idx == n || idx < 0 {
					sys.explods[c.playerNo][ei].id = IErr
					if drop {
						*drawlist = append((*drawlist)[:i], (*drawlist)[i+1:]...)
					} else {
						(*drawlist)[i] = -1
					}
					if idx == n {
						break
					}
				}
				n++
			}
		}
	}
	remove(&sys.explodsLayerN1[c.playerNo], true)
	remove(&sys.explodsLayer0[c.playerNo], true)
	remove(&sys.explodsLayer1[c.playerNo], false)

	// Ontop/layer 1 explod indexes are not removed (drop = false) to preserve Mugen drawing order
	// TODO: This is obsolete with our current logic and may not be working correctly in the first place
	// The same also happens in system.go
}

func (c *Char) getAnim(n int32, ffx string, fx bool) (a *Animation) {
	if n == -2 {
		return &Animation{}
	}
	if n == -1 {
		return nil
	}
	current_ffx := ffx
	if current_ffx == "f" {
		if c.gi().fightfxPrefix != "" {
			current_ffx = c.gi().fightfxPrefix // 固有プレフィックスで上書き
		}
	}
	if current_ffx != "" && current_ffx != "s" {
		if sys.ffx[current_ffx] != nil && sys.ffx[current_ffx].fat != nil {
			a = sys.ffx[current_ffx].fat.get(n)
		}
	} else {
		a = c.gi().anim.get(n)
	}
	if a == nil {
		if fx {
			if current_ffx != "" && current_ffx != "s" {
				sys.appendToConsole(c.warn() + fmt.Sprintf("called invalid action %v %v", strings.ToUpper(ffx), n))
			} else {
				sys.appendToConsole(c.warn() + fmt.Sprintf("called invalid action %v", n))
			}
		} else {
			if current_ffx != "" && current_ffx != "s" {
				sys.appendToConsole(c.warn() + fmt.Sprintf("changed to invalid action %v %v", strings.ToUpper(ffx), n))
			} else {
				sys.appendToConsole(c.warn() + fmt.Sprintf("changed to invalid action %v", n))
			}
		}
		if !sys.ignoreMostErrors {
			str := "Invalid action: "
			if current_ffx != "" && current_ffx != "s" {
				str += strings.ToUpper(current_ffx) + ":"
			} else {
				str += fmt.Sprintf("P%v:", c.playerNo+1)
			}
			sys.errLog.Printf("%v%v\n", str, n)
		}
	} else if current_ffx != "" && current_ffx != "s" {
		a.start_scale[0] /= c.localscl
		a.start_scale[1] /= c.localscl
	}
	return
}

// Position functions
func (c *Char) setPosX(x float32) {
	if c.pos[0] == x {
		return
	}

	c.pos[0] = x
	// We do this because Mugen is very sensitive to enemy position changes
	// Perhaps what it does is only calculate who "enemynear" is when the trigger is called?
	// "P2" enemy reference is less sensitive than this however, and seems to update only once per frame
	if c.playerFlag {
		sys.charList.enemyNearChanged = true
	} else {
		c.enemyNearP2Clear()
	}
}

func (c *Char) setPosY(y float32) { // This function mostly exists right now so we don't forget to use the other two
	c.pos[1] = y
}

func (c *Char) setPosZ(z float32) {
	if c.pos[2] == z {
		return
	}

	c.pos[2] = z
	// Z distance is also factored into enemy near lists
	if sys.zEnabled() {
		if c.playerFlag {
			sys.charList.enemyNearChanged = true
		} else {
			c.enemyNearP2Clear()
		}
	}
}

func (c *Char) posReset() {
	if c.teamside == -1 || c.playerNo < 0 || c.playerNo >= len(sys.stage.p) {
		c.facing = 1
		c.setAllPosX(0)
		c.setAllPosY(0)
		c.setAllPosZ(0)
	} else {
		c.facing = float32(sys.stage.p[c.playerNo].facing)
		c.setAllPosX((float32(sys.stage.p[c.playerNo].startx) * sys.stage.localscl) / c.localscl)
		c.setAllPosY(float32(sys.stage.p[c.playerNo].starty) * sys.stage.localscl / c.localscl)
		c.setAllPosZ(float32(sys.stage.p[c.playerNo].startz) * sys.stage.localscl / c.localscl)
	}
	c.vel[0] = 0
	c.vel[1] = 0
	c.vel[2] = 0
}

func (c *Char) setAllPosX(x float32) {
	c.oldPos[0], c.interPos[0] = x, x
	c.setPosX(x)
}

func (c *Char) setAllPosY(y float32) {
	c.oldPos[1], c.interPos[1] = y, y
	c.setPosY(y)
}

func (c *Char) setAllPosZ(z float32) {
	c.oldPos[2], c.interPos[2] = z, z
	c.setPosZ(z)
}

func (c *Char) addX(x float32) {
	c.setAllPosX(c.pos[0] + c.facing*x)
}

func (c *Char) addY(y float32) {
	c.setAllPosY(c.pos[1] + y)
}

func (c *Char) addZ(z float32) {
	c.setAllPosZ(c.pos[2] + z)
}

func (c *Char) hitAdd(h int32) {
	if h == 0 {
		return
	}
	c.hitCount += h
	c.uniqHitCount += h
	if len(c.targets) > 0 {
		for _, tid := range c.targets {
			if t := sys.playerID(tid); t != nil {
				t.receivedHits += h
				if c.teamside != -1 {
					sys.lifebar.co[c.teamside].combo += h
				}
			}
		}
	} else if c.teamside != -1 {
		// In Mugen, HitAdd can increase combo count even without targets
		for i, p := range sys.chars {
			if len(p) > 0 && c.teamside == ^i&1 {
				if p[0].receivedHits != 0 || p[0].ss.moveType == MT_H {
					p[0].receivedHits += h
					sys.lifebar.co[c.teamside].combo += h
				}
			}
		}
	}
}

func (c *Char) newProj() *Projectile {
	var p *Projectile

	// Reuse inactive projectile slot if available
	for i := range sys.projs[c.playerNo] {
		if sys.projs[c.playerNo][i].id < 0 {
			p = &sys.projs[c.playerNo][i]
			sys.projs[c.playerNo][i].clear()
			break
		}
	}

	// If no inactive projectile was found, append a new one within the max limit
	if p == nil && len(sys.projs[c.playerNo]) < sys.cfg.Config.PlayerProjectileMax {
		sys.projs[c.playerNo] = append(sys.projs[c.playerNo], *newProjectile())
		p = &sys.projs[c.playerNo][len(sys.projs[c.playerNo])-1]
	}

	// Set default values
	if p != nil {
		p.playerno = c.playerNo
		p.id = 0
		if c.minus == -2 || c.minus == -4 {
			p.localscl = (320 / c.localcoord)
		} else {
			p.localscl = c.localscl
		}

		p.layerno = c.layerNo
		p.palfx = c.getPalfx()
		// Initialize projectile Hitdef. Must be placed after its localscl is defined
		// https://github.com/ikemen-engine/Ikemen-GO/issues/2087
		p.hitdef.clear(c, p.localscl)
		p.hitdef.isprojectile = true
		p.hitdef.playerNo = sys.workingState.playerNo
		p.hitdef.guard_dist_x = [2]float32{c.size.proj.attack.dist.width[0], c.size.proj.attack.dist.width[1]}
		p.hitdef.guard_dist_y = [2]float32{c.size.proj.attack.dist.height[0], c.size.proj.attack.dist.height[1]}
		p.hitdef.guard_dist_z = [2]float32{c.size.proj.attack.dist.depth[0], c.size.proj.attack.dist.depth[1]}
	}

	return p
}

func (c *Char) projInit(p *Projectile, pt PosType, offx, offy, offz float32,
	op bool, rpg, rpn int32, clsnscale bool) {
	// Set starting position
	pos := c.helperPos(pt, [...]float32{offx, offy, offz}, 1, &p.facing, p.localscl, true)
	p.setAllPos([...]float32{pos[0], pos[1], pos[2]})

	// Projectile attackmul is decided upon its creation only
	p.parentAttackMul = c.attackMul

	if p.anim < -1 {
		p.anim = 0
	}
	p.ani = c.getAnim(p.anim, p.anim_ffx, true)
	if p.ani == nil && c.anim != nil {
		p.ani = &Animation{}
		*p.ani = *c.anim
		p.ani.SetAnimElem(1, 0)
		p.anim = c.animNo
	}
	if p.ani != nil {
		p.ani.UpdateSprite()
	}

	// Save total hits for later use
	p.totalhits = p.hits

	if c.size.proj.doscale != 0 {
		p.scale[0] *= c.size.xscale
		p.scale[1] *= c.size.yscale
	}
	// Default Clsn scale
	if !clsnscale {
		p.clsnScale = c.clsnBaseScale
	}

	if c.stWgi().ikemenver[0] == 0 && c.stWgi().ikemenver[1] == 0 {
		p.hitdef.chainid = -1
		p.hitdef.nochainid = [8]int32{-1, -1, -1, -1, -1, -1, -1, -1}
	}

	p.removefacing = c.facing

	if p.velocity[0] < 0 {
		p.facing *= -1
		p.velocity[0] *= -1
		p.accel[0] *= -1
	}

	// Ownpal
	if op {
		remap := make([]int, len(p.palfx.remap))
		copy(remap, p.palfx.remap)
		p.palfx = newPalFX()
		p.palfx.remap = remap
		c.forceRemapPal(p.palfx, [...]int32{rpg, rpn})
	}
}

func (c *Char) projDrawPal(p *Projectile) [2]int32 {
	if len(p.palfx.remap) == 0 {
		return [2]int32{0, 0}
	}
	return c.getDrawPal(p.palfx.remap[0])
}

func (c *Char) getProjs(id int32) (projs []*Projectile) {
	for i := range sys.projs[c.playerNo] {
		p := &sys.projs[c.playerNo][i]
		if p.id >= 0 && (id < 0 || p.id == id) { // Removed projectiles have negative ID
			projs = append(projs, p)
		}
	}
	return
}

func (c *Char) setHitdefDefault(hd *HitDef) {
	hd.playerNo = c.ss.sb.playerNo
	hd.attackerID = c.id

	if !hd.isprojectile {
		c.hitdefTargets = c.hitdefTargets[:0]
	}

	if hd.attr&^int32(ST_MASK) == 0 {
		hd.attr = 0
	}

	if hd.hitonce < 0 {
		if hd.attr&int32(AT_AT) != 0 {
			hd.hitonce = 1
		} else {
			hd.hitonce = 0
		}
	}

	// Set a parameter if it's Nan
	ifnanset := func(dst *float32, src float32) {
		if math.IsNaN(float64(*dst)) {
			*dst = src
		}
	}

	// Set a parameter if it's IErr
	ifierrset := func(dst *int32, src int32) bool {
		if *dst == IErr {
			*dst = src
			return true
		}
		return false
	}

	ifierrset(&hd.guard_pausetime[0], hd.pausetime[0])
	ifierrset(&hd.guard_pausetime[1], hd.pausetime[1])

	// In Mugen this one acts diferent from the documentation
	// Ikemen characters follow the documentation since it makes more sense
	if c.stWgi().ikemenver[0] == 0 && c.stWgi().ikemenver[1] == 0 {
		ifierrset(&hd.guard_hittime, hd.ground_slidetime)
	} else {
		ifierrset(&hd.guard_hittime, hd.ground_hittime)
	}

	ifierrset(&hd.guard_slidetime, hd.guard_hittime)
	ifierrset(&hd.guard_ctrltime, hd.guard_slidetime)
	ifierrset(&hd.airguard_ctrltime, hd.guard_ctrltime)

	ifnanset(&hd.guard_velocity[0], hd.ground_velocity[0])
	ifnanset(&hd.guard_velocity[2], hd.ground_velocity[2])
	ifnanset(&hd.airguard_velocity[0], hd.air_velocity[0]*1.5)
	ifnanset(&hd.airguard_velocity[1], hd.air_velocity[1]*0.5)
	ifnanset(&hd.airguard_velocity[2], hd.air_velocity[2]*1.5)
	ifnanset(&hd.down_velocity[0], hd.air_velocity[0])
	ifnanset(&hd.down_velocity[1], hd.air_velocity[1])
	ifnanset(&hd.down_velocity[2], hd.air_velocity[2])

	ifierrset(&hd.fall_envshake_ampl, -4)
	if hd.air_animtype == RA_Unknown {
		hd.air_animtype = hd.animtype
	}
	if hd.fall_animtype == RA_Unknown {
		if hd.air_animtype >= RA_Up {
			hd.fall_animtype = hd.air_animtype
		} else {
			hd.fall_animtype = RA_Back
		}
	}
	if hd.air_type == HT_Unknown {
		hd.air_type = hd.ground_type
	}

	ifierrset(&hd.forcestand, Btoi(hd.ground_velocity[1] != 0)) // Having a Y velocity causes ForceStand
	ifierrset(&hd.forcecrouch, 0)

	ifierrset(&hd.air_fall, Btoi(hd.ground_fall))

	// Cornerpush defaults to same as respective velocities if character has Ikemenversion, instead of Mugen magic numbers
	if hd.attr&int32(ST_A) != 0 {
		ifnanset(&hd.ground_cornerpush_veloff, 0)
	} else {
		if c.stWgi().ikemenver[0] == 0 && c.stWgi().ikemenver[1] == 0 {
			ifnanset(&hd.ground_cornerpush_veloff, hd.guard_velocity[0]*1.3)
		} else {
			ifnanset(&hd.ground_cornerpush_veloff, hd.ground_velocity[0])
		}
	}
	ifnanset(&hd.air_cornerpush_veloff, hd.ground_cornerpush_veloff)
	ifnanset(&hd.down_cornerpush_veloff, hd.ground_cornerpush_veloff)
	ifnanset(&hd.guard_cornerpush_veloff, hd.ground_cornerpush_veloff)
	ifnanset(&hd.airguard_cornerpush_veloff, hd.ground_cornerpush_veloff)

	// Super attack behaviour
	if hd.attr&int32(AT_AH) != 0 {
		ifierrset(&hd.hitgetpower,
			int32(c.gi().constants["super.attack.lifetopowermul"]*float32(hd.hitdamage)))
		ifierrset(&hd.hitgivepower,
			int32(c.gi().constants["super.gethit.lifetopowermul"]*float32(hd.hitdamage)))
		ifierrset(&hd.dizzypoints,
			int32(c.gi().constants["super.lifetodizzypointsmul"]*float32(hd.hitdamage)))
		ifierrset(&hd.guardpoints,
			int32(c.gi().constants["super.lifetoguardpointsmul"]*float32(hd.hitdamage)))
		ifierrset(&hd.hitredlife,
			int32(c.gi().constants["super.lifetoredlifemul"]*float32(hd.hitdamage)))
		ifierrset(&hd.guardredlife,
			int32(c.gi().constants["super.lifetoredlifemul"]*float32(hd.guarddamage)))
	} else {
		ifierrset(&hd.hitgetpower,
			int32(c.gi().constants["default.attack.lifetopowermul"]*float32(hd.hitdamage)))
		ifierrset(&hd.hitgivepower,
			int32(c.gi().constants["default.gethit.lifetopowermul"]*float32(hd.hitdamage)))
		ifierrset(&hd.dizzypoints,
			int32(c.gi().constants["default.lifetodizzypointsmul"]*float32(hd.hitdamage)))
		ifierrset(&hd.guardpoints,
			int32(c.gi().constants["default.lifetoguardpointsmul"]*float32(hd.hitdamage)))
		ifierrset(&hd.hitredlife,
			int32(c.gi().constants["default.lifetoredlifemul"]*float32(hd.hitdamage)))
		ifierrset(&hd.guardredlife,
			int32(c.gi().constants["default.lifetoredlifemul"]*float32(hd.guarddamage)))
	}

	ifierrset(&hd.guardgetpower, int32(float32(hd.hitgetpower)*0.5))
	ifierrset(&hd.guardgivepower, int32(float32(hd.hitgivepower)*0.5))

	if !math.IsNaN(float64(hd.snap[0])) {
		hd.maxdist[0], hd.mindist[0] = hd.snap[0], hd.snap[0]
	}
	if !math.IsNaN(float64(hd.snap[1])) {
		hd.maxdist[1], hd.mindist[1] = hd.snap[1], hd.snap[1]
	}
	if !math.IsNaN(float64(hd.snap[2])) {
		hd.maxdist[2], hd.mindist[2] = hd.snap[2], hd.snap[2]
	}

	if hd.teamside == -1 {
		hd.teamside = c.teamside + 1
	}

	if hd.p2clsncheck < 0 {
		if hd.reversal_attr != 0 {
			hd.p2clsncheck = 1
		} else {
			hd.p2clsncheck = 2
		}
	}

	if hd.unhittabletime[0] == IErr || hd.unhittabletime[1] == IErr {
		extra := hd.pausetime[0] + 1
		// In Mugen, Reversaldef makes the target invincible for 1 frame (but not the attacker)
		if hd.reversal_attr != 0 {
			hd.unhittabletime[1] = extra
		}
		// In Mugen, a throw attribute sets this to 1 for both p1 and p2
		if hd.attr&int32(AT_AT) != 0 {
			hd.unhittabletime[0] = extra
			hd.unhittabletime[1] = extra
		}
		// Defaults
		ifierrset(&hd.unhittabletime[0], -1)
		ifierrset(&hd.unhittabletime[1], -1)
	}

	// In Mugen, only projectiles can use air.juggle
	// Ikemen characters can use it to update their StateDef juggle points
	if hd.air_juggle == IErr {
		hd.air_juggle = 0
	} else if !hd.isprojectile && (c.stWgi().ikemenver[0] != 0 || c.stWgi().ikemenver[1] != 0) {
		c.juggle = hd.air_juggle
	}
}

func (c *Char) baseWidthFront() float32 {
	if c.ss.stateType == ST_A {
		return float32(c.size.air.front)
	}
	return float32(c.size.ground.front)
}

func (c *Char) baseWidthBack() float32 {
	if c.ss.stateType == ST_A {
		return float32(c.size.air.back)
	}
	return float32(c.size.ground.back)
}

func (c *Char) baseHeightTop() float32 {
	if c.ss.stateType == ST_L {
		return float32(c.size.height.down)
	} else if c.ss.stateType == ST_A {
		return float32(c.size.height.air[0])
	} else if c.ss.stateType == ST_C {
		return float32(c.size.height.crouch)
	} else {
		return float32(c.size.height.stand)
	}
}

func (c *Char) baseHeightBottom() float32 {
	if c.ss.stateType == ST_A {
		return float32(c.size.height.air[1])
	} else {
		return 0
	}
}

func (c *Char) baseDepthTop() float32 {
	return float32(c.size.depth[0])
}

func (c *Char) baseDepthBottom() float32 {
	return float32(c.size.depth[1])
}

func (c *Char) setWidth(fw, bw float32) {
	coordRatio := (320 / c.localcoord) / c.localscl

	c.sizeWidth[0] = c.baseWidthFront()*coordRatio + fw
	c.sizeWidth[1] = c.baseWidthBack()*coordRatio + bw

	c.updateSizeBox()
	c.setCSF(CSF_width)
}

func (c *Char) setHeight(th, bh float32) {
	coordRatio := (320 / c.localcoord) / c.localscl

	c.sizeHeight[0] = c.baseHeightTop()*coordRatio + th
	c.sizeHeight[1] = c.baseHeightBottom()*coordRatio + bh

	c.updateSizeBox()
	c.setCSF(CSF_height)
}

func (c *Char) setDepth(td, bd float32) {
	coordRatio := (320 / c.localcoord) / c.localscl

	c.sizeDepth[0] = c.baseDepthTop()*coordRatio + td
	c.sizeDepth[1] = c.baseDepthBottom()*coordRatio + bd

	c.setCSF(CSF_depth)
}

func (c *Char) setWidthEdge(fe, be float32) {
	// TODO: confirm if these don't need "coordRatio"
	c.edgeWidth = [2]float32{fe, be}
	c.setCSF(CSF_widthedge)
}

func (c *Char) setDepthEdge(tde, bde float32) {
	c.edgeDepth[0] = tde
	c.edgeDepth[1] = bde
	c.setCSF(CSF_depthedge)
}

func (c *Char) updateClsnScale() {
	// Update base scale
	if c.ownclsnscale && c.animPN == c.playerNo {
		// Helper parameter. Use own scale instead of animation owner's
		c.clsnBaseScale = [...]float32{c.size.xscale, c.size.yscale}
	} else if c.animPN >= 0 && c.animPN < len(sys.chars) && len(sys.chars[c.animPN]) > 0 {
		// Index range checks. Prevents crashing if chars don't have animations
		// https://github.com/ikemen-engine/Ikemen-GO/issues/1982
		// The char's base Clsn scale is based on the animation owner's scale constants
		c.clsnBaseScale = [...]float32{
			sys.chars[c.animPN][0].size.xscale,
			sys.chars[c.animPN][0].size.yscale,
		}
	} else {
		// Normally not used. Just a safeguard
		c.clsnBaseScale = [...]float32{1.0, 1.0}
	}
	// Calculate final scale
	// Clsn and size box scale used to factor zScale here, but they shouldn't
	// Game logic should stay the same regardless of Z scale. Only drawing scale should change
	c.clsnScale = [2]float32{c.clsnBaseScale[0] * c.clsnScaleMul[0] * c.animlocalscl, // Facing is not used here
		c.clsnBaseScale[1] * c.clsnScaleMul[1] * c.animlocalscl}
}

// Convert size variables to a Clsn-like box
// This box will replace width and height values in some other parts of the code
func (c *Char) updateSizeBox() {
	// Correct left/right and top/bottom
	// Same behavior as Clsn boxes
	// https://github.com/ikemen-engine/Ikemen-GO/issues/2008
	back := -c.sizeWidth[1]
	front := c.sizeWidth[0]
	if back > front {
		back, front = front, back
	}
	top := -c.sizeHeight[0]
	bottom := c.sizeHeight[1]
	if top > bottom { // Negative sign
		top, bottom = bottom, top
	}
	c.sizeBox = [4]float32{back, top, front, bottom}
}

// Returns the size box in the same format as Clsn boxes
func (c *Char) sizeBoxToClsn() [][4]float32 {
	return [][4]float32{c.sizeBox}
}

func (c *Char) gethitAnimtype() Reaction {
	if c.ghv.fallflag {
		return c.ghv.fall_animtype
	} else if c.ss.stateType == ST_A {
		return c.ghv.airanimtype
	} else {
		if c.ghv.groundanimtype >= RA_Back && c.ghv.yvel == 0 {
			return RA_Hard
		} else {
			return c.ghv.groundanimtype
		}
	}
}

func (c *Char) isTargetBound() bool {
	return c.ghv.idMatch(c.bindToId)
}

func (c *Char) initCnsVar() {
	c.cnsvar = make(map[int32]int32)
	c.cnsfvar = make(map[int32]float32)
	c.cnssysvar = make(map[int32]int32)
	c.cnssysfvar = make(map[int32]float32)
}

func (c *Char) varGet(i int32) BytecodeValue {
	if i < 0 {
		sys.appendToConsole(c.warn() + fmt.Sprintf("var index %v must be positive", i))
		return BytecodeSF()
	}
	// Check var (map)
	val, ok := c.cnsvar[i]
	// If key found
	if ok {
		return BytecodeInt(val)
	}
	// If var not set yet
	return BytecodeInt(0)
}

func (c *Char) fvarGet(i int32) BytecodeValue {
	if i < 0 {
		sys.appendToConsole(c.warn() + fmt.Sprintf("fvar index %v must be positive", i))
		return BytecodeSF()
	}

	val, ok := c.cnsfvar[i]
	if ok {
		return BytecodeFloat(val)
	}
	return BytecodeFloat(0)
}

func (c *Char) sysVarGet(i int32) BytecodeValue {
	if i < 0 {
		sys.appendToConsole(c.warn() + fmt.Sprintf("sysvar index %v must be positive", i))
		return BytecodeSF()
	}

	val, ok := c.cnssysvar[i]
	if ok {
		return BytecodeInt(val)
	}
	return BytecodeInt(0)
}

func (c *Char) sysFvarGet(i int32) BytecodeValue {
	if i < 0 {
		sys.appendToConsole(c.warn() + fmt.Sprintf("sysfvar index %v must be positive", i))
		return BytecodeSF()
	}

	val, ok := c.cnssysfvar[i]
	if ok {
		return BytecodeFloat(val)
	}
	return BytecodeFloat(0)
}

func (c *Char) varSet(i, v int32) BytecodeValue {
	if i < 0 {
		sys.appendToConsole(c.warn() + fmt.Sprintf("var index %v must be positive", i))
		return BytecodeSF()
	}

	c.cnsvar[i] = v // Create or update the key
	return BytecodeInt(v)
}

func (c *Char) fvarSet(i int32, v float32) BytecodeValue {
	if i < 0 {
		sys.appendToConsole(c.warn() + fmt.Sprintf("fvar index %v must be positive", i))
		return BytecodeSF()
	}

	c.cnsfvar[i] = v
	return BytecodeFloat(v)
}

func (c *Char) sysVarSet(i, v int32) BytecodeValue {
	if i < 0 {
		sys.appendToConsole(c.warn() + fmt.Sprintf("sysvar index %v must be positive", i))
		return BytecodeSF()
	}

	c.cnssysvar[i] = v
	return BytecodeInt(v)
}

func (c *Char) sysFvarSet(i int32, v float32) BytecodeValue {
	if i < 0 {
		sys.appendToConsole(c.warn() + fmt.Sprintf("sysfvar index %v must be positive", i))
		return BytecodeSF()
	}

	c.cnssysfvar[i] = v
	return BytecodeFloat(v)
}

func (c *Char) varAdd(i, v int32) BytecodeValue {
	if i < 0 {
		sys.appendToConsole(c.warn() + fmt.Sprintf("var index %v must be positive", i))
		return BytecodeSF()
	}

	if _, ok := c.cnsvar[i]; ok {
		c.cnsvar[i] += v
	} else {
		c.cnsvar[i] = v
	}
	return BytecodeInt(c.cnsvar[i])
}

func (c *Char) fvarAdd(i int32, v float32) BytecodeValue {
	if i < 0 {
		sys.appendToConsole(c.warn() + fmt.Sprintf("fvar index %v must be positive", i))
		return BytecodeSF()
	}

	if _, ok := c.cnsfvar[i]; ok {
		c.cnsfvar[i] += v
	} else {
		c.cnsfvar[i] = v
	}
	return BytecodeFloat(c.cnsfvar[i])
}

func (c *Char) sysVarAdd(i, v int32) BytecodeValue {
	if i < 0 {
		sys.appendToConsole(c.warn() + fmt.Sprintf("sysvar index %v must be positive", i))
		return BytecodeSF()
	}

	if _, ok := c.cnssysvar[i]; ok {
		c.cnssysvar[i] += v
	} else {
		c.cnssysvar[i] = v
	}
	return BytecodeInt(c.cnssysvar[i])
}

func (c *Char) sysFvarAdd(i int32, v float32) BytecodeValue {
	if i < 0 {
		sys.appendToConsole(c.warn() + fmt.Sprintf("sysfvar index %v must be positive", i))
		return BytecodeSF()
	}

	if _, ok := c.cnssysfvar[i]; ok {
		c.cnssysfvar[i] += v
	} else {
		c.cnssysfvar[i] = v
	}
	return BytecodeFloat(c.cnssysfvar[i])
}

func (c *Char) varRangeSet(first, last, val int32) {
	if first < 0 || first > last {
		return
	}

	loopCount := 0
	if val == 0 {
		// Delete existing maps within range. Don't make new ones
		for k := range c.cnsvar {
			if k >= first && k <= last {
				delete(c.cnsvar, k)
				loopCount++
				if loopCount >= MaxLoop {
					sys.appendToConsole(c.warn() + fmt.Sprintf("VarRangeSet limit reached after setting %v variables", loopCount))
					break
				}
			}
		}
	} else {
		// Set entire map range to value
		for i := first; i <= last; i++ {
			c.cnsvar[i] = val
			loopCount++
			if loopCount >= MaxLoop {
				sys.appendToConsole(c.warn() + fmt.Sprintf("VarRangeSet limit reached after setting %v variables", loopCount))
				break
			}
		}
	}
}

func (c *Char) fvarRangeSet(first, last int32, val float32) {
	if first < 0 || first > last {
		return
	}

	if val == 0 {
		for k := range c.cnsfvar {
			if k >= first && k <= last {
				delete(c.cnsfvar, k)
			}
		}
	} else {
		for i := first; i <= last; i++ {
			c.cnsfvar[i] = val
		}
	}
}

func (c *Char) sysVarRangeSet(first, last, val int32) {
	if first < 0 || first > last {
		return
	}

	if val == 0 {
		for k := range c.cnssysvar {
			if k >= first && k <= last {
				delete(c.cnssysvar, k)
			}
		}
	} else {
		for i := first; i <= last; i++ {
			c.cnssysvar[i] = val
		}
	}
}

func (c *Char) sysFvarRangeSet(first, last int32, val float32) {
	if first < 0 || first > last {
		return
	}

	if val == 0 {
		for k := range c.cnssysfvar {
			if k >= first && k <= last {
				delete(c.cnssysfvar, k)
			}
		}
	} else {
		for i := first; i <= last; i++ {
			c.cnssysfvar[i] = val
		}
	}
}

func (c *Char) setFacing(f float32) {
	if f != 0 {
		if (c.facing < 0) != (f < 0) {
			c.facing *= -1
			c.vel[0] *= -1
		}
	}
}

// Get stage BG elements for StageBGVar trigger
func (c *Char) getStageBg(id int32, idx int, log bool) *backGround {
	// Invalid index
	if idx < 0 {
		if log {
			sys.appendToConsole(c.warn() + "stage BG element index cannot be negative")
		}
		return nil
	}

	// Filter background elements with the specified ID
	var filteredBg []*backGround
	for _, bg := range sys.stage.bg {
		if id < 0 || id == bg.id {
			filteredBg = append(filteredBg, bg)
			// Background element found at requested index
			if idx >= 0 && len(filteredBg) == idx+1 {
				return filteredBg[idx]
			}
		}
	}

	// No valid background element found
	if log {
		sys.appendToConsole(c.warn() + fmt.Sprintf("found no stage BG element with ID %v and index %v", id, idx))
	}
	return nil
}

// Get multiple stage BG elements for ModifyStageBG sctrl
func (c *Char) getMultipleStageBg(id int32, idx int, log bool) []*backGround {
	// Filter background elements with the specified ID
	var filteredBg []*backGround
	for _, bg := range sys.stage.bg {
		if id < 0 || id == bg.id {
			filteredBg = append(filteredBg, bg)
			// If idx is valid and we've reached the requested index, return the single element
			if idx >= 0 && len(filteredBg) == idx+1 {
				return []*backGround{filteredBg[idx]}
			}
		}
	}

	// Return multiple instances if idx is negative
	if idx < 0 {
		return filteredBg
	}

	// No valid background element found
	if log {
		sys.appendToConsole(c.warn() + fmt.Sprintf("found no stage BG element with ID %v and index %v", id, idx))
	}
	return nil
}

// For NumStageBG trigger
func (c *Char) numStageBG(id BytecodeValue) BytecodeValue {
	if id.IsSF() {
		return BytecodeSF()
	}

	bid := id.ToI()
	n := 0

	// We do this instead of getMultipleStageBg because that one returns actual BG pointers
	for _, bg := range sys.stage.bg {
		if bid < 0 || bid == bg.id {
			n++
		}
	}

	return BytecodeInt(int32(n))
}

// Get list of targets for the Target state controllers
func (c *Char) getTarget(id int32, idx int) []int32 {
	// If ID and index are negative, just return all targets
	// In Mugen the ID must be specifically -1
	if id < 0 && idx < 0 {
		return c.targets
	}

	// Filter targets with the specified ID
	var filteredTargets []int32
	for _, tid := range c.targets {
		if t := sys.playerID(tid); t != nil && (id < 0 || t.ghv.hitid == id) {
			filteredTargets = append(filteredTargets, tid)
		}
		// Target found at requested index
		if idx >= 0 && len(filteredTargets) == idx+1 {
			return []int32{filteredTargets[idx]}
		}
	}

	// If index is negative, return all targets with specified ID
	if idx < 0 {
		return filteredTargets
	}

	// No valid target found
	return nil
}

func (c *Char) targetFacing(tar []int32, f int32) {
	if f == 0 {
		return
	}
	tf := c.facing
	if f < 0 {
		tf *= -1
	}
	for _, tid := range tar {
		if t := sys.playerID(tid); t != nil {
			t.setFacing(tf)
		}
	}
}

func (c *Char) targetBind(tar []int32, time int32, x, y, z float32) {
	for _, tid := range tar {
		if t := sys.playerID(tid); t != nil {
			t.setBindToId(c, true)
			t.setBindTime(time)
			t.bindFacing = 0
			x *= c.localscl / t.localscl
			y *= c.localscl / t.localscl
			z *= c.localscl / t.localscl
			t.bindPos = [...]float32{x, y, z}
		}
	}
}

func (c *Char) bindToTarget(tar []int32, time int32, x, y, z float32, hmf HMF) {
	if len(tar) > 0 {
		if t := sys.playerID(tar[0]); t != nil {
			switch hmf {
			case HMF_M:
				x += t.size.mid.pos[0] * ((320 / t.localcoord) / c.localscl)
				y += t.size.mid.pos[1] * ((320 / t.localcoord) / c.localscl)
			case HMF_H:
				x += t.size.head.pos[0] * ((320 / t.localcoord) / c.localscl)
				y += t.size.head.pos[1] * ((320 / t.localcoord) / c.localscl)
			}
			if !math.IsNaN(float64(x)) {
				c.setAllPosX(t.pos[0]*(t.localscl/c.localscl) + t.facing*x)
			}
			if !math.IsNaN(float64(y)) {
				c.setAllPosY(t.pos[1]*(t.localscl/c.localscl) + y)
			}
			if !math.IsNaN(float64(z)) {
				c.setAllPosZ(t.pos[2]*(t.localscl/c.localscl) + z)
			}
			c.targetBind(tar[:1], time,
				c.facing*c.distX(t, c),
				(t.pos[1]*(t.localscl/c.localscl))-(c.pos[1]*(c.localscl/t.localscl)),
				(t.pos[2]*(t.localscl/c.localscl))-(c.pos[2]*(c.localscl/t.localscl)))
		}
	}
}

func (c *Char) targetLifeAdd(tar []int32, add int32, kill, absolute, dizzy, redlife bool) {
	if add == 0 {
		return
	}
	for _, tid := range tar {
		if t := sys.playerID(tid); t != nil {
			// We flip the sign of "add" so that it operates under the same logic as Hitdef damage
			// Note: LifeAdd and similar state controllers always ignore the attack multiplier
			dmg := float64(t.computeDamage(-float64(add), kill, absolute, 1, c, true))
			// Subtract life
			t.lifeAdd(-dmg, true, true)
			// Subtract red life
			if redlife {
				if t.ghv.attr&int32(AT_AH) != 0 {
					t.redLifeAdd(-dmg*float64(c.gi().constants["super.lifetoredlifemul"]), true)
				} else {
					t.redLifeAdd(-dmg*float64(c.gi().constants["default.lifetoredlifemul"]), true)
				}
			}
			// Subtract dizzy points
			if dizzy && !t.scf(SCF_dizzy) && !t.asf(ASF_nodizzypointsdamage) {
				if t.ghv.attr&int32(AT_AH) != 0 {
					t.dizzyPointsAdd(-dmg*float64(c.gi().constants["super.lifetodizzypointsmul"]), true)
				} else {
					t.dizzyPointsAdd(-dmg*float64(c.gi().constants["default.lifetodizzypointsmul"]), true)
				}
			}
			t.ghv.kill = kill
		}
	}
}

func (c *Char) targetPowerAdd(tar []int32, power int32) {
	if power == 0 {
		return
	}
	for _, tid := range tar {
		if t := sys.playerID(tid); t != nil && t.playerFlag {
			t.powerAdd(power)
		}
	}
}

func (c *Char) targetDizzyPointsAdd(tar []int32, add int32, absolute bool) {
	if add == 0 {
		return
	}
	for _, tid := range tar {
		if t := sys.playerID(tid); t != nil && !t.scf(SCF_dizzy) && !t.asf(ASF_nodizzypointsdamage) {
			t.dizzyPointsAdd(float64(t.computeDamage(float64(add), false, absolute, 1, c, false)), true)
		}
	}
}

func (c *Char) targetGuardPointsAdd(tar []int32, add int32, absolute bool) {
	if add == 0 {
		return
	}
	for _, tid := range tar {
		if t := sys.playerID(tid); t != nil && !t.asf(ASF_noguardpointsdamage) {
			t.guardPointsAdd(float64(t.computeDamage(float64(add), false, absolute, 1, c, false)), true)
		}
	}
}

func (c *Char) targetRedLifeAdd(tar []int32, add int32, absolute bool) {
	if add == 0 {
		return
	}
	for _, tid := range tar {
		if t := sys.playerID(tid); t != nil && !t.asf(ASF_noredlifedamage) {
			t.redLifeAdd(float64(t.computeDamage(float64(add), false, absolute, 1, c, true)), true)
		}
	}
}

func (c *Char) targetScoreAdd(tar []int32, s float32) {
	if s == 0 {
		return
	}
	for _, tid := range tar {
		if t := sys.playerID(tid); t != nil && t.playerFlag {
			t.scoreAdd(s)
		}
	}
}

func (c *Char) targetState(tar []int32, state int32) {
	if len(tar) > 0 && state >= 0 {
		pn := c.ss.sb.playerNo
		if c.minus == -2 || c.minus == -4 {
			pn = c.playerNo
		}
		for _, tid := range tar {
			if t := sys.playerID(tid); t != nil {
				t.setCtrl(false)
				t.stateChange1(state, pn)
			}
		}
	}
}

func (c *Char) targetVelSetX(tar []int32, x float32) {
	for _, tid := range tar {
		if t := sys.playerID(tid); t != nil {
			x *= c.localscl / t.localscl
			t.vel[0] = x
		}
	}
}

func (c *Char) targetVelSetY(tar []int32, y float32) {
	for _, tid := range tar {
		if t := sys.playerID(tid); t != nil {
			y *= c.localscl / t.localscl
			t.vel[1] = y
		}
	}
}

func (c *Char) targetVelSetZ(tar []int32, z float32) {
	for _, tid := range tar {
		if t := sys.playerID(tid); t != nil {
			z *= c.localscl / t.localscl
			t.vel[2] = z
		}
	}
}

func (c *Char) targetVelAddX(tar []int32, x float32) {
	for _, tid := range tar {
		if t := sys.playerID(tid); t != nil {
			x *= c.localscl / t.localscl
			t.vel[0] += x
		}
	}
}

func (c *Char) targetVelAddY(tar []int32, y float32) {
	for _, tid := range tar {
		if t := sys.playerID(tid); t != nil {
			y *= c.localscl / t.localscl
			t.vel[1] += y
		}
	}
}

func (c *Char) targetVelAddZ(tar []int32, z float32) {
	for _, tid := range tar {
		if t := sys.playerID(tid); t != nil {
			z *= c.localscl / t.localscl
			t.vel[2] += z
		}
	}
}

func (c *Char) targetDrop(excludeid int32, excludechar int32, keepone bool) {
	var tg []int32
	// Keep the player with this "player ID". Used with "HitOnce" attacks such as throws
	if keepone && excludechar > 0 {
		for _, tid := range c.targets {
			if t := sys.playerID(tid); t != nil {
				if t.id == excludechar {
					tg = append(tg, tid)
				} else {
					t.gethitBindClear()
					t.ghv.dropId(c.id)
				}
			}
		}
		c.targets = tg
		return
	}
	// Keep the players with this "hit ID". Used with "TargetDrop" state controller
	if excludeid < 0 {
		tg = c.targets
	} else {
		for _, tid := range c.targets {
			if t := sys.playerID(tid); t != nil {
				if t.ghv.hitid == excludeid {
					tg = append(tg, tid)
				} else {
					t.gethitBindClear()
					t.ghv.dropId(c.id)
				}
			}
		}
	}
	// If more than one target still remains and "keepone" is true, pick one to keep at random
	if (keepone || excludeid < 0) && len(tg) > 0 {
		c.targets = nil
		r := -1
		if keepone && excludeid >= 0 {
			r = int(Rand(0, int32(len(tg))-1))
		}
		for i, tid := range tg {
			if i == r {
				c.targets = append(c.targets, tid)
			} else if t := sys.playerID(tid); t != nil {
				if t.isTargetBound() {
					if c.csf(CSF_gethit) {
						t.selfState(5050, -1, -1, -1, "")
					}
					t.setBindTime(0)
				}
				t.ghv.dropId(c.id)
			}
		}
	} else {
		c.targets = tg
	}
}

// Process raw damage into the value that will actually be used
// Calculations are done in float64 for the sake of precision
func (c *Char) computeDamage(damage float64, kill, absolute bool, atkmul float32, attacker *Char, bounds bool) int32 {
	// Skip further calculations
	if damage == 0 || !absolute && atkmul == 0 {
		return 0
	}
	// Apply attack and defense multipliers
	if !absolute {
		damage *= float64(atkmul) / c.finalDefense
	}
	// In Mugen, an extremely high defense or low attack still results in at least 1 damage. Not true when healing
	if damage > 0 && damage < 1 {
		damage = 1
	}
	// Normally damage cannot exceed the char's remaining life
	if bounds && damage > float64(c.life) {
		damage = float64(c.life)
	}
	// Limit damage if kill is false
	// In Mugen, if a character attacks a char with 0 life and kill = 0, the attack will actually heal 1 point
	// https://github.com/ikemen-engine/Ikemen-GO/issues/1200
	if !kill && damage >= float64(c.life) {
		// If a Mugen character attacks a char with 0 life and kill = 0, the attack will actually heal
		if c.life > 0 || c.stWgi().ikemenver[0] == 0 && c.stWgi().ikemenver[1] == 0 {
			damage = float64(c.life - 1)
		}
	}
	// Safely convert from float64 back to int32 after all calculations are done
	int := F64toI32(math.Round(damage))
	return int
}

func (c *Char) lifeAdd(add float64, kill, absolute bool) {
	if add == 0 {
		return
	}
	if !absolute {
		add /= c.finalDefense
	}
	// In Mugen, an extremely high defense or low attack still results in at least 1 damage. Not true when healing
	if add > -1 && add < 0 {
		add = -1
	}

	add_i64 := int64(math.Round(add))
	prev_life := c.life
	new_life_i64 := int64(prev_life) + add_i64
	new_life_i32 := int32(new_life_i64)

	// MUGEN Overflow/Underflow damage compatibility
	// For healing (positive add), if it overflows and becomes negative, it's a KO.
	// For damage (negative add), if it underflows and becomes positive, it's also a KO.
	if (add_i64 > 0 && new_life_i32 < prev_life) || (add_i64 < 0 && new_life_i32 > prev_life) {
		new_life_i32 = 0 // Overflow/Underflow results in KO.
	}

	// Limit value if kill is false
	if !kill && new_life_i32 <= 0 {
		if c.life > 0 || (c.stWgi().ikemenver[0] == 0 && c.stWgi().ikemenver[1] == 0) {
			new_life_i32 = 1
		} else {
			new_life_i32 = 0
		}
	}
	if add_i64 < 0 {
		c.receivedDmg += Min(c.life, int32(-add_i64))
	}
	c.lifeSet(new_life_i32)
	// Using LifeAdd currently does not touch the red life value
	// This could be expanded in the future, as with TargetLifeAdd
}

func (c *Char) lifeSet(life int32) {
	if c.alive() && sys.roundNoDamage() {
		return
	}
	c.life = Clamp(life, 0, c.lifeMax)
	if c.life == 0 {
		// Check win type
		if c.playerFlag && c.teamside != -1 {
			if c.alive() && c.helperIndex == 0 {
				if c.ss.moveType != MT_H {
					if c.playerNo == c.ss.sb.playerNo {
						sys.winType[^c.playerNo&1] = WT_Suicide
					} else if c.playerNo&1 == c.ss.sb.playerNo&1 {
						sys.winType[^c.playerNo&1] = WT_Teammate
					}
				} else if c.playerNo == c.ghv.playerNo {
					sys.winType[^c.playerNo&1] = WT_Suicide
				} else if c.ghv.playerNo >= 0 && c.playerNo&1 == c.ghv.playerNo&1 {
					sys.winType[^c.playerNo&1] = WT_Teammate
				} else if c.ghv.cheeseKO {
					sys.winType[^c.playerNo&1] = WT_Cheese
				} else if c.ghv.attr&int32(AT_AH) != 0 {
					sys.winType[^c.playerNo&1] = WT_Hyper
				} else if c.ghv.attr&int32(AT_AS) != 0 {
					sys.winType[^c.playerNo&1] = WT_Special
				} else if c.ghv.attr&int32(AT_AT) != 0 {
					sys.winType[^c.playerNo&1] = WT_Throw
				} else {
					sys.winType[^c.playerNo&1] = WT_Normal
				}
			}
		} else if c.immortal { // in mugen even non-player helpers can die
			c.life = 1
		}
		c.redLife = 0
	}
	if c.teamside != c.ghv.playerNo&1 && c.teamside != -1 && c.ghv.playerNo < MaxSimul*2 { // attacker and receiver from opposite teams
		sys.lastHitter[^c.playerNo&1] = c.ghv.playerNo
	}
	// Disable red life. Placing this here makes it never lag behind life
	if !c.redLifeEnabled() {
		c.redLife = c.life
	}
}

func (c *Char) setPower(pow int32) {
	// In Mugen, power cannot be changed at all after the round ends
	// TODO: This is probably too restrictive
	if sys.intro < 0 {
		return
	}
	if sys.maxPowerMode {
		c.power = c.powerMax
	} else {
		c.power = Clamp(pow, 0, c.powerMax)
	}
}

func (c *Char) powerAdd(add int32) {
	if add == 0 {
		return
	}
	// Safely convert from float64 back to int32 after all calculations are done
	int := F64toI32(float64(c.getPower()) + math.Round(float64(add)))
	c.powerOwner().setPower(int)
}

// This is only for the PowerSet state controller
func (c *Char) powerSet(pow int32) {
	c.powerOwner().setPower(pow)
}

func (c *Char) dizzyPointsAdd(add float64, absolute bool) {
	if add == 0 {
		return
	}
	if !absolute {
		add /= c.finalDefense
	}
	// Safely convert from float64 back to int32 after all calculations are done
	int := F64toI32(float64(c.dizzyPoints) + math.Round(add))
	c.dizzyPointsSet(int)
}

func (c *Char) dizzyPointsSet(set int32) {
	if c.dizzyEnabled() && !sys.roundNoDamage() {
		c.dizzyPoints = Clamp(set, 0, c.dizzyPointsMax)
	}
}

func (c *Char) guardPointsAdd(add float64, absolute bool) {
	if add == 0 {
		return
	}
	if !absolute {
		add /= c.finalDefense
	}
	// Safely convert from float64 back to int32 after all calculations are done
	int := F64toI32(float64(c.guardPoints) + math.Round(add))
	c.guardPointsSet(int)
}

func (c *Char) guardPointsSet(set int32) {
	if c.guardBreakEnabled() && !sys.roundNoDamage() {
		c.guardPoints = Clamp(set, 0, c.guardPointsMax)
	}
}

func (c *Char) redLifeAdd(add float64, absolute bool) {
	if add == 0 {
		return
	}
	if !absolute {
		add /= c.finalDefense
	}
	// Safely convert from float64 back to int32 after all calculations are done
	int := F64toI32(float64(c.redLife) + math.Round(add))
	c.redLifeSet(int)
}

func (c *Char) redLifeSet(set int32) {
	if !c.alive() {
		c.redLife = 0
	} else if c.redLifeEnabled() && !sys.roundNoDamage() {
		c.redLife = Clamp(set, c.life, c.lifeMax)
	}
}

func (c *Char) score() float32 {
	if c.teamside == -1 {
		return 0
	}
	return sys.lifebar.sc[c.teamside].scorePoints
}

func (c *Char) scoreAdd(val float32) {
	if val == 0 || c.teamside == -1 {
		return
	}
	sys.lifebar.sc[c.teamside].scorePoints += val
}

func (c *Char) scoreTotal() float32 {
	if c.teamside == -1 {
		return 0
	}
	s := sys.scoreStart[c.teamside]
	for _, v := range sys.scoreRounds {
		s += v[c.teamside]
	}
	if !sys.postMatchFlg {
		s += c.score()
	}
	return s
}

func (c *Char) consecutiveWins() int32 {
	if c.teamside == -1 {
		return 0
	}
	return sys.consecutiveWins[c.teamside]
}

func (c *Char) dizzyEnabled() bool {
	return sys.lifebar.stunbar
	/*
		switch sys.tmode[c.playerNo&1] {
		case TM_Single:
			return sys.cfg.Options.Single.Dizzy
		case TM_Simul:
			return sys.cfg.Options.Simul.Dizzy
		case TM_Tag:
			return sys.cfg.Options.Tag.Dizzy
		case TM_Turns:
			return sys.cfg.Options.Turns.Dizzy
		default:
			return false
		}
	*/
}

func (c *Char) guardBreakEnabled() bool {
	return sys.lifebar.guardbar
	/*
		switch sys.tmode[c.playerNo&1] {
		case TM_Single:
			return sys.cfg.Options.Single.GuardBreak
		case TM_Simul:
			return sys.cfg.Options.Simul.GuardBreak
		case TM_Tag:
			return sys.cfg.Options.Tag.GuardBreak
		case TM_Turns:
			return sys.cfg.Options.Turns.GuardBreak
		default:
			return false
		}
	*/
}

func (c *Char) redLifeEnabled() bool {
	return sys.lifebar.redlifebar
	/*
			switch sys.tmode[c.playerNo&1] {
			case TM_Single:
				return sys.cfg.Options.Single.RedLife
			case TM_Simul:
				return sys.cfg.Options.Simul.RedLife
			case TM_Tag:
				return sys.cfg.Options.Tag.RedLife
			case TM_Turns:
				return sys.cfg.Options.Turns.RedLife
			default:
				return false
		    }
	*/
}

func (c *Char) distX(opp *Char, oc *Char) float32 {
	cpos := c.pos[0] * c.localscl
	opos := opp.pos[0] * opp.localscl
	// Update distance while bound. Mugen chars only
	if c.stWgi().ikemenver[0] == 0 && c.stWgi().ikemenver[1] == 0 {
		if c.bindToId > 0 && !math.IsNaN(float64(c.bindPos[0])) {
			if bt := sys.playerID(c.bindToId); bt != nil {
				f := bt.facing
				// We only need to correct for target binds (and snaps)
				if AbsF(c.bindFacing) == 2 {
					f = c.bindFacing / 2
				}
				cpos = bt.pos[0]*bt.localscl + f*(c.bindPos[0]+c.bindPosAdd[0])*c.localscl
			}
		}
	}
	dist := (opos - cpos) / oc.localscl
	if AbsF(dist) < 0.0001 {
		dist = 0
	}
	return dist
}

func (c *Char) distY(opp *Char, oc *Char) float32 {
	cpos := c.pos[1] * c.localscl
	opos := opp.pos[1] * opp.localscl
	// Update distance while bound. Mugen chars only
	if c.stWgi().ikemenver[0] == 0 && c.stWgi().ikemenver[1] == 0 {
		if c.bindToId > 0 && !math.IsNaN(float64(c.bindPos[0])) {
			if bt := sys.playerID(c.bindToId); bt != nil {
				cpos = bt.pos[1]*bt.localscl + (c.bindPos[1]+c.bindPosAdd[1])*c.localscl
			}
		}
	}
	return (opos - cpos) / oc.localscl
}

func (c *Char) distZ(opp *Char, oc *Char) float32 {
	cpos := c.pos[2] * c.localscl
	opos := opp.pos[2] * opp.localscl
	return (opos - cpos) / oc.localscl
}

// In Mugen, P2BodyDist X does not account for changes in Width like Ikemen does here
func (c *Char) bodyDistX(opp *Char, oc *Char) float32 {
	var cw, oppw float32
	dist := c.distX(opp, oc)

	// Char reference
	// The player reference is always the front width but the enemy reference varies
	// https://github.com/ikemen-engine/Ikemen-GO/issues/2432
	cw = c.sizeBox[2] * c.facing * (c.localscl / oc.localscl)

	// Enemy reference
	if ((dist * c.facing) >= 0) == (c.facing != opp.facing) {
		// Use front width
		oppw = opp.sizeBox[2] * opp.facing * (opp.localscl / oc.localscl)
	} else {
		// Use back width
		oppw = opp.sizeBox[0] * opp.facing * (opp.localscl / oc.localscl)
	}

	return dist - cw + oppw
}

func (c *Char) bodyDistY(opp *Char, oc *Char) float32 {
	ctop := (c.pos[1] + c.sizeBox[1]) * c.localscl
	cbot := (c.pos[1] + c.sizeBox[3]) * c.localscl
	otop := (opp.pos[1] + opp.sizeBox[1]) * opp.localscl
	obot := (opp.pos[1] + opp.sizeBox[3]) * opp.localscl
	if cbot < otop {
		return (otop - cbot) / oc.localscl
	} else if ctop > obot {
		return (obot - ctop) / oc.localscl
	} else {
		return 0
	}
}

func (c *Char) bodyDistZ(opp *Char, oc *Char) float32 {
	ctop := (c.pos[2] - c.sizeDepth[0]) * c.localscl
	cbot := (c.pos[2] + c.sizeDepth[1]) * c.localscl
	otop := (opp.pos[2] - opp.sizeDepth[0]) * opp.localscl
	obot := (opp.pos[2] + opp.sizeDepth[1]) * opp.localscl
	if cbot < otop {
		return (otop - cbot) / oc.localscl
	} else if ctop > obot {
		return (obot - ctop) / oc.localscl
	} else {
		return 0
	}
}

func (c *Char) rdDistX(rd *Char, oc *Char) BytecodeValue {
	if rd == nil {
		return BytecodeSF()
	}
	dist := c.facing * c.distX(rd, oc)
	if c.stWgi().ikemenver[0] == 0 && c.stWgi().ikemenver[1] == 0 {
		if c.stWgi().mugenver[0] != 1 {
			// Before Mugen 1.0, rounding down to the nearest whole number was performed.
			dist = float32(int32(dist))
		}
	}
	return BytecodeFloat(dist)
}

func (c *Char) rdDistY(rd *Char, oc *Char) BytecodeValue {
	if rd == nil {
		return BytecodeSF()
	}
	dist := c.distY(rd, oc)
	if c.stWgi().ikemenver[0] == 0 && c.stWgi().ikemenver[1] == 0 {
		if c.stWgi().mugenver[0] != 1 {
			// Before Mugen 1.0, rounding down to the nearest whole number was performed.
			dist = float32(int32(dist))
		}
	}
	return BytecodeFloat(dist)
}

func (c *Char) rdDistZ(rd *Char, oc *Char) BytecodeValue {
	if rd == nil {
		return BytecodeSF()
	}
	dist := c.distZ(rd, oc)
	return BytecodeFloat(dist)
}

func (c *Char) p2BodyDistX(oc *Char) BytecodeValue {
	if p2 := c.p2(); p2 == nil {
		return BytecodeSF()
	} else {
		dist := c.facing * c.bodyDistX(p2, oc)
		if c.stWgi().mugenver[0] != 1 {
			dist = float32(int32(dist)) // In the old version, decimal truncation was used
		}
		return BytecodeFloat(dist)
	}
}

func (c *Char) p2BodyDistY(oc *Char) BytecodeValue {
	if p2 := c.p2(); p2 == nil {
		return BytecodeSF()
	} else if oc.stWgi().ikemenver[0] == 0 && oc.stWgi().ikemenver[1] == 0 {
		return c.rdDistY(c.p2(), oc) // In Mugen, P2BodyDist Y simply does the same as P2Dist Y
	} else {
		return BytecodeFloat(c.bodyDistY(p2, oc))
	}
}

func (c *Char) p2BodyDistZ(oc *Char) BytecodeValue {
	if p2 := c.p2(); p2 == nil {
		return BytecodeSF()
	} else {
		return BytecodeFloat(c.bodyDistZ(p2, oc))
	}
}

func (c *Char) setPauseTime(pausetime, movetime int32) {
	if ^pausetime < sys.pausetimebuffer || c.playerNo != c.ss.sb.playerNo ||
		sys.pauseplayer == c.playerNo {
		sys.pausetimebuffer = ^pausetime
		sys.pauseplayer = c.playerNo
		if sys.pauseendcmdbuftime < 0 || sys.pauseendcmdbuftime > pausetime {
			sys.pauseendcmdbuftime = 0
		}
	}
	c.pauseMovetime = Max(0, movetime)
	if c.pauseMovetime > pausetime {
		c.pauseMovetime = 0
	} else if sys.pausetime > 0 && c.pauseMovetime > 0 {
		c.pauseMovetime--
	}
}

func (c *Char) setSuperPauseTime(pausetime, movetime int32, unhittable bool) {
	if ^pausetime < sys.supertimebuffer || c.playerNo != c.ss.sb.playerNo || sys.superplayerno == c.playerNo {
		sys.supertimebuffer = ^pausetime
		sys.superplayerno = c.playerNo
		if sys.superendcmdbuftime < 0 || sys.superendcmdbuftime > pausetime {
			sys.superendcmdbuftime = 0
		}
	}
	c.superMovetime = Max(0, movetime)
	if c.superMovetime > pausetime {
		c.superMovetime = 0
	} else if sys.supertime > 0 && c.superMovetime > 0 {
		c.superMovetime--
	}
	if unhittable {
		c.unhittableTime = pausetime + Btoi(pausetime > 0)
	}
}

func (c *Char) getPalfx() *PalFX {
	if c.palfx != nil {
		return c.palfx
	}
	if c.parentIndex >= 0 {
		if p := c.parent(false); p != nil {
			return p.getPalfx()
		}
	}
	c.palfx = newPalFX()
	// Mugen 1.1 behavior if invertblend param is omitted (only if char mugenversion = 1.1)
	if c.stWgi().ikemenver[0] == 0 && c.stWgi().ikemenver[1] == 0 && c.stWgi().mugenver[0] == 1 && c.stWgi().mugenver[1] == 1 && c.palfx != nil {
		c.palfx.PalFXDef.invertblend = -2
	}
	return c.palfx
}

func (c *Char) getPalMap() []int {
	return c.getPalfx().remap
}

func (c *Char) pause() bool {
	return c.acttmp <= -2
}

func (c *Char) hitPause() bool {
	return c.hitPauseTime > 0
}

func (c *Char) angleSet(a float32) {
	c.anglerot[0] = a
}

func (c *Char) XangleSet(xa float32) {
	c.anglerot[1] = xa
}

func (c *Char) YangleSet(ya float32) {
	c.anglerot[2] = ya
}

func (c *Char) inputWait() bool {
	if c.asf(ASF_postroundinput) {
		return false
	}
	// If match just starting
	// Not sure if Mugen actually does this
	if sys.time == 0 {
		return true
	}
	// If after round "over.waittime" and the win poses have not started
	if sys.intro <= -sys.lifebar.ro.over_waittime && sys.wintime >= 0 {
		return true
	}
	return false
	// In Mugen, once the win poses start the winners can use inputs again but the losers (including draws) cannot
	// This is not currently reproduced and may not be necessary
}

func (c *Char) makeDust(x, y, z float32, spacing int) {
	if c.asf(ASF_nomakedust) {
		return
	}
	if spacing < 1 {
		sys.appendToConsole(c.warn() + "invalid MakeDust spacing")
		spacing = 1
	}
	if c.dustTime >= spacing {
		c.dustTime = 0
	} else {
		return
	}
	if e, i := c.newExplod(); e != nil {
		e.anim = c.getAnim(120, "f", true)
		if e.anim != nil {
			e.anim.start_scale[0] *= c.localscl
			e.anim.start_scale[1] *= c.localscl
		}
		e.sprpriority = math.MaxInt32
		e.layerno = c.layerNo
		e.ownpal = true
		e.relativePos = [...]float32{x, y, z}
		e.setPos(c)
		c.insertExplod(i)
	}
}

func (c *Char) hitFallDamage() {
	if c.ss.moveType == MT_H {
		c.lifeAdd(-float64(c.ghv.fall_damage), c.ghv.fall_kill, false)
		c.ghv.fall_damage = 0
	}
}

func (c *Char) hitFallVel() {
	if c.ss.moveType == MT_H {
		if !math.IsNaN(float64(c.ghv.fall_xvelocity)) {
			c.vel[0] = c.ghv.fall_xvelocity
		}
		c.vel[1] = c.ghv.fall_yvelocity
		if !math.IsNaN(float64(c.ghv.fall_zvelocity)) {
			c.vel[2] = c.ghv.fall_zvelocity
		}
	}
}

func (c *Char) hitFallSet(f int32, xv, yv, zv float32) {
	if f >= 0 {
		c.ghv.fallflag = f != 0
	}
	if !math.IsNaN(float64(xv)) {
		c.ghv.fall_xvelocity = xv
	}
	if !math.IsNaN(float64(yv)) {
		c.ghv.fall_yvelocity = yv
	}
	if !math.IsNaN(float64(zv)) {
		c.ghv.fall_zvelocity = zv
	}
}

func (c *Char) remapPal(pfx *PalFX, src [2]int32, dst [2]int32) {
	// Clear all remaps
	if src[0] == -1 && dst[0] == -1 {
		pfx.remap = nil
		return
	}

	// Reset specified source
	if dst[0] == -1 {
		dst = src
	}

	// Force remap on all palettes
	if src[0] == -1 {
		c.forceRemapPal(pfx, dst)
		return
	}

	// Invalid inputs
	if src[0] < 0 || src[1] < 0 || dst[0] < 0 || dst[1] < 0 {
		return
	}

	plist := c.gi().palettedata.palList

	// Look up source and destination palettes
	si, ok := plist.PalTable[[...]int16{int16(src[0]), int16(src[1])}]
	if !ok || si < 0 {
		sys.appendToConsole(c.warn() + fmt.Sprintf("has no source palette for RemapPal: %v,%v", src[0], src[1]))
		return
	}
	di, ok := plist.PalTable[[...]int16{int16(dst[0]), int16(dst[1])}]
	if !ok || di < 0 {
		sys.appendToConsole(c.warn() + fmt.Sprintf("has no dest palette for RemapPal: %v,%v", dst[0], dst[1]))
		return
	}

	// Init palette remap if needed
	if pfx.remap == nil {
		pfx.remap = plist.GetPalMap()
	}

	// Perform palette remap
	if plist.SwapPalMap(&pfx.remap) {
		plist.Remap(si, di)

		// Remap palette 1, 1 in SFF v1
		if src[0] == 1 && src[1] == 1 && c.gi().sff.header.Ver0 == 1 {
			if spr := c.gi().sff.GetSprite(0, 0); spr != nil {
				plist.Remap(spr.palidx, di)
			}
			if spr := c.gi().sff.GetSprite(9000, 0); spr != nil {
				plist.Remap(spr.palidx, di)
			}
		}

		plist.SwapPalMap(&pfx.remap)
	}

	c.gi().remappedpal = [2]int32{dst[0], dst[1]}
}

func (c *Char) forceRemapPal(pfx *PalFX, dst [2]int32) {
	// Do not remap. Usually because RemapPal parameter was not used
	if dst[0] < 0 || dst[1] < 0 {
		return
	}

	// Get new palette
	di, ok := c.gi().palettedata.palList.PalTable[[...]int16{int16(dst[0]), int16(dst[1])}]
	if !ok || di < 0 {
		return
	}

	// Clear previous remaps
	pfx.remap = make([]int, len(c.gi().palettedata.palList.paletteMap))

	// Apply the new remap
	for i := range pfx.remap {
		pfx.remap[i] = di
	}
}

func (c *Char) getDrawPal(palIndex int) [2]int32 {
	for key, val := range c.gi().palettedata.palList.PalTable {
		if val == palIndex {
			return [2]int32{int32(key[0]), int32(key[1])}
		}
	}
	return [2]int32{0, 0}
}

func (c *Char) drawPal() [2]int32 {
	palMap := c.getPalMap()
	if len(palMap) == 0 {
		return [2]int32{0, 0}
	}
	return c.getDrawPal(palMap[0])
}

type RemapTable map[int16][2]int16
type RemapPreset map[int16]RemapTable

func (c *Char) remapSprite(src [2]int16, dst [2]int16) {
	if src[0] < 0 || src[1] < 0 || dst[0] < 0 || dst[1] < 0 {
		return
	}
	if _, ok := c.remapSpr[src[0]]; !ok {
		c.remapSpr[src[0]] = make(RemapTable)
	}
	c.remapSpr[src[0]][src[1]] = [...]int16{dst[0], dst[1]}
}

func (c *Char) remapSpritePreset(preset string) {
	if _, ok := c.gi().remapPreset[preset]; !ok {
		return
	}
	var src, dst [2]int16
	for src[0] = range c.gi().remapPreset[preset] {
		for src[1], dst = range c.gi().remapPreset[preset][src[0]] {
			c.remapSprite(src, dst)
		}
	}
}

// MapSet() sets a map to a specific value.
func (c *Char) mapSet(s string, Value float32, scType int32) BytecodeValue {
	if s == "" {
		return BytecodeSF()
	}
	key := strings.ToLower(s)
	switch scType {
	case 0: // MapSet
		c.mapArray[key] = Value
	case 1: // MapAdd
		c.mapArray[key] += Value
	case 2: // ParentMapSet
		if p := c.parent(true); p != nil {
			p.mapArray[key] = Value
		}
	case 3: // ParentMapAdd
		if p := c.parent(true); p != nil {
			p.mapArray[key] += Value
		}
	case 4: // RootMapSet
		if r := c.root(true); r != nil {
			r.mapArray[key] = Value
		}
	case 5: // RootMapAdd
		if r := c.root(true); r != nil {
			r.mapArray[key] += Value
		}
	case 6: // TeamMapSet
		if c.teamside == -1 {
			for i := MaxSimul * 2; i < MaxPlayerNo; i += 1 {
				if len(sys.chars[i]) > 0 {
					sys.chars[i][0].mapArray[key] = Value
				}
			}
		} else {
			for i := c.teamside; i < MaxSimul*2; i += 2 {
				if len(sys.chars[i]) > 0 {
					sys.chars[i][0].mapArray[key] = Value
				}
			}
		}
	case 7: // TeamMapAdd
		if c.teamside == -1 {
			for i := MaxSimul * 2; i < MaxPlayerNo; i += 1 {
				if len(sys.chars[i]) > 0 {
					sys.chars[i][0].mapArray[key] += Value
				}
			}
		} else {
			for i := c.teamside; i < MaxSimul*2; i += 2 {
				if len(sys.chars[i]) > 0 {
					sys.chars[i][0].mapArray[key] += Value
				}
			}
		}
	}
	return BytecodeFloat(Value)
}

func (c *Char) appendLifebarAction(text string, snd, spr [2]int32, anim, time int32, timemul float32, top bool) {
	if c.teamside == -1 {
		return
	}
	if _, ok := sys.lifebar.missing["[action]"]; ok { //"
		return
	}

	// Play sound
	if snd[0] != -1 && snd[1] != -1 {
		sys.lifebar.snd.play(snd, 100, 0, 0, 0, 0)
	}

	// If sound only, stop here
	if anim == -1 && (spr[0] == -1 || spr[1] == -1) && text == "" {
		return
	}

	teammsg := sys.lifebar.ac[c.teamside]

	// If adding a new message while exceeding the maximum number allowed, make the oldest message go away faster
	var count int32
	for _, v := range teammsg.messages {
		if !v.del {
			count++
		}
	}
	if count >= teammsg.max {
		var oldest int
		var oldesttimer int32
		// Reset timer for last messages if "top"
		for i := 0; i < len(teammsg.messages); i++ {
			msg := teammsg.messages[i]
			if !msg.del && msg.resttime > 0 && msg.agetimer > oldesttimer {
				oldest = i
				oldesttimer = msg.agetimer
			}
		}
		if oldest < len(teammsg.messages) && teammsg.messages[oldest] != nil {
			teammsg.messages[oldest].resttime = 0
		}
	}

	// Use index 0 if "top", otherwise find the first free message slot
	index := 0
	if !top {
		for k, v := range teammsg.messages {
			if v.del {
				teammsg.messages = removeLbMsg(teammsg.messages, k)
				break
			}
			index++
		}
	}

	// Get default display time from the lifebar
	if time == -1 {
		time = teammsg.displaytime
	}

	// Prepare contents of new message
	msg := newLbMsg(text, int32(float32(time)*timemul), c.teamside)
	delete(teammsg.is, fmt.Sprintf("team%v.front.anim", c.teamside+1))
	delete(teammsg.is, fmt.Sprintf("team%v.front.spr", c.teamside+1))

	// Read animation
	if anim != -1 {
		teammsg.is[fmt.Sprintf("team%v.front.anim", c.teamside+1)] = fmt.Sprintf("%v", anim)
	}
	// Read sprite
	if spr[0] != -1 && spr[1] != -1 {
		teammsg.is[fmt.Sprintf("team%v.front.spr", c.teamside+1)] = fmt.Sprintf("%v,%v", spr[0], spr[1])
	}
	// Read background
	msg.bg = *ReadAnimLayout(fmt.Sprintf("team%v.bg.", c.teamside+1), teammsg.is, sys.lifebar.sff, sys.lifebar.at, 2)
	// Read front
	msg.front = *ReadAnimLayout(fmt.Sprintf("team%v.front.", c.teamside+1), teammsg.is, sys.lifebar.sff, sys.lifebar.at, 2)

	// Insert new message
	teammsg.messages = insertLbMsg(teammsg.messages, msg, index)
}

func (c *Char) appendDialogue(s string, reset bool) {
	if reset {
		c.dialogue = nil
	}
	c.dialogue = append(c.dialogue, s)
}

func (c *Char) appendToClipboard(pn, sn int, a ...interface{}) {
	spl := sys.stringPool[pn].List
	if sn >= 0 && sn < len(spl) {
		for i, str := range strings.Split(OldSprintf(spl[sn], a...), "\n") {
			if i == 0 && len(c.clipboardText) > 0 {
				c.clipboardText[len(c.clipboardText)-1] += str
			} else {
				c.clipboardText = append(c.clipboardText, str)
			}
		}
		if len(c.clipboardText) > sys.cfg.Debug.ClipboardRows {
			c.clipboardText = c.clipboardText[len(c.clipboardText)-sys.cfg.Debug.ClipboardRows:]
		}
	}
}

func (c *Char) inGuardState() bool {
	return c.ss.no == 120 || (c.ss.no >= 130 && c.ss.no <= 132) ||
		c.ss.no == 140 || (c.ss.no >= 150 && c.ss.no <= 155)
}

func (c *Char) gravity() {
	c.vel[1] += c.gi().movement.yaccel * ((320 / c.localcoord) / c.localscl)
}

// Updates pos based on multiple factors
func (c *Char) posUpdate() {
	// In WinMugen, the threshold for corner push to happen is 4 pixels from the corner
	// In Mugen 1.0 and 1.1 this threshold is bugged, varying with game resolution
	// In Ikemen, this threshold is obsolete
	c.mhv.cornerpush = 0
	pushmul := float32(0.7)
	if c.cornerVelOff != 0 && sys.supertime == 0 {
		for _, p := range sys.chars {
			if len(p) > 0 && p[0].ss.moveType == MT_H && p[0].ghv.playerId == c.id {
				npos := (p[0].pos[0] + p[0].vel[0]*p[0].facing) * p[0].localscl
				if p[0].trackableByCamera() && p[0].csf(CSF_screenbound) && (npos <= sys.xmin || npos >= sys.xmax) {
					c.mhv.cornerpush = c.cornerVelOff
				}
				// In Mugen cornerpush friction is hardcoded at 0.7
				// In Ikemen the cornerpush friction is defined by the target instead
				if c.stWgi().ikemenver[0] == 0 && c.stWgi().ikemenver[1] == 0 {
					pushmul = 0.7
				} else {
					if p[0].ss.stateType == ST_C || p[0].ss.stateType == ST_L {
						pushmul = p[0].gi().movement.crouch.friction
					} else {
						pushmul = p[0].gi().movement.stand.friction
					}
				}
			}
		}
	}

	// Check if character is bound
	nobind := [3]bool{c.bindTime == 0 || math.IsNaN(float64(c.bindPos[0])),
		c.bindTime == 0 || math.IsNaN(float64(c.bindPos[1])),
		c.bindTime == 0 || math.IsNaN(float64(c.bindPos[2]))}
	for i := range nobind {
		if nobind[i] {
			c.oldPos[i], c.interPos[i] = c.pos[i], c.pos[i]
		}
	}

	// Offset position when character is hit off the ground
	// This used to be in actionPrepare(), which would be ideal, but that caused https://github.com/ikemen-engine/Ikemen-GO/issues/2188
	if c.downHitOffset {
		if nobind[0] {
			c.addX(c.gi().movement.down.gethit.offset[0] * (320 / c.localcoord) / c.localscl * c.facing)
		}
		if nobind[1] {
			c.addY(c.gi().movement.down.gethit.offset[1] * (320 / c.localcoord) / c.localscl)
		}
		c.downHitOffset = false
	}

	// Apply velocity
	if c.csf(CSF_posfreeze) {
		if nobind[0] {
			c.setPosX(c.oldPos[0] + c.mhv.cornerpush) // PosFreeze does not disable cornerpush in Mugen
		}
	} else {
		if nobind[0] {
			c.setPosX(c.oldPos[0] + c.vel[0]*c.facing + c.mhv.cornerpush)
		}
		if nobind[1] {
			c.setPosY(c.oldPos[1] + c.vel[1])
		}
		if nobind[2] {
			c.setPosZ(c.oldPos[2] + c.vel[2])
		}
	}

	originLs := c.localscl * (320 / float32(sys.gameWidth))

	// Apply physics types
	switch c.ss.physics {
	case ST_S:
		c.vel[0] *= c.gi().movement.stand.friction
		if AbsF(c.vel[0]) < 1/originLs { // TODO: These probably shouldn't be hardcoded
			c.vel[0] = 0
		}
		c.vel[2] *= c.gi().movement.stand.friction
		if AbsF(c.vel[2]) < 1/originLs {
			c.vel[2] = 0
		}
	case ST_C:
		c.vel[0] *= c.gi().movement.crouch.friction
		c.vel[2] *= c.gi().movement.crouch.friction
	case ST_A:
		c.gravity()
	}

	// Apply friction to corner push
	if sys.supertime == 0 {
		c.cornerVelOff *= pushmul
		if AbsF(c.cornerVelOff) < 1/originLs {
			c.cornerVelOff = 0
		}
	}

	c.bindPosAdd = [...]float32{0, 0, 0}
}

func (c *Char) addTarget(id int32) {
	if !c.hasTarget(id) {
		c.targets = append(c.targets, id)
	}
}

func (c *Char) hasTarget(id int32) bool {
	for _, tid := range c.targets {
		if tid == id {
			return true
		}
	}
	return false
}

func (c *Char) hasTargetOfHitdef(id int32) bool {
	for _, tid := range c.hitdefTargets {
		if tid == id {
			return true
		}
	}
	return false
}

func (c *Char) targetAddSctrl(id int32) {
	// Check if ID exists
	t := sys.playerID(id)
	if t == nil {
		sys.appendToConsole(c.warn() + fmt.Sprintf("Invalid player ID for TargetAdd: %v", id))
		return
	}

	// Add target to char's "target" list
	// These two functions already prevent duplicating players
	c.addTarget(id)

	// Add original char to target's "targeted by" list
	t.ghv.addId(c.id, c.gi().data.airjuggle)
}

func (c *Char) setBindTime(time int32) {
	c.bindTime = time
	if time == 0 {
		c.bindToId = -1
		c.bindFacing = 0
	}
}

func (c *Char) setBindToId(to *Char, isTargetBind bool) {
	if c.bindToId != to.id {
		c.bindToId = to.id
	}
	// Target binds are all we need to correct with this logic.
	// By the time this gets to the bind() method, it's going to
	// default to setting the facing to the same as the "bindTo"
	// facing at that point. So as weird as it may be to default
	// to 0 here, this behavior does seem to be what MUGEN
	// actually does for helpers.
	if c.bindFacing == 0 && isTargetBind {
		c.bindFacing = to.facing * 2
	}
	if to.bindToId == c.id {
		to.setBindTime(0)
	}
}

func (c *Char) bind() {
	if c.bindTime == 0 {
		if bt := sys.playerID(c.bindToId); bt != nil {
			if bt.hasTarget(c.id) {
				if bt.csf(CSF_destroy) {
					sys.appendToConsole(c.warn() + fmt.Sprintf("SelfState 5050, helper destroyed: %v", bt.name))
					if c.ss.moveType == MT_H {
						c.selfState(5050, -1, -1, -1, "")
					}
					c.setBindTime(0)
					return
				}
			}
		}
		if c.bindToId > 0 {
			c.setBindTime(0)
		}
		return
	}
	if bt := sys.playerID(c.bindToId); bt != nil {
		if bt.hasTarget(c.id) {
			if !math.IsNaN(float64(c.bindPos[0])) {
				c.vel[0] = c.facing * bt.facing * bt.vel[0]
			}
			if !math.IsNaN(float64(c.bindPos[1])) {
				c.vel[1] = bt.vel[1]
			}
			if !math.IsNaN(float64(c.bindPos[2])) {
				c.vel[2] = bt.vel[2]
			}
		}
		if !math.IsNaN(float64(c.bindPos[0])) {
			f := bt.facing
			// We only need to correct for target binds (and snaps)
			if AbsF(c.bindFacing) == 2 {
				f = c.bindFacing / 2
			}
			c.setAllPosX(bt.pos[0]*bt.localscl/c.localscl + f*(c.bindPos[0]+c.bindPosAdd[0]))
			c.interPos[0] += bt.interPos[0] - bt.pos[0]
			c.oldPos[0] += bt.oldPos[0] - bt.pos[0]
			c.pushed = c.pushed || bt.pushed
			c.ghv.xoff = 0
		}
		if !math.IsNaN(float64(c.bindPos[1])) {
			c.setAllPosY(bt.pos[1]*bt.localscl/c.localscl + (c.bindPos[1] + c.bindPosAdd[1]))
			c.interPos[1] += bt.interPos[1] - bt.pos[1]
			c.oldPos[1] += bt.oldPos[1] - bt.pos[1]
			c.ghv.yoff = 0
		}
		if !math.IsNaN(float64(c.bindPos[2])) {
			c.setAllPosZ(bt.pos[2]*bt.localscl/c.localscl + (c.bindPos[2] + c.bindPosAdd[2]))
			c.interPos[2] += bt.interPos[2] - bt.pos[2]
			c.oldPos[2] += bt.oldPos[2] - bt.pos[2]
			c.ghv.zoff = 0
		}
		if AbsF(c.bindFacing) == 1 {
			if c.bindFacing > 0 {
				c.setFacing(bt.facing)
			} else {
				c.setFacing(-bt.facing)
			}
		}
	} else {
		c.setBindTime(0)
		return
	}
}

func (c *Char) trackableByCamera() bool {
	return sys.cam.View == Fighting_View || sys.cam.View == Follow_View && c == sys.cam.FollowChar
}

func (c *Char) xScreenBound() {
	x := c.pos[0]
	if !sys.cam.roundstart && c.trackableByCamera() && c.csf(CSF_screenbound) && !c.scf(SCF_standby) {
		min, max := c.edgeWidth[0], -c.edgeWidth[1]
		if c.facing > 0 {
			min, max = -max, -min
		}
		x = ClampF(x, min+sys.xmin/c.localscl, max+sys.xmax/c.localscl)
	}
	if c.csf(CSF_stagebound) {
		x = ClampF(x, sys.stage.leftbound*sys.stage.localscl/c.localscl, sys.stage.rightbound*sys.stage.localscl/c.localscl)
	}
	c.setPosX(x)
}

func (c *Char) zDepthBound() {
	posz := c.pos[2]
	if c.csf(CSF_stagebound) {
		min := c.edgeDepth[0]
		max := -c.edgeDepth[1]
		posz = ClampF(posz, min+sys.zmin/c.localscl, max+sys.zmax/c.localscl)
	}
	c.setPosZ(posz)
}

func (c *Char) xPlatformBound(pxmin, pxmax float32) {
	x := c.pos[0]
	if c.ss.stateType != ST_A {
		min, max := c.edgeWidth[0], -c.edgeWidth[1]
		if c.facing > 0 {
			min, max = -max, -min
		}
		x = ClampF(x, min+pxmin/c.localscl, max+pxmax/c.localscl)
	}
	c.setAllPosX(x)
	c.xScreenBound()
}

func (c *Char) gethitBindClear() {
	if c.isTargetBound() {
		c.setBindTime(0)
	}
}

// Drop targets that no longer fit the requirements
func (c *Char) dropTargets() {
	if c.hitdef.reversal_attr == 0 || c.hitdef.reversal_attr == -1<<31 {
		i := 0
		for i < len(c.targets) {
			if i >= len(c.targets) {
				break
			}
			if t := sys.playerID(c.targets[i]); t != nil {
				if t.ss.moveType != MT_H && !t.stchtmp {
					c.targets[i] = c.targets[len(c.targets)-1]
					c.targets = c.targets[:len(c.targets)-1]
					if t.ghv._type != 0 { // https://github.com/ikemen-engine/Ikemen-GO/issues/1268
						t.ghv.hitid = -1
					}
				} else {
					i++
				}
				continue
			}
			i++
		}
	}
}

func (c *Char) removeTarget(pid int32) {
	for i, t := range c.targets {
		if t == pid {
			c.targets = append(c.targets[:i], c.targets[i+1:]...)
			break
		}
	}
}

// Remove self from the target lists of other players
func (c *Char) exitTarget() {
	if c.hittmp >= 0 { // If not being hit by ReversalDef
		for _, hb := range c.ghv.targetedBy {
			if e := sys.playerID(hb[0]); e != nil {
				if e.hitdef.reversal_attr == 0 || e.hitdef.reversal_attr == -1<<31 {
					e.removeTarget(c.id)
				} else {
					c.ghv.hitid = c.ghv.hitid >> 31
				}
			}
		}
		c.gethitBindClear()
		// This line used to be outside the "c.hittmp >= 0" condition, but this happened
		// https://github.com/ikemen-engine/Ikemen-GO/issues/2581
		c.ghv.targetedBy = c.ghv.targetedBy[:0]
	}
}

func (c *Char) offsetX() float32 {
	return float32(c.size.draw.offset[0])*c.facing + c.offset[0]/c.localscl
}

func (c *Char) offsetY() float32 {
	return float32(c.size.draw.offset[1]) + c.offset[1]/c.localscl
}

func (c *Char) projClsnCheck(p *Projectile, cbox, pbox int32, clsnproxycheck bool) bool {
	if p.ani == nil || c.curFrame == nil || c.scf(SCF_standby) || c.scf(SCF_disabled) {
		return false
	}
	// Clsnproxies do not hit nor get hit themselves, they act as an extension of their parent's clsn boxes.
	if c.isclsnproxy && !clsnproxycheck {
		return false
	}
	// Recursively check clsnproxy children, god I hope this works and doesn't ruin performance. A child being the parent of its parent isn't something that can happen, right...?
	if cbox != 3 || !clsnproxycheck {
		for _, chi := range c.children {
			if chi != nil && chi.isclsnproxy && chi.projClsnCheck(p, cbox, pbox, true) {
				return true
			}
		}
	}

	// Get projectile animation frame
	frm := p.ani.CurrentFrame()

	// Check if animation frames are valid
	if frm == nil || c.curFrame == nil {
		return false
	}

	// Accepted box types
	if cbox != 1 && cbox != 2 && cbox != 3 {
		return false
	}

	// Required boxes not found
	if p.hitdef.p2clsnrequire == 1 && c.curFrame.Clsn1 == nil ||
		p.hitdef.p2clsnrequire == 2 && c.curFrame.Clsn2 == nil {
		return false
	}

	// Decide which box types should collide
	var clsn1, clsn2 [][4]float32
	if c.asf(ASF_projtypecollision) { // Projectiles trade with their Clsn2 only
		clsn1 = frm.Clsn2
		clsn2 = c.curFrame.Clsn2
	} else {
		if pbox == 2 {
			clsn1 = frm.Clsn2
		} else {
			clsn1 = frm.Clsn1
		}
		if cbox == 1 {
			clsn2 = c.curFrame.Clsn1
			if clsn2 == nil && p.hitdef.p2clsnrequire == 1 {
				return false
			}
		} else if cbox == 3 {
			clsn2 = c.sizeBoxToClsn()
			if clsn2 == nil && p.hitdef.p2clsnrequire == 3 {
				return false // Size box should alway exist, but...
			}
		} else {
			clsn2 = c.curFrame.Clsn2
			if clsn2 == nil && p.hitdef.p2clsnrequire == 2 {
				return false
			}
		}
	}

	if clsn1 == nil || clsn2 == nil {
		return false
	}

	// Exceptions for size boxes as they don't rescale or rotate
	charscale := c.clsnScale
	charangle := c.clsnAngle
	if cbox == 3 {
		charscale = [2]float32{c.localscl, c.localscl}
		charangle = 0
	}

	return sys.clsnOverlap(clsn1,
		[...]float32{p.clsnScale[0] * p.localscl * p.zScale, p.clsnScale[1] * p.localscl * p.zScale},
		[...]float32{p.pos[0] * p.localscl, p.pos[1] * p.localscl},
		p.facing,
		p.clsnAngle,
		clsn2,
		charscale,
		[...]float32{c.pos[0]*c.localscl + c.offsetX()*c.localscl,
			c.pos[1]*c.localscl + c.offsetY()*c.localscl},
		c.facing,
		charangle)
}

func (c *Char) clsnCheck(getter *Char, charbox, getterbox int32, reqcheck, trigger, clsnproxycheck, getterclsnproxycheck bool) bool {
	// Safety checks
	if c == nil || getter == nil || c.anim == nil || getter.anim == nil {
		return false
	}
	// Clsnproxies do not hit nor get hit themselves, they act as an extension of their parent's clsn boxes.
	if (c.isclsnproxy && !clsnproxycheck) || (getter.isclsnproxy && !getterclsnproxycheck) {
		return false
	}
	// Recursively check clsnproxy children, god I hope this works and doesn't ruin performance. A child being the parent of its parent isn't something that can happen, right...?
	if (getterbox != 3 || !getterclsnproxycheck) && (charbox != 3 || !clsnproxycheck) {
		for _, chi := range c.children {
			if chi != nil && chi.isclsnproxy && chi.clsnCheck(getter, charbox, getterbox, reqcheck, trigger, true, getterclsnproxycheck) {
				return true
			}
		}
		for _, chi := range getter.children {
			if chi != nil && chi.isclsnproxy && c.clsnCheck(chi, charbox, getterbox, reqcheck, trigger, clsnproxycheck, true) {
				return true
			}
		}
	}

	// What this does is normally check the Clsn in the currently displayed frame
	// But in the ClsnOverlap trigger, we must check the frame that *will* be displayed instead
	charframe := c.curFrame
	getterframe := getter.curFrame
	if trigger {
		charframe = c.anim.CurrentFrame()
		getterframe = getter.anim.CurrentFrame()
	}

	// Nil anim & standby check
	if charframe == nil || getterframe == nil ||
		c.scf(SCF_standby) || getter.scf(SCF_standby) ||
		c.scf(SCF_disabled) || getter.scf(SCF_disabled) {
		return false
	}

	// Accepted box types
	if charbox != 1 && charbox != 2 && charbox != 3 {
		return false
	}
	if getterbox != 1 && getterbox != 2 && getterbox != 3 {
		return false
	}

	// Required boxes not found
	// Only Hitdef and Reversaldef do this check
	if reqcheck {
		if c.hitdef.p2clsnrequire == 1 && getterframe.Clsn1 == nil ||
			c.hitdef.p2clsnrequire == 2 && getterframe.Clsn2 == nil {
			return false
		}
	}

	// Decide which box types should collide
	var clsn1, clsn2 [][4]float32
	if c.asf(ASF_projtypecollision) && getter.asf(ASF_projtypecollision) { // Projectiles trade with their Clsn2 only
		clsn1 = charframe.Clsn2
		clsn2 = getterframe.Clsn2
	} else {
		if charbox == 1 {
			clsn1 = charframe.Clsn1
		} else if charbox == 3 {
			clsn1 = c.sizeBoxToClsn()
		} else {
			clsn1 = charframe.Clsn2
		}
		if getterbox == 1 {
			clsn2 = getterframe.Clsn1
		} else if getterbox == 3 {
			clsn2 = [][4]float32{getter.sizeBox}
		} else {
			clsn2 = getterframe.Clsn2
		}
	}

	if clsn1 == nil || clsn2 == nil {
		return false
	}

	// Exceptions for size boxes as they don't rescale or rotate
	charscale := c.clsnScale
	charangle := c.clsnAngle
	if charbox == 3 {
		charscale = [2]float32{c.localscl, c.localscl}
		charangle = 0
	}

	getterscale := getter.clsnScale
	getterangle := getter.clsnAngle
	if getterbox == 3 {
		getterscale = [2]float32{getter.localscl, getter.localscl}
		getterangle = 0
	}

	return sys.clsnOverlap(clsn1,
		charscale,
		[...]float32{c.pos[0]*c.localscl + c.offsetX()*c.localscl,
			c.pos[1]*c.localscl + c.offsetY()*c.localscl},
		c.facing,
		charangle,
		clsn2, // Getter
		getterscale,
		[...]float32{getter.pos[0]*getter.localscl + getter.offsetX()*getter.localscl,
			getter.pos[1]*getter.localscl + getter.offsetY()*getter.localscl},
		getter.facing,
		getterangle)
}

func (c *Char) hitByAttrTrigger(attr int32) bool {
	// Unhittable timer invalidates all hits
	if c.unhittableTime > 0 {
		return false
	}
	// Create a dummy HitDef based on the provided attribute.
	// Get state type (SCA) from among the attributes
	attrsca := attr & int32(ST_MASK)

	// checkHitByInvincibility returns 'true' if the character is INVULNERABLE.
	// For HitByAttr, we need to know if the character IS VULNERABLE, so we return the opposite.
	isInvulnerable := c.checkHitByInvincibility(-1, -1, attr, attrsca)

	return !isInvulnerable
}

func (c *Char) isVulnerableInSlot(hb HitBy, getterno int, getterid int32, ghdattr int32, attrsca int32) bool {
	if (hb.playerno >= 0 && hb.playerno != getterno) ||
		(hb.playerid >= 0 && hb.playerid != getterid) {
		if !hb.not {
			return false
		}
		return true
	}

	if hb.flag&attrsca == 0 || hb.flag&ghdattr&^int32(ST_MASK) == 0 {
		return false
	}
	return true
}

// checkHitByInvincibility evaluates all of the character's HitBy/NotHitBy slots
// to determine invincibility against the current attack.
func (c *Char) checkHitByInvincibility(getterno int, getterid int32, ghdattr int32, attrsca int32) bool {
	// check if there is a slot with stack=1
	hasStack1Slot := false
	for _, hb := range c.hitby {
		if hb.time != 0 && hb.stack {
			hasStack1Slot = true
			break
		}
	}

	if hasStack1Slot {
		// OR logic: If vulnerable in any of the stack=1 slots (hit is possible), the attack will hit.
		canBeHit := false
		for _, hb := range c.hitby {
			if hb.time != 0 && hb.stack {
				if c.isVulnerableInSlot(hb, getterno, getterid, ghdattr, attrsca) {
					canBeHit = true
					break
				}
			}
		}
		return !canBeHit // If canBeHit is true, it is not invincible (returns false).
	}

	// AND logic: Must be vulnerable in all active slots.
	for _, hb := range c.hitby {
		if hb.time != 0 {
			// If there is even one slot that makes the character invincible, the invincibility is confirmed.
			if !c.isVulnerableInSlot(hb, getterno, getterid, ghdattr, attrsca) {
				return true
			}
		}
	}

	return false // Was vulnerable in all slots (not invincible).
}

// Check if HitDef attributes can hit a player
func (c *Char) attrCheck(getter *Char, ghd *HitDef, gstyp StateType) bool {

	// Invalid attributes
	if ghd.attr <= 0 && ghd.reversal_attr <= 0 {
		return false
	}

	// Unhittable and ChainID checks
	if c.unhittableTime > 0 || ghd.chainid >= 0 && c.ghv.hitid != ghd.chainid && ghd.nochainid[0] == -1 {
		return false
	}
	if (len(c.ghv.targetedBy) > 0 && c.ghv.targetedBy[len(c.ghv.targetedBy)-1][0] == getter.id) || c.ghv.hitshaketime > 0 { // https://github.com/ikemen-engine/Ikemen-GO/issues/320
		for _, nci := range ghd.nochainid {
			if nci >= 0 && c.ghv.hitid == nci && c.ghv.playerId == ghd.attackerID {
				return false
			}
		}
	}

	// https://github.com/ikemen-engine/Ikemen-GO/issues/308
	//if ghd.chainid < 0 {

	// ReversalDef vs HitDef attributes check
	if ghd.reversal_attr > 0 {
		// Check HitDef validity
		if c.hitdef.attr <= 0 || c.atktmp == 0 {
			return false
		}

		// Check attributes
		if (c.hitdef.attr&ghd.reversal_attr&int32(ST_MASK)) == 0 ||
			(c.hitdef.attr&ghd.reversal_attr&^int32(ST_MASK)) == 0 {
			return false
		}

		// Check guardflag
		if ghd.reversal_guardflag != IErr &&
			(ghd.reversal_guardflag&c.hitdef.guardflag == 0 || c.asf(ASF_unguardable)) {
			return false
		}

		// Check guardflag.not
		if ghd.reversal_guardflag_not != IErr &&
			(ghd.reversal_guardflag_not&c.hitdef.guardflag != 0 && !c.asf(ASF_unguardable)) {
			return false
		}

		return true
	}

	// Main hitflag checks
	if ghd.hitflag&int32(HF_H) == 0 && c.ss.stateType == ST_S ||
		ghd.hitflag&int32(HF_L) == 0 && c.ss.stateType == ST_C ||
		ghd.hitflag&int32(HF_A) == 0 && c.ss.stateType == ST_A ||
		ghd.hitflag&int32(HF_D) == 0 && c.ss.stateType == ST_L {
		return false
	}

	// "F" hitflag check
	if (ghd.hitflag&int32(HF_F) == 0 || getter.asf(ASF_nofallhitflag)) && c.hittmp >= 2 {
		return false
	}

	// "-" hitflag check
	if ghd.hitflag&int32(HF_MNS) != 0 && c.hittmp > 0 {
		return false
	}

	// "+" hitflag check
	if ghd.hitflag&int32(HF_PLS) != 0 && (c.hittmp <= 0 || c.inGuardState()) {
		return false
	}

	// Get state type (SCA) from among the Hitdef attributes
	attrsca := ghd.attr & int32(ST_MASK)
	// Note: In Mugen, invincibility is checked against the enemy's actual statetype instead of the Hitdef's SCA attribute
	// Exception for projectiles, where it respects the SCA attribute
	// Ikemen characters work as documented. Invincibility only cares about the HitDef's SCA attribute
	if getter.stWgi().ikemenver[0] == 0 && getter.stWgi().ikemenver[1] == 0 {
		if gstyp == ST_N { // Projectiles mostly
			attrsca = ghd.attr & int32(ST_MASK)
		} else {
			attrsca = int32(gstyp)
		}
	}

	// HitBy and NotHitBy checks
	if c.checkHitByInvincibility(getter.playerNo, getter.id, ghd.attr, attrsca) {
		return false
	}
	return true
}

// Check if the enemy's (c) HitDef should lose to the player's (getter), if applicable
func (c *Char) hittableByChar(getter *Char, ghd *HitDef, gst StateType, proj bool) bool {

	// Enemy (c) always wins if they can't be hit by the player's (getter) HitDef attributes at all
	if !c.attrCheck(getter, ghd, gst) {
		return false
	}

	// Enemy (c) always loses if their HitDef already hit the player (getter)
	if c.hasTargetOfHitdef(getter.id) {
		return true
	}

	// Enemy (c) always loses if they have an invalid HitDef or ReversalDef
	if c.atktmp == 0 || (c.hitdef.attr <= 0 || c.ss.stateType == ST_L) && c.hitdef.reversal_attr <= 0 {
		return true
	}

	// Check if the enemy (c) can also hit the player (getter)
	// Used to check for instance if a lower priority exchanges with a higher priority but the higher priority Clsn1 misses
	// This could probably be a function that both players access instead of being handled like this
	countercheck := func(hd *HitDef) bool {
		if proj {
			return false
		} else {
			return (getter.atktmp >= 0 || !c.hasTarget(getter.id)) &&
				!getter.hasTargetOfHitdef(c.id) &&
				getter.attrCheck(c, hd, c.ss.stateType) &&
				c.clsnCheck(getter, 1, c.hitdef.p2clsncheck, true, false, false, false) &&
				sys.zAxisOverlap(c.pos[2], c.hitdef.attack_depth[0], c.hitdef.attack_depth[1], c.localscl,
					getter.pos[2], getter.sizeDepth[0], getter.sizeDepth[1], getter.localscl)
		}
	}

	// Enemy (c) ReversalDef check
	if c.hitdef.reversal_attr > 0 {
		if ghd.reversal_attr > 0 { // ReversalDef vs ReversalDef
			if countercheck(&c.hitdef) {
				c.atktmp = -1
				return getter.atktmp < 0
			}
			return true
		}
		return !countercheck(&c.hitdef)
	}

	// Enemy (c) loses if player (getter) has ReversalDef
	if ghd.reversal_attr > 0 {
		return true
	}

	// Enemy (c) loses if their HitDef has lower priority
	if c.hitdef.priority < ghd.priority {
		return true
	}

	// Enemy (c) HitDef has higher priority. Run counter check
	if c.hitdef.priority > ghd.priority {
		return !countercheck(&c.hitdef)
	}

	// Both HitDefs have same priority. Check trade types
	if ghd.priority == c.hitdef.priority {
		switch {
		case c.hitdef.prioritytype == TT_Dodge:
			return !countercheck(&c.hitdef)
		case ghd.prioritytype == TT_Dodge:
			return !countercheck(&c.hitdef)
		case ghd.prioritytype == TT_Miss:
			return !countercheck(&c.hitdef)
		case c.hitdef.prioritytype == TT_Hit:
			// if (c.hitdef.p1stateno >= 0 || c.hitdef.attr&int32(AT_AT) != 0 && ghd.hitonce != 0) && countercheck(&c.hitdef) {
			// Since the unhittabletime is what's behind needing to randomize throws, we will check it instead
			if (c.hitdef.unhittabletime[0] > 0 && ghd.hitonce != 0) && countercheck(&c.hitdef) {
				c.atktmp = -1
				return getter.atktmp < 0 || Rand(0, 1) == 1
			}
			return true
		default:
			return true
		}
	}

	// Other cases
	return true
}

func (c *Char) hitResultCheck(getter *Char, proj *Projectile) (hitResult int32) {

	// Player hit check
	hd := &c.hitdef
	attackMul := &c.attackMul
	posDiff := [3]float32{0, 0, 0}
	isProjectile := false

	// Projectile hit check
	if proj != nil {
		hd = &proj.hitdef
		attackMul = &proj.parentAttackMul
		isProjectile = true

		posDiff = [3]float32{
			proj.pos[0] - c.pos[0]*(c.localscl/proj.localscl),
			proj.pos[1] - c.pos[1]*(c.localscl/proj.localscl),
			proj.pos[2] - c.pos[2]*(c.localscl/proj.localscl),
		}
	}

	// If attacking while statetype L
	if isProjectile && c.ss.stateType == ST_L && hd.reversal_attr <= 0 {
		c.hitdef.ltypehit = true
		return 0
	}

	// If using p2stateno but the enemy is already changing states
	if getter.stchtmp && getter.ss.sb.playerNo != hd.playerNo {
		if getter.csf(CSF_gethit) {
			if hd.p2stateno >= 0 {
				return 0
			}
		} else if getter.acttmp > 0 {
			return 0
		}
	}

	// If using p1stateno but the char was already hit or is already changing states
	if hd.p1stateno >= 0 && (c.csf(CSF_gethit) || c.stchtmp && c.ss.sb.playerNo != hd.playerNo) {
		return 0
	}

	// If getter already hit by a throw
	if getter.csf(CSF_gethit) && getter.ghv.attr&int32(AT_AT) != 0 {
		return 0
	}

	// Check if the enemy can guard this attack
	// Unguardable flag also affects projectiles
	// https://github.com/ikemen-engine/Ikemen-GO/issues/2367
	canguard := !c.asf(ASF_unguardable) && getter.scf(SCF_guard) &&
		(!getter.csf(CSF_gethit) || getter.ghv.guarded)

	// Automatically choose high or low in case of auto guard
	if canguard && getter.asf(ASF_autoguard) && getter.acttmp > 0 && !getter.csf(CSF_gethit) {
		highflag := hd.guardflag&int32(HF_H) != 0
		lowflag := hd.guardflag&int32(HF_L) != 0
		if highflag != lowflag {
			if lowflag && getter.ss.stateType == ST_S { // High to low
				getter.ss.changeStateType(ST_C)
			} else if highflag && getter.ss.stateType == ST_C { // Low to high
				getter.ss.changeStateType(ST_S)
			}
		}
	}

	// Default hit type and kill flag to "hit" (1)
	hitResult = 1
	getter.ghv.kill = hd.kill

	// If enemy is guarding the correct way, "hitResult" is set to "guard" (2)
	if canguard {
		// Guardflag checks
		if hd.guardflag&int32(HF_H) != 0 && getter.ss.stateType == ST_S ||
			hd.guardflag&int32(HF_L) != 0 && getter.ss.stateType == ST_C ||
			hd.guardflag&int32(HF_A) != 0 && getter.ss.stateType == ST_A { // Statetype L is left out here
			// Switch kill flag to guard if attempting to guard correctly
			getter.ghv.kill = hd.guard_kill
			// We only switch to guard behavior if the enemy can survive guarding the attack
			if getter.life > getter.computeDamage(float64(hd.guarddamage), hd.guard_kill, false, attackMul[0], c, true) ||
				sys.gsf(GSF_globalnoko) || getter.asf(ASF_noko) || getter.asf(ASF_noguardko) {
				hitResult = 2
			} else {
				getter.ghv.cheeseKO = true // TODO: find a better name then expose this variable
			}
		}
	}

	// If using ReversalDef or hitting with type None, the hitResult is negative
	if hitResult > 0 {
		if hd.reversal_attr > 0 {
			hitResult *= -1
		} else if getter.ss.stateType == ST_A {
			if hd.air_type == HT_None {
				hitResult *= -1
			}
		} else if hd.ground_type == HT_None {
			hitResult *= -1
		}
	}

	// If any previous hit in the current frame will KO the enemy, the following ones will not prevent it
	if getter.ghv.damage >= getter.life {
		getter.ghv.kill = true
	}

	// Check if P2 should change state
	p2s := false
	if !getter.stchtmp || !getter.csf(CSF_gethit) {
		// Check HitOverride
		c.mhv.overridden = false
		for i := 0; i < len(getter.hover); i++ {
			ho := &getter.hover[i]
			// Check timer and attack attributes
			if ho.time == 0 || ho.attr&hd.attr&^int32(ST_MASK) == 0 {
				continue
			}
			// Check SCA attributes
			if isProjectile {
				if ho.attr&hd.attr&int32(ST_MASK) == 0 {
					continue
				}
			} else {
				if ho.attr&int32(c.ss.stateType) == 0 {
					continue
				}
			}
			// Check guardflag
			if ho.guardflag != IErr && (ho.guardflag&hd.guardflag == 0 || c.asf(ASF_unguardable)) {
				continue
			}
			// Check guardflag.not
			if ho.guardflag_not != IErr && (ho.guardflag_not&hd.guardflag != 0 && !c.asf(ASF_unguardable)) {
				continue
			}
			// Miss if using p1stateno or p2stateno and HitOverride together
			// In Mugen, it misses even if the enemy guards // && Abs(hitResult) == 1
			if hd.missonoverride == 1 ||
				(hd.missonoverride == -1 && !isProjectile && (hd.p1stateno >= 0 || hd.p2stateno >= 0)) {
				return 0
			}
			// Set flags
			c.mhv.overridden = true
			if ho.keepState {
				getter.hoverKeepState = true
			}
			// Select this HitOverride slot
			getter.hoverIdx = i
			break
		}

		// Apply HitOverride properties
		if c.mhv.overridden && getter.hoverIdx >= 0 {
			ho := &getter.hover[getter.hoverIdx]
			// Forceair behavior
			if ho.forceair {
				if hitResult > 0 && hd.air_type == HT_None || hitResult < 0 && hd.ground_type == HT_None && hd.air_type != HT_None {
					hitResult *= -1
				}
				if Abs(hitResult) == 1 {
					getter.ss.changeStateType(ST_A)
				}
			}
			// Force behavior to hit, unless ForceGuard is used
			if hitResult > 0 {
				if ho.forceguard {
					hitResult = 2
				} else {
					hitResult = 1
				}
			}
		}

		// Apply P2StateNo
		// In Mugen, an undefined HitOverride stateno still invalidates P2StateNo
		if !c.mhv.overridden {
			if Abs(hitResult) == 1 && hd.p2stateno >= 0 {
				pn := getter.playerNo
				if hd.p2getp1state {
					pn = hd.playerNo
				}
				if getter.stateChange1(hd.p2stateno, pn) {
					// In Mugen, using p2stateno forces movetype to H
					// https://github.com/ikemen-engine/Ikemen-GO/issues/2466
					getter.ss.changeMoveType(MT_H)
					getter.setCtrl(false)
					p2s = true
					getter.hoverIdx = -1
				}
			}
		}
	}

	if !isProjectile {
		c.hitdefTargetsBuffer = append(c.hitdefTargetsBuffer, getter.id)
		c.mhv.uniqhit = int32(len(c.hitdefTargets))
	}

	// Determine if GetHitVars should be updated
	ghvset := !getter.csf(CSF_gethit) || !getter.stchtmp || p2s

	// Variables that are set by default even if Hitdef type is "None"
	if ghvset {
		getter.ghv.hitid = hd.id
		getter.ghv.playerNo = hd.playerNo
		getter.ghv.playerId = hd.attackerID
		getter.ghv.groundtype = hd.ground_type
		getter.ghv.airtype = hd.air_type
		if getter.ss.stateType == ST_A {
			getter.ghv._type = getter.ghv.airtype
		} else {
			getter.ghv._type = getter.ghv.groundtype
		}
		if !isProjectile {
			c.sprPriority = hd.p1sprpriority
		}
		getter.sprPriority = hd.p2sprpriority
	}

	// Attacker facing
	byf := c.facing
	if isProjectile {
		byf = proj.facing
	}
	if !isProjectile && hitResult == 1 {
		if hd.p1getp2facing != 0 {
			byf = getter.facing
			if hd.p1getp2facing < 0 {
				byf *= -1
			}
		} else if hd.p1facing < 0 {
			byf *= -1
		}
	}

	// Getter is hit or guards the Hitdef
	if hitResult > 0 {
		// Stop enemy's flagged sounds. In Mugen this only happens with channel 0
		if hitResult == 1 {
			for i := range getter.soundChannels.channels {
				if getter.soundChannels.channels[i].stopOnGetHit {
					getter.soundChannels.channels[i].Stop()
					getter.soundChannels.channels[i].stopOnGetHit = false
				}
			}
		}
		if getter.bindToId == c.id {
			getter.setBindTime(0)
		}
		if ghvset {
			ghv := &getter.ghv
			cmb := (getter.ss.moveType == MT_H || getter.csf(CSF_gethit)) && !ghv.guarded
			// Precompute localcoord conversion factor
			scaleratio := c.localscl / getter.localscl

			// Clear GetHitVars while stacking those that need it
			// Skipping this step makes the test case in #1891 work, but for different reasons than in Mugen
			ghv.selectiveClear(getter)

			ghv.attr = hd.attr
			ghv.guardflag = hd.guardflag
			ghv.hitid = hd.id
			ghv.playerNo = hd.playerNo
			ghv.playerId = hd.attackerID
			ghv.xaccel = hd.xaccel * scaleratio * -byf
			ghv.yaccel = hd.yaccel * scaleratio
			ghv.zaccel = hd.zaccel * scaleratio
			ghv.groundtype = hd.ground_type
			ghv.airtype = hd.air_type
			if hd.forcenofall {
				ghv.fallflag = false
			}
			if getter.ss.stateType == ST_A {
				ghv._type = ghv.airtype
			} else {
				ghv._type = ghv.groundtype
			}
			// If attack is guarded
			if hitResult == 2 {
				ghv.guarded = true
				ghv.hitshaketime = Max(0, hd.guard_pausetime[1])
				ghv.hittime = Max(0, hd.guard_hittime)
				ghv.slidetime = hd.guard_slidetime
				if getter.ss.stateType == ST_A {
					ghv.ctrltime = hd.airguard_ctrltime
					ghv.xvel = hd.airguard_velocity[0] * scaleratio * -byf
					ghv.yvel = hd.airguard_velocity[1] * scaleratio
					ghv.zvel = hd.airguard_velocity[2] * scaleratio
				} else {
					ghv.ctrltime = hd.guard_ctrltime
					ghv.xvel = hd.guard_velocity[0] * scaleratio * -byf
					// Mugen does not accept a Y component for ground guard velocity
					// But since we're adding Z to the other parameters, let's add Y here as well to keep things consistent
					ghv.yvel = hd.guard_velocity[1] * scaleratio
					ghv.zvel = hd.guard_velocity[2] * scaleratio
				}
				ghv.fallflag = false
				ghv.guardcount++
			} else {
				ghv.guarded = false
				ghv.hitshaketime = Max(0, hd.pausetime[1])
				ghv.slidetime = hd.ground_slidetime
				ghv.p2getp1state = hd.p2getp1state
				ghv.forcestand = hd.forcestand != 0
				ghv.forcecrouch = hd.forcecrouch != 0
				getter.fallTime = 0

				if hd.unhittabletime[1] >= 0 {
					getter.unhittableTime = hd.unhittabletime[1]
				}

				// Fall group
				ghv.fall_xvelocity = hd.fall_xvelocity * scaleratio
				ghv.fall_yvelocity = hd.fall_yvelocity * scaleratio
				ghv.fall_zvelocity = hd.fall_zvelocity * scaleratio
				ghv.fall_recover = hd.fall_recover
				ghv.fall_recovertime = hd.fall_recovertime
				ghv.fall_damage = hd.fall_damage
				ghv.fall_kill = hd.fall_kill
				ghv.fall_envshake_time = hd.fall_envshake_time
				ghv.fall_envshake_freq = hd.fall_envshake_freq
				ghv.fall_envshake_ampl = int32(float32(hd.fall_envshake_ampl) * scaleratio)
				ghv.fall_envshake_phase = hd.fall_envshake_phase
				ghv.fall_envshake_mul = hd.fall_envshake_mul
				ghv.fall_envshake_dir = hd.fall_envshake_dir
				if getter.ss.stateType == ST_A {
					ghv.hittime = hd.air_hittime
					// Note: ctrl time is not affected on hit in Mugen
					// This is further proof that gethitvars don't need to be reset above
					ghv.ctrltime = hd.air_hittime
					ghv.xvel = hd.air_velocity[0] * scaleratio * -byf
					ghv.yvel = hd.air_velocity[1] * scaleratio
					ghv.zvel = hd.air_velocity[2] * scaleratio
					ghv.fallflag = ghv.fallflag || hd.air_fall != 0
				} else if getter.ss.stateType == ST_L {
					ghv.hittime = hd.down_hittime
					ghv.ctrltime = hd.down_hittime
					ghv.fallflag = ghv.fallflag || hd.ground_fall
					if getter.pos[1] == 0 {
						ghv.xvel = hd.down_velocity[0] * scaleratio * -byf
						ghv.yvel = hd.down_velocity[1] * scaleratio
						ghv.zvel = hd.down_velocity[2] * scaleratio
						if !hd.down_bounce && ghv.yvel != 0 {
							ghv.fall_xvelocity = float32(math.NaN())
							ghv.fall_yvelocity = 0
							ghv.fall_zvelocity = float32(math.NaN())
						}
					} else {
						ghv.xvel = hd.air_velocity[0] * scaleratio * -byf
						ghv.yvel = hd.air_velocity[1] * scaleratio
						ghv.zvel = hd.air_velocity[1] * scaleratio
					}
				} else {
					ghv.ctrltime = hd.ground_hittime
					ghv.xvel = hd.ground_velocity[0] * scaleratio * -byf
					ghv.yvel = hd.ground_velocity[1] * scaleratio
					ghv.zvel = hd.ground_velocity[2] * scaleratio
					ghv.fallflag = ghv.fallflag || hd.ground_fall
					if ghv.fallflag && ghv.yvel == 0 {
						// Mugen does this as some form of internal workaround
						ghv.yvel = -0.001 * scaleratio
					}
					if ghv.yvel != 0 {
						ghv.hittime = hd.air_hittime
					} else {
						ghv.hittime = hd.ground_hittime
					}
				}
				if ghv.hittime < 0 {
					ghv.hittime = 0
				}
				// This compensates for characters being able to guard one frame sooner in Ikemen than in Mugen
				if c.stWgi().ikemenver[0] == 0 && c.stWgi().ikemenver[1] == 0 && ghv.hittime > 0 {
					ghv.hittime += 1
				}
				if cmb {
					ghv.hitcount++
				} else {
					ghv.hitcount = 1
				}
				ghv.down_recover = hd.down_recover
				// Down recovery time
				// When the char is already down this can't normally be increased
				// https://github.com/ikemen-engine/Ikemen-GO/issues/2026
				if hd.down_recovertime < 0 { // Default to char constant
					if ghv.down_recovertime > getter.gi().data.liedown.time || getter.ss.stateType != ST_L {
						ghv.down_recovertime = getter.gi().data.liedown.time
					}
				} else {
					if ghv.down_recovertime > hd.down_recovertime || getter.ss.stateType != ST_L {
						ghv.down_recovertime = hd.down_recovertime
					}
				}
			}
			// Anim reaction types
			ghv.groundanimtype = hd.animtype
			ghv.airanimtype = hd.air_animtype
			ghv.fall_animtype = hd.fall_animtype
			// Determine the actual animation type to use. Must be placed after ghv.yvel and the animtype ghv's
			ghv.animtype = getter.gethitAnimtype()
			// Min, Maxdist and Snap parameters
			// When Snap is defined, Min and Max distances are set to Snap
			byPos := c.pos
			if isProjectile {
				byPos[0] += posDiff[0]
				byPos[1] += posDiff[1]
				byPos[2] += posDiff[2]
			}
			snap := [...]float32{float32(math.NaN()), float32(math.NaN()), float32(math.NaN())}
			// MinDist X
			if !math.IsNaN(float64(hd.mindist[0])) {
				if byf < 0 {
					if getter.pos[0] > byPos[0]-hd.mindist[0] {
						snap[0] = byPos[0] - hd.mindist[0]
					}
				} else {
					if getter.pos[0] < byPos[0]+hd.mindist[0] {
						snap[0] = byPos[0] + hd.mindist[0]
					}
				}
			}
			// MaxDist X
			if !math.IsNaN(float64(hd.maxdist[0])) {
				if byf < 0 {
					if getter.pos[0]*(getter.localscl/c.localscl) < byPos[0]-hd.maxdist[0] {
						snap[0] = byPos[0] - hd.maxdist[0]
					}
				} else {
					if getter.pos[0]*(getter.localscl/c.localscl) > byPos[0]+hd.maxdist[0] {
						snap[0] = byPos[0] + hd.maxdist[0]
					}
				}
			}
			// Min and MaxDist Y
			if hitResult == 1 || getter.ss.stateType == ST_A {
				if !math.IsNaN(float64(hd.mindist[1])) {
					if getter.pos[1]*(getter.localscl/c.localscl) < byPos[1]+hd.mindist[1] {
						snap[1] = byPos[1] + hd.mindist[1]
					}
				}
				if !math.IsNaN(float64(hd.maxdist[1])) {
					if getter.pos[1]*(getter.localscl/c.localscl) > byPos[1]+hd.maxdist[1] {
						snap[1] = byPos[1] + hd.maxdist[1]
					}
				}
			}
			// Min and MaxDist Z
			if !math.IsNaN(float64(hd.mindist[2])) {
				if getter.pos[2]*(getter.localscl/c.localscl) < byPos[2]+hd.mindist[2] {
					snap[2] = byPos[2] + hd.mindist[2]
				}
			}
			if !math.IsNaN(float64(hd.maxdist[2])) {
				if getter.pos[2]*(getter.localscl/c.localscl) > byPos[2]+hd.maxdist[2] {
					snap[2] = byPos[2] + hd.maxdist[2]
				}
			}
			// Save snap offsets
			if !math.IsNaN(float64(snap[0])) {
				ghv.xoff = snap[0]*scaleratio - getter.pos[0]
			}
			if !math.IsNaN(float64(snap[1])) {
				ghv.yoff = snap[1]*scaleratio - getter.pos[1]
			}
			if !math.IsNaN(float64(snap[2])) {
				ghv.zoff = snap[2]*scaleratio - getter.pos[2]
			}
			// Snap time
			if hd.snaptime != 0 && getter.hoverIdx < 0 {
				getter.setBindToId(c, true)
				getter.setBindTime(hd.snaptime + Btoi(hd.snaptime > 0 && !c.pause()))
				getter.bindFacing = 0
				if !math.IsNaN(float64(snap[0])) {
					getter.bindPos[0] = hd.mindist[0] * scaleratio
				} else {
					getter.bindPos[0] = float32(math.NaN())
				}
				if !math.IsNaN(float64(snap[1])) &&
					(hitResult == 1 || getter.ss.stateType == ST_A) {
					getter.bindPos[1] = hd.mindist[1] * scaleratio
				} else {
					getter.bindPos[1] = float32(math.NaN())
				}
				if !math.IsNaN(float64(snap[2])) {
					getter.bindPos[2] = hd.mindist[2] * scaleratio
				} else {
					getter.bindPos[2] = float32(math.NaN())
				}
			} else if getter.bindToId == c.id {
				getter.setBindTime(0)
			}
			// Save other gethitvars that don't directly affect gameplay
			ghv.ground_velocity[0] = hd.ground_velocity[0] * scaleratio * -byf
			ghv.ground_velocity[1] = hd.ground_velocity[1] * scaleratio
			ghv.ground_velocity[2] = hd.ground_velocity[2] * scaleratio
			ghv.air_velocity[0] = hd.air_velocity[0] * scaleratio * -byf
			ghv.air_velocity[1] = hd.air_velocity[1] * scaleratio
			ghv.air_velocity[2] = hd.air_velocity[2] * scaleratio
			ghv.down_velocity[0] = hd.down_velocity[0] * scaleratio * -byf
			ghv.down_velocity[1] = hd.down_velocity[1] * scaleratio
			ghv.down_velocity[2] = hd.down_velocity[2] * scaleratio
			ghv.guard_velocity[0] = hd.guard_velocity[0] * scaleratio * -byf
			ghv.guard_velocity[1] = hd.guard_velocity[1] * scaleratio
			ghv.guard_velocity[2] = hd.guard_velocity[2] * scaleratio
			ghv.airguard_velocity[0] = hd.airguard_velocity[0] * scaleratio * -byf
			ghv.airguard_velocity[1] = hd.airguard_velocity[1] * scaleratio
			ghv.airguard_velocity[2] = hd.airguard_velocity[2] * scaleratio
			ghv.priority = hd.priority
		}
		// Hitting the enemy allows them to briefly move during a pause
		if sys.supertime > 0 {
			getter.superMovetime = Max(getter.superMovetime, getter.ghv.hitshaketime)
		} else if sys.pausetime > 0 {
			getter.pauseMovetime = Max(getter.pauseMovetime, getter.ghv.hitshaketime)
		}
		if !p2s && !getter.csf(CSF_gethit) {
			getter.stchtmp = false
		}
		// Flag enemy as getting hit
		getter.setCSF(CSF_gethit)
		getter.ghv.frame = true
		// In Mugen, having any HitOverride active allows GetHitVar Damage to exceed the remaining life
		bnd := true
		for _, ho := range getter.hover {
			if ho.time != 0 {
				bnd = false
				break
			}
		}
		// Damage on hit
		if hitResult == 1 {
			// Life
			if !getter.asf(ASF_nohitdamage) {
				getter.ghv.damage += getter.computeDamage(float64(hd.hitdamage), getter.ghv.kill, false, attackMul[0], c, bnd)
			}
			// Red life
			if !getter.asf(ASF_noredlifedamage) {
				getter.ghv.redlife += getter.computeDamage(float64(hd.hitredlife), true, false, attackMul[1], c, bnd)
			}
			// Dizzy points
			if !getter.asf(ASF_nodizzypointsdamage) && !getter.scf(SCF_dizzy) {
				getter.ghv.dizzypoints += getter.computeDamage(float64(hd.dizzypoints), true, false, attackMul[2], c, false)
			}
		}
		// Damage on guard
		if hitResult == 2 {
			// Life
			if !getter.asf(ASF_noguarddamage) {
				getter.ghv.damage += getter.computeDamage(float64(hd.guarddamage), getter.ghv.kill, false, attackMul[0], c, bnd)
			}
			// Red life
			if !getter.asf(ASF_noredlifedamage) {
				getter.ghv.redlife += getter.computeDamage(float64(hd.guardredlife), true, false, attackMul[1], c, bnd)
			}
			// Guard points
			if !getter.asf(ASF_noguardpointsdamage) {
				getter.ghv.guardpoints += getter.computeDamage(float64(hd.guardpoints), true, false, attackMul[3], c, false)
			}
		}
		// Save absolute values
		// These do not affect the player and are only used in GetHitVar
		getter.ghv.hitpower += hd.hitgivepower
		getter.ghv.guardpower += hd.guardgivepower
		getter.ghv.hitdamage += getter.computeDamage(float64(hd.hitdamage), true, false, attackMul[0], c, false)
		getter.ghv.guarddamage += getter.computeDamage(float64(hd.guarddamage), true, false, attackMul[0], c, false)
		getter.ghv.hitredlife += getter.computeDamage(float64(hd.hitredlife), true, false, attackMul[1], c, false)
		getter.ghv.guardredlife += getter.computeDamage(float64(hd.guardredlife), true, false, attackMul[1], c, false)

		// Hit behavior on KO
		if ghvset && getter.ghv.damage >= getter.life {
			if getter.ghv.kill || !getter.alive() {
				// Set fall behavior
				if !getter.asf(ASF_nokofall) {
					getter.ghv.fallflag = true
					getter.ghv.animtype = getter.gethitAnimtype() // Update to fall anim type
				}
				// Add extra velocity
				if getter.kovelocity && !getter.asf(ASF_nokovelocity) {
					startx := getter.ghv.xvel
					starty := getter.ghv.yvel
					if getter.ss.stateType == ST_A {
						if getter.ghv.xvel != 0 {
							getter.ghv.xvel += getter.gi().velocity.air.gethit.ko.add[0] * SignF(getter.ghv.xvel) * -1
						}
						if getter.ghv.yvel <= 0 {
							getter.ghv.yvel += getter.gi().velocity.air.gethit.ko.add[1]
							if getter.ghv.yvel > getter.gi().velocity.air.gethit.ko.ymin {
								getter.ghv.yvel = getter.gi().velocity.air.gethit.ko.ymin
							}
						}
					} else if getter.ss.stateType != ST_L {
						if getter.ghv.yvel == 0 {
							getter.ghv.xvel *= getter.gi().velocity.ground.gethit.ko.xmul
						}
						if getter.ghv.xvel != 0 {
							getter.ghv.xvel += getter.gi().velocity.ground.gethit.ko.add[0] * SignF(getter.ghv.xvel) * -1
						}
						if getter.ghv.yvel <= 0 {
							getter.ghv.yvel += getter.gi().velocity.ground.gethit.ko.add[1]
							if getter.ghv.yvel > getter.gi().velocity.ground.gethit.ko.ymin {
								getter.ghv.yvel = getter.gi().velocity.ground.gethit.ko.ymin
							}
						}
					}
					// Save difference to xveladd and yveladd
					// Not particularly useful, but it's a trigger that was documented in Mugen and did not work
					getter.ghv.xveladd = getter.ghv.xvel - startx
					getter.ghv.yveladd = getter.ghv.yvel - starty
				}
			} else {
				getter.ghv.damage = getter.life - 1
			}
		}
	}

	// Power management
	if hitResult > 0 {
		if Abs(hitResult) == 1 {
			c.powerAdd(hd.hitgetpower)
			if getter.playerFlag {
				getter.powerAdd(hd.hitgivepower)
				getter.ghv.power += hd.hitgivepower
			}
		} else {
			c.powerAdd(hd.guardgetpower)
			if getter.playerFlag {
				getter.powerAdd(hd.guardgivepower)
				getter.ghv.power += hd.guardgivepower
			}
		}
	}

	// Counter hit flag
	if hitResult == 1 {
		c.counterHit = getter.ss.moveType == MT_A
	}

	// Score and combo counters
	// ReversalDef can also add to them
	if Abs(hitResult) == 1 {
		if (ghvset || getter.csf(CSF_gethit)) && getter.hoverIdx < 0 &&
			!(c.hitdef.air_type == HT_None && getter.ss.stateType == ST_A || getter.ss.stateType != ST_A && c.hitdef.ground_type == HT_None) {
			getter.receivedHits += hd.numhits
			if c.teamside != -1 {
				sys.lifebar.co[c.teamside].combo += hd.numhits
			}
		}
		if !math.IsNaN(float64(hd.score[0])) {
			c.scoreAdd(hd.score[0])
			getter.ghv.score = hd.score[0] // TODO: The gethitvar refers to the enemy's score, which is counterintuitive
		}
		if getter.playerFlag {
			if !math.IsNaN(float64(hd.score[1])) {
				getter.scoreAdd(hd.score[1])
			}
		}
	}

	// Hitspark creation function
	// This used to be called only when a hitspark is actually created, but with the addition of the MoveHitVar trigger it became useful to save the offset at all times
	hitspark := func(p1, p2 *Char, animNo int32, ffx string, sparkangle float32, sparkscale [2]float32) {
		// This is mostly for offset in projectiles
		off := posDiff

		// Get reference position
		if !isProjectile {
			off[0] = p2.pos[0]*p2.localscl - p1.pos[0]*p1.localscl
			if (p1.facing < 0) != (p2.facing < 0) {
				off[0] += p2.facing * p2.sizeWidth[0] * p2.localscl
			} else {
				off[0] -= p2.facing * p2.sizeWidth[1] * p2.localscl
			}
			off[2] = p2.pos[2]*p2.localscl - p1.pos[2]*p1.localscl
		}
		off[0] *= p1.facing

		// Apply sparkxy
		if isProjectile {
			off[0] *= c.localscl
			off[1] *= c.localscl
			off[2] *= c.localscl
			off[0] += hd.sparkxy[0] * proj.facing * p1.facing * c.localscl
		} else {
			off[0] -= hd.sparkxy[0] * c.localscl
		}
		off[1] += hd.sparkxy[1] * c.localscl

		// Reversaldef spark (?)
		if c.id != p1.id {
			off[1] += p1.hitdef.sparkxy[1] * c.localscl
		}

		// Save hitspark position to MoveHitVar
		// Currently it is saved even if the hit is a projectile
		c.mhv.sparkxy[0] = off[0]
		c.mhv.sparkxy[1] = off[1]

		if animNo >= 0 {
			if e, i := c.newExplod(); e != nil {
				e.anim = c.getAnim(animNo, ffx, true)
				e.layerno = 1 // e.ontop = true
				e.sprpriority = math.MinInt32
				e.ownpal = true
				e.relativePos = [...]float32{off[0], off[1], off[2]}
				e.supermovetime = -1
				e.pausemovetime = -1
				e.localscl = 1
				if ffx == "" || ffx == "s" {
					e.scale = [...]float32{c.localscl * sparkscale[0], c.localscl * sparkscale[1]}
				} else if e.anim != nil {
					e.anim.start_scale[0] *= c.localscl * sparkscale[0]
					e.anim.start_scale[1] *= c.localscl * sparkscale[1]
				}
				e.setPos(p1)
				e.anglerot[0] = sparkangle
				c.insertExplod(i)
			}
		}
	}

	// Play hit sounds and sparks
	if Abs(hitResult) == 1 {
		if hd.reversal_attr > 0 {
			hitspark(getter, c, hd.sparkno, hd.sparkno_ffx, hd.sparkangle, hd.sparkscale)
		} else {
			hitspark(c, getter, hd.sparkno, hd.sparkno_ffx, hd.sparkangle, hd.sparkscale)
		}
		if hd.hitsound[0] >= 0 && hd.hitsound[1] >= 0 {
			vo := int32(100)
			c.playSound(hd.hitsound_ffx, false, 0, hd.hitsound[0], hd.hitsound[1],
				hd.hitsound_channel, vo, 0, 1, getter.localscl, &getter.pos[0], true, 0, 0, 0, 0, false, false)
		}
	} else {
		if hd.reversal_attr > 0 {
			hitspark(getter, c, hd.guard_sparkno, hd.guard_sparkno_ffx, hd.guard_sparkangle, hd.guard_sparkscale)
		} else {
			hitspark(c, getter, hd.guard_sparkno, hd.guard_sparkno_ffx, hd.guard_sparkangle, hd.guard_sparkscale)
		}
		if hd.guardsound[0] >= 0 && hd.guardsound[1] >= 0 {
			vo := int32(100)
			c.playSound(hd.guardsound_ffx, false, 0, hd.guardsound[0], hd.guardsound[1],
				hd.guardsound_channel, vo, 0, 1, getter.localscl, &getter.pos[0], true, 0, 0, 0, 0, false, false)
		}
	}

	// If not setting GetHitVars then the rest is skipped
	if !ghvset {
		return
	}

	getter.p1facing = 0
	invertXvel := func(byf float32) {
		if !isProjectile {
			if c.p1facing != 0 {
				byf = c.p1facing
			} else {
				byf = c.facing
			}
		}
		// Flip low and high hit animations when hitting enemy from behind
		if (getter.facing < 0) == (byf < 0) {
			if getter.ghv.groundtype == 1 || getter.ghv.groundtype == 2 {
				getter.ghv.groundtype += 3 - getter.ghv.groundtype*2
			}
			if getter.ghv.airtype == 1 || getter.ghv.airtype == 2 {
				getter.ghv.airtype += 3 - getter.ghv.airtype*2
			}
		}
	}
	if getter.hoverIdx >= 0 {
		invertXvel(byf)
		return
	}

	// HitOnce drops all targets except the current one
	if !isProjectile && hd.hitonce > 0 {
		c.targetDrop(-1, getter.id, true)
	}

	// Juggle points inheriting
	if c.helperIndex != 0 && c.inheritJuggle != 0 {
		// Update parent's or root's target list and juggle points
		sendJuggle := func(origin *Char) {
			origin.addTarget(getter.id)
			jg := origin.gi().data.airjuggle
			for _, v := range getter.ghv.targetedBy {
				if len(v) >= 2 && (v[0] == origin.id || v[0] == c.id) && v[1] < jg {
					jg = v[1]
				}
			}
			getter.ghv.dropId(origin.id)
			getter.ghv.targetedBy = append(getter.ghv.targetedBy, [...]int32{origin.id, jg - c.juggle})
		}
		if c.inheritJuggle == 1 && c.parent(false) != nil {
			sendJuggle(c.parent(false))
		} else if c.inheritJuggle == 2 && c.root(false) != nil {
			sendJuggle(c.root(false))
		}
	}

	// Add players to each other's lists
	c.addTarget(getter.id)
	getter.ghv.addId(c.id, c.gi().data.airjuggle)

	// On hit, reversal or type None
	if Abs(hitResult) == 1 {
		if !isProjectile && (hd.p1getp2facing != 0 || hd.p1facing < 0) &&
			c.facing != byf {
			c.p1facing = byf
		}
		if hd.p2facing < 0 {
			getter.p1facing = byf
		} else if hd.p2facing > 0 {
			getter.p1facing = -byf
		}
		if getter.p1facing == getter.facing {
			getter.p1facing = 0
		}
		getter.ghv.facing = hd.p2facing
		if hd.p1stateno >= 0 && c.stateChange1(hd.p1stateno, hd.playerNo) {
			c.setCtrl(false)
		}
		// Juggle points are subtracted if the target was falling either before or after the hit
		// https://github.com/ikemen-engine/Ikemen-GO/issues/2287
		if getter.prevfallflag || getter.ghv.fallflag {
			if !c.asf(ASF_nojugglecheck) {
				jug := &getter.ghv.targetedBy[len(getter.ghv.targetedBy)-1][1]
				if isProjectile {
					*jug -= hd.air_juggle
				} else {
					*jug -= c.juggle
				}
			}
			// Juggle cost is reset regardless of NoJuggleCheck
			// https://github.com/ikemen-engine/Ikemen-GO/issues/1905
			if !isProjectile {
				c.juggle = 0
			}
		}
		if hd.palfx.time > 0 && getter.palfx != nil {
			getter.palfx.clear2(true)
			getter.palfx.PalFXDef = hd.palfx
		}
		if hd.envshake_time > 0 {
			sys.envShake.time = hd.envshake_time
			sys.envShake.freq = hd.envshake_freq * float32(math.Pi) / 180
			sys.envShake.ampl = float32(int32(float32(hd.envshake_ampl) * c.localscl))
			sys.envShake.phase = hd.envshake_phase
			sys.envShake.mul = hd.envshake_mul
			sys.envShake.dir = hd.envshake_dir * float32(math.Pi) / 180
			sys.envShake.setDefaultPhase()
		}
		// Cornerpush on hit
		// In Mugen it is only set if the enemy is already in the corner before the hit
		// In Ikemen it is set regardless, with corner distance being checked later
		if hitResult > 0 && !isProjectile {
			switch getter.ss.stateType {
			case ST_S, ST_C:
				c.cornerVelOff = hd.ground_cornerpush_veloff * c.facing
			case ST_A:
				c.cornerVelOff = hd.air_cornerpush_veloff * c.facing
			case ST_L:
				c.cornerVelOff = hd.down_cornerpush_veloff * c.facing
			}
		}
	}
	// Cornerpush on block
	if hitResult == 2 && !isProjectile {
		switch getter.ss.stateType {
		case ST_S, ST_C:
			c.cornerVelOff = hd.guard_cornerpush_veloff * c.facing
		case ST_A:
			c.cornerVelOff = hd.airguard_cornerpush_veloff * c.facing
		}
	}
	invertXvel(byf)
	return
}

func (c *Char) actionPrepare() {
	if c.minus != 2 || c.csf(CSF_destroy) || c.scf(SCF_disabled) {
		return
	}
	c.pauseBool = false
	if c.cmd != nil {
		if sys.supertime > 0 {
			c.pauseBool = c.superMovetime == 0
		} else if sys.pausetime > 0 && c.pauseMovetime == 0 {
			c.pauseBool = true
		}
	}
	c.acttmp = -int8(Btoi(c.pauseBool)) * 2
	// Due to the nature of how pauses are processed, these are needed to fix an "off by 1" error in the PauseTime trigger
	c.prevSuperMovetime = c.superMovetime
	c.prevPauseMovetime = c.pauseMovetime
	if !c.pauseBool {
		// Perform basic actions
		if c.keyctrl[0] && c.cmd != nil && (c.helperIndex == 0 || c.controller >= 0) {
			// In Mugen, characters can perform basic actions even if they are KO
			if !c.asf(ASF_nohardcodedkeys) {
				if c.ctrl() {
					if c.scf(SCF_guard) && c.inguarddist && !c.inGuardState() && c.ss.stateType != ST_L && c.cmd[0].Buffer.Bb > 0 {
						c.changeState(120, -1, -1, "") // Start guarding
					} else if !c.asf(ASF_nojump) && c.ss.stateType == ST_S && c.cmd[0].Buffer.Ub > 0 &&
						(!(sys.intro < 0 && sys.intro > -sys.lifebar.ro.over_waittime) || c.asf(ASF_postroundinput)) {
						if c.ss.no != 40 {
							c.changeState(40, -1, -1, "") // Jump
						}
					} else if !c.asf(ASF_noairjump) && c.ss.stateType == ST_A && c.cmd[0].Buffer.Ub == 1 &&
						c.pos[1] <= -float32(c.gi().movement.airjump.height) &&
						c.airJumpCount < c.gi().movement.airjump.num {
						if c.ss.no != 45 || c.ss.time > 0 {
							c.airJumpCount++
							c.changeState(45, -1, -1, "") // Air jump
						}
					} else if !c.asf(ASF_nocrouch) && c.ss.stateType == ST_S && c.cmd[0].Buffer.Db > 0 {
						if c.ss.no != 10 {
							if c.ss.no != 100 {
								c.vel[0] = 0
							}
							c.changeState(10, -1, -1, "") // Stand to crouch
						}
					} else if !c.asf(ASF_nostand) && c.ss.stateType == ST_C && c.cmd[0].Buffer.Db < 0 {
						if c.ss.no != 12 {
							c.changeState(12, -1, -1, "") // Crouch to stand
						}
					} else if !c.asf(ASF_nowalk) && c.ss.stateType == ST_S &&
						(c.cmd[0].Buffer.Fb > 0 != ((!c.inguarddist || c.prevNoStandGuard) && c.cmd[0].Buffer.Bb > 0)) {
						if c.ss.no != 20 {
							c.changeState(20, -1, -1, "") // Walk
						}
					}
				}
				// Braking is special in that it does not require ctrl
				if !c.asf(ASF_nobrake) && c.ss.no == 20 &&
					(c.cmd[0].Buffer.Bb > 0) == (c.cmd[0].Buffer.Fb > 0) {
					c.changeState(0, -1, -1, "")
				}
				// At least one character has been found where forcing them to stand up when crouching without ctrl will break them
			}
		}
		if c.ss.stateType != ST_A {
			c.airJumpCount = 0
		}
		if !c.hitPause() {
			c.specialFlag = 0
			c.setCSF(CSF_stagebound)
			if c.playerFlag {
				if c.alive() || c.ss.no != 5150 || c.numPartner() == 0 {
					c.setCSF(CSF_screenbound | CSF_movecamera_x | CSF_movecamera_y)
				}
				if sys.roundState() > 0 && (c.alive() || c.numPartner() == 0) {
					c.setCSF(CSF_playerpush)
				}
			}
			// Reset player pushing priority
			c.pushPriority = 0
			// HitBy timers
			// In Mugen this seems to happen at the end of each frame instead
			for i := range c.hitby {
				if c.hitby[i].time > 0 {
					c.hitby[i].time--
					if c.hitby[i].time == 0 {
						c.hitby[i].clear()
					}
				}
			}
			// HitOverride timers
			// In Mugen they decrease even during hitpause. However no issues have arised from not doing that yet
			for i := range c.hover {
				if c.hover[i].time > 0 {
					c.hover[i].time--
					if c.hover[i].time == 0 {
						c.hover[i].clear()
					}
				}
			}
			if sys.supertime > 0 {
				if c.superMovetime > 0 {
					c.superMovetime--
				}
			} else if sys.pausetime > 0 && c.pauseMovetime > 0 {
				c.pauseMovetime--
			}
		}
		// Reset input modifiers
		c.inputFlag = 0
		c.inputShift = c.inputShift[:0]
		// This AssertSpecial flag is special in that it must always reset regardless of hitpause
		c.unsetASF(ASF_animatehitpause)
		// The flags in this block are to be reset even during hitpause
		// Exception for WinMugen chars, where they persisted during hitpause
		if c.stWgi().ikemenver[0] != 0 || c.stWgi().ikemenver[1] != 0 || c.stWgi().mugenver[0] == 1 || !c.hitPause() {
			c.unsetCSF(CSF_angledraw | CSF_trans)
			c.angleDrawScale = [2]float32{1, 1}
			c.offset = [2]float32{}
			// Reset all AssertSpecial flags except the following, which are reset elsewhere in the code
			c.assertFlag = (c.assertFlag&ASF_nostandguard | c.assertFlag&ASF_nocrouchguard | c.assertFlag&ASF_noairguard |
				c.assertFlag&ASF_runfirst | c.assertFlag&ASF_runlast)
		}
		// The flags below also reset during hitpause, but are new to Ikemen and don't need the exception above
		// Reset Clsn modifiers
		c.clsnScaleMul = [2]float32{1.0, 1.0}
		c.clsnAngle = 0
		// Reset modifyShadow
		c.shadowColor = [3]int32{-1, -1, -1}
		c.shadowIntensity = -1
		c.shadowOffset = [2]float32{}
		c.shadowWindow = [4]float32{}
		c.shadowXshear = 0
		c.shadowYscale = 0
		c.shadowRot = Rotation{0, 0, 0}
		c.shadowProjection = -1
		c.shadowfLength = 0
		// Reset modifyReflection
		c.reflectColor = [3]int32{-1, -1, -1}
		c.reflectIntensity = -1
		c.reflectOffset = [2]float32{}
		c.reflectWindow = [4]float32{}
		c.reflectXshear = 0
		c.reflectYscale = 0
		c.reflectRot = Rotation{0, 0, 0}
		c.reflectProjection = -1
		c.reflectfLength = 0
		// Reset TransformSprite
		c.window = [4]float32{}
		c.xshear = 0
		c.fLength = 2048
		c.projection = Projection_Orthographic
	}
	// Decrease unhittable timer
	// This used to be in tick(), but Mugen Clsn display suggests it happens sooner than that
	// This also used to be CharGlobalInfo, but that made root and helpers share the same timer
	// In Mugen this timer won't decrease unless the char has a Clsn box (of any type)
	if c.unhittableTime > 0 {
		c.unhittableTime--
	}
	c.dropTargets()
	// Enable autoguard. This placement gives it similar properties to other AssertSpecial flags
	if sys.cfg.Options.AutoGuard {
		c.setASF(ASF_autoguard)
	}
}

func (c *Char) actionRun() {
	if c.minus != 2 || c.csf(CSF_destroy) || c.scf(SCF_disabled) {
		return
	}
	// Run state -4
	c.minus = -4
	if sb, ok := c.gi().states[-4]; ok {
		sb.run(c)
	}
	if !c.pauseBool {
		// Run state -3
		c.minus = -3
		if c.ss.sb.playerNo == c.playerNo && (c.playerFlag || c.keyctrl[2]) {
			if sb, ok := c.gi().states[-3]; ok {
				sb.run(c)
			}
		}
		// Run state -2
		c.minus = -2
		if c.playerFlag || c.keyctrl[1] {
			if sb, ok := c.gi().states[-2]; ok {
				sb.run(c)
			}
		}
		// Run state -1
		c.minus = -1
		if c.ss.sb.playerNo == c.playerNo && (c.playerFlag || c.keyctrl[0]) {
			if sb, ok := c.gi().states[-1]; ok {
				sb.run(c)
			}
		}
		// Change into buffered state
		c.stateChange2()
		// Run current state
		c.minus = 0
		c.ss.sb.run(c)
	}
	// Guarding instructions
	c.unsetSCF(SCF_guard)
	if ((c.scf(SCF_ctrl) || c.ss.no == 52) &&
		c.ss.moveType == MT_I || c.inGuardState()) && c.cmd != nil &&
		(c.cmd[0].Buffer.Bb > 0 || c.asf(ASF_autoguard)) &&
		(c.ss.stateType == ST_S && !c.asf(ASF_nostandguard) ||
			c.ss.stateType == ST_C && !c.asf(ASF_nocrouchguard) ||
			c.ss.stateType == ST_A && !c.asf(ASF_noairguard)) {
		c.setSCF(SCF_guard)
	}
	if !c.pauseBool {
		if c.keyctrl[0] && c.cmd != nil {
			if c.ctrl() && (c.controller >= 0 || c.helperIndex == 0) {
				if !c.asf(ASF_nohardcodedkeys) {
					if c.inguarddist && c.scf(SCF_guard) && !c.inGuardState() && c.cmd[0].Buffer.Bb > 0 {
						c.changeState(120, -1, -1, "")
						// In Mugen the characters *can* change to the guarding states during pauses
						// They can still block in Ikemen despite not changing state here
					}
				}
			}
		}
	}
	// Run state +1
	// Uses minus -4 because its properties are similar
	c.minus = -4
	if sb, ok := c.gi().states[-10]; ok {
		sb.run(c)
	}
	// Set minus back to normal
	c.minus = 0
	// If State +1 changed the current state, run the next one as well
	if !c.pauseBool && c.stchtmp {
		c.stateChange2()
		c.ss.sb.run(c)
	}
	// Reset char width and height values
	// TODO: Some of this code could probably be integrated with the new size box
	if !c.hitPause() {
		coordRatio := ((320 / c.localcoord) / c.localscl)
		if !c.csf(CSF_width) {
			c.sizeWidth = [2]float32{c.baseWidthFront() * coordRatio, c.baseWidthBack() * coordRatio}
		}
		if !c.csf(CSF_widthedge) {
			c.edgeWidth = [2]float32{0, 0}
		}
		if !c.csf(CSF_height) {
			c.sizeHeight = [2]float32{c.baseHeightTop() * coordRatio, c.baseHeightBottom() * coordRatio}
		}
		if !c.csf(CSF_depth) {
			c.sizeDepth = [2]float32{c.baseDepthTop() * coordRatio, c.baseDepthBottom() * coordRatio}
		}
		if !c.csf(CSF_depthedge) {
			c.edgeDepth = [2]float32{0, 0}
		}
	}
	c.updateSizeBox()
	if !c.pauseBool {
		if !c.hitPause() {
			// In Mugen chars are forced to stay in state 5110 at least one frame before getting up
			if c.ss.no == 5110 && c.ss.time >= 1 && c.ghv.down_recovertime <= 0 && c.alive() && !c.asf(ASF_nogetupfromliedown) {
				c.changeState(5120, -1, -1, "")
			}
			for c.ss.no == 140 && (c.anim == nil || len(c.anim.frames) == 0 ||
				c.ss.time >= c.anim.totaltime) {
				c.changeState(Btoi(c.ss.stateType == ST_C)*11+
					Btoi(c.ss.stateType == ST_A)*51, -1, -1, "")
			}
			c.posUpdate()
			// Land from aerial physics
			// This was a loop before like Mugen, so setting state 52 to physics A caused a crash
			if c.ss.physics == ST_A {
				if c.vel[1] > 0 && (c.pos[1]-c.groundLevel-c.platformPosY) >= 0 && c.ss.no != 105 {
					c.changeState(52, -1, -1, "")
				}
			}
			c.groundLevel = 0 // Reset only after position has been updated
			c.setFacing(c.p1facing)
			c.p1facing = 0
			c.ss.time++
			if c.mctime > 0 {
				c.mctime++
			}
		}
		// Commit current animation frame to memory
		// This frame will be used for hit detection and as reference for Lua scripts (including debug info)
		if !c.hitPause() || c.asf(ASF_animatehitpause) {
			c.updateCurFrame()
		}
		if c.ghv.damage != 0 {
			if c.ss.moveType == MT_H {
				c.lifeAdd(-float64(c.ghv.damage), true, true)
			}
			c.ghv.damage = 0
		}
		if c.ghv.redlife != 0 {
			if c.ss.moveType == MT_H {
				c.redLifeAdd(-float64(c.ghv.redlife), true)
			}
			c.ghv.redlife = 0
		}
		if c.ghv.dizzypoints != 0 {
			if c.ss.moveType == MT_H {
				c.dizzyPointsAdd(-float64(c.ghv.dizzypoints), true)
			}
			c.ghv.dizzypoints = 0
		}
		if c.ghv.guardpoints != 0 {
			if c.ss.moveType == MT_H {
				c.guardPointsAdd(-float64(c.ghv.guardpoints), true)
			}
			c.ghv.guardpoints = 0
		}
		c.ghv.hitdamage = 0
		c.ghv.guarddamage = 0
		c.ghv.power = 0
		c.ghv.hitpower = 0
		c.ghv.guardpower = 0
		// The following block used to be in char.update()
		// That however caused a breaking difference with Mugen when checking these variables between different players
		// https://github.com/ikemen-engine/Ikemen-GO/issues/1540
		if !c.hitPause() {
			if c.ss.moveType == MT_H {
				if c.ghv.guarded {
					c.receivedDmg = 0
					c.receivedHits = 0
				}
				if c.ghv.hitshaketime > 0 {
					c.ghv.hitshaketime--
				}
				if c.ghv.fallflag {
					c.fallTime++
				}
			} else {
				if c.hittmp > 0 {
					c.hittmp = 0
				}
				if !c.scf(SCF_dizzy) {
					// HitOverride KeepState used to freeze some GetHitVars around here to keep them from resetting instantly,
					// but that no longer seems necessary with this being placed in actionRun()
					c.ghv.hitshaketime = 0
					c.ghv.attr = 0
					c.ghv.guardflag = 0
					c.ghv.playerId = 0
					c.ghv.playerNo = -1
					c.superDefenseMul = 1
					c.fallDefenseMul = 1
					c.ghv.fallflag = false
					c.ghv.fallcount = 0
					c.ghv.hitid = c.ghv.hitid >> 31
					// HitCount doesn't reset here, like Mugen, but there's no apparent reason to keep that behavior with GuardCount
					c.ghv.guardcount = 0
					c.receivedDmg = 0
					c.receivedHits = 0
					c.ghv.score = 0
					c.ghv.down_recovertime = c.gi().data.liedown.time
					// In Mugen, when returning to idle, characters cannot act until the next frame
					// To account for this, combos in Mugen linger one frame longer than they normally would in a fighting game
					// Ikemen's "fake combo" code used to replicate this behavior
					// After guarding was adjusted so that chars could guard when returning to idle, the fake combo code became obsolete
					// https://github.com/ikemen-engine/Ikemen-GO/issues/597
					//if c.comboExtraFrameWindow <= 0 {
					//	c.fakeReceivedHits = 0
					//	c.fakeComboDmg = 0
					//	c.fakeCombo = false
					//} else {
					//	c.fakeCombo = true
					//	c.comboExtraFrameWindow--
					//}
				}
			}
			if c.ghv.hitshaketime <= 0 && c.ghv.hittime >= 0 {
				c.ghv.hittime--
			}
			if c.ghv.down_recovertime > 0 && c.ss.no == 5110 {
				c.ghv.down_recovertime--
			}
			// Reset juggle points
			// Mugen does not do this by default, so it is often overlooked
			if c.ss.moveType != MT_A {
				if c.stWgi().ikemenver[0] != 0 || c.stWgi().ikemenver[1] != 0 {
					c.juggle = 0
				}
			}
		}
		if c.helperIndex == 0 && c.gi().pctime >= 0 {
			c.gi().pctime++
		}
		c.dustTime++
	}
	c.xScreenBound()
	c.zDepthBound()
	if !c.pauseBool {
		for _, tid := range c.targets {
			if t := sys.playerID(tid); t != nil && t.bindToId == c.id {
				t.bind()
			}
		}
	}
	c.minus = 1
	c.acttmp += int8(Btoi(!c.pause() && !c.hitPause())) - int8(Btoi(c.hitPause()))
}

func (c *Char) actionFinish() {
	if c.minus < 1 || c.csf(CSF_destroy) || c.scf(SCF_disabled) {
		return
	}
	if !c.pauseBool {
		if c.palfx != nil && c.ownpal {
			c.palfx.step()
		}
		// Placing these two in Finish instead of Run makes them less susceptible to processing order inconsistency
		c.ghv.frame = false
		c.mhv.frame = false
	}
	// Reset inguarddist flag before running hit detection (where it will be updated)
	// https://github.com/ikemen-engine/Ikemen-GO/issues/2328
	c.inguarddist = false
	// This variable is necessary because NoStandGuard is reset before the walking instructions are checked
	// https://github.com/ikemen-engine/Ikemen-GO/issues/1966
	c.prevNoStandGuard = c.asf(ASF_nostandguard)
	c.unsetASF(ASF_nostandguard | ASF_nocrouchguard | ASF_noairguard)
	// Save current HitFall value before hit detection
	c.prevfallflag = c.ghv.fallflag
	// Update Z scale
	// Must be placed after posUpdate()
	c.zScale = sys.updateZScale(c.pos[2], c.localscl)
	// KO behavior
	if !c.hitPause() && !c.pauseBool {
		if c.alive() && c.life <= 0 && !sys.gsf(GSF_globalnoko) && !c.asf(ASF_noko) && (!c.ghv.guarded || !c.asf(ASF_noguardko)) {
			// KO sound
			if !sys.gsf(GSF_nokosnd) {
				c.playSound("", false, 0, 11, 0, -1, 100, 0, 1, c.localscl, &c.pos[0], false, 0, 0, 0, 0, false, false)
				if c.gi().data.ko.echo != 0 {
					c.koEchoTimer = 1
				}
			}
			// Set KO flag and force KO states if necessary
			c.setSCF(SCF_ko)
			c.unsetSCF(SCF_ctrl) // This can be seen in Mugen when you F1 a character with ctrl && movetype = H
			if !c.stchtmp && c.helperIndex == 0 && c.ss.moveType != MT_H {
				c.ghv.fallflag = true
				c.selfState(5030, -1, -1, 0, "")
				c.ss.time = 1
			}
		}
	}
	// Over flags (char is finished for the round)
	if c.alive() && c.life > 0 && !sys.roundEnd() {
		c.unsetSCF(SCF_over_alive | SCF_over_ko)
	}
	if c.ss.no == 5150 && !c.scf(SCF_over_ko) { // Actual KO is not required in Mugen
		c.setSCF(SCF_over_ko)
	}
	c.minus = 1
}

func (c *Char) track() {
	if c.trackableByCamera() {

		// This doesn't seem necessary currently. Handled by xScreenBound()
		//if !sys.cam.roundstart && c.csf(CSF_screenbound) && !c.scf(SCF_standby) {
		//	c.interPos[0] = ClampF(c.interPos[0], min+sys.xmin/c.localscl, max+sys.xmax/c.localscl)
		//}

		// X axis
		if c.csf(CSF_movecamera_x) && !c.scf(SCF_standby) {
			edgeleft, edgeright := -c.edgeWidth[1], c.edgeWidth[0]
			if c.facing < 0 {
				edgeleft, edgeright = -edgeright, -edgeleft
			}

			charleft := c.interPos[0]*c.localscl + edgeleft*c.localscl
			charright := c.interPos[0]*c.localscl + edgeright*c.localscl
			canmove := c.acttmp > 0 && !c.csf(CSF_posfreeze) && (c.bindTime == 0 || math.IsNaN(float64(c.bindPos[0])))

			if charleft < sys.cam.leftest {
				sys.cam.leftest = charleft
				if canmove {
					sys.cam.leftestvel = c.vel[0] * c.localscl * c.facing
				} else {
					sys.cam.leftestvel = 0
				}
			}
			if charright > sys.cam.rightest {
				sys.cam.rightest = charright
				if canmove {
					sys.cam.rightestvel = c.vel[0] * c.localscl * c.facing
				} else {
					sys.cam.rightestvel = 0
				}
			}
		}

		// Y axis
		if c.csf(CSF_movecamera_y) && !c.scf(SCF_standby) && !math.IsInf(float64(c.pos[1]), 0) {
			sys.cam.highest = MinF(c.interPos[1]*c.localscl, sys.cam.highest)
			sys.cam.lowest = MaxF(c.interPos[1]*c.localscl, sys.cam.lowest)
			//sys.cam.Pos[1] = 0 // This doesn't seem necessary in the current state of the code
			// Mugen ignores characters that have infinite position
			// https://github.com/ikemen-engine/Ikemen-GO/issues/1917
		}
	}
}

// This function runs every tick unlike the others
func (c *Char) update() {
	if c.scf(SCF_disabled) {
		return
	}
	if sys.tickFrame() {
		if c.csf(CSF_destroy) {
			c.destroy()
			return
		}
		if !c.pause() && !c.isTargetBound() {
			c.bind()
		}
		if c.acttmp > 0 {
			if c.inGuardState() {
				c.setSCF(SCF_guard)
			}
			if c.anim != nil {
				c.anim.UpdateSprite()
			}
			if c.ss.moveType == MT_H {
				if c.ghv.xoff != 0 {
					c.setPosX(c.pos[0] + c.ghv.xoff)
					c.ghv.xoff = 0
				}
				if c.ghv.yoff != 0 {
					c.setPosY(c.pos[1] + c.ghv.yoff)
					c.ghv.yoff = 0
				}
				if c.ghv.zoff != 0 {
					c.setPosZ(c.pos[2] + c.ghv.zoff)
					c.ghv.zoff = 0
				}
			}
			// Engine dust effects
			if sys.supertime == 0 && sys.pausetime == 0 &&
				((c.ss.moveType == MT_H && (c.ss.stateType == ST_S || c.ss.stateType == ST_C)) || c.ss.no == 52) &&
				c.pos[1] == 0 && (AbsF(c.pos[0]-c.dustOldPos[0]) >= 1 || AbsF(c.pos[2]-c.dustOldPos[2]) >= 1) {
				c.makeDust(0, 0, 0, 3) // Default spacing of 3
			}
		}
		if c.ss.moveType == MT_H {
			// Set opposing team's First Attack flag
			if sys.firstAttack[2] == 0 && (c.teamside == 0 || c.teamside == 1) {
				if sys.firstAttack[1-c.teamside] < 0 && c.ghv.playerNo >= 0 && c.ghv.guarded == false {
					sys.firstAttack[1-c.teamside] = c.ghv.playerNo
				}
			}
			// Cancel pause move times
			if sys.supertime <= 0 && sys.pausetime <= 0 {
				c.superMovetime, c.pauseMovetime = 0, 0
			}
			// Fall mechanics
			c.hittmp = int8(Btoi(c.ghv.fallflag)) + 1
			if c.acttmp > 0 && (c.ss.no == 5070 || c.ss.no == 5100) && c.ss.time == 1 {
				if !c.asf(ASF_nofalldefenceup) {
					c.fallDefenseMul *= c.gi().data.fall.defence_mul
				}
				if !c.asf(ASF_nofallcount) {
					c.ghv.fallcount++
				}
				// Mugen does not actually require the "fallcount" condition here
				// But that makes characters always invulnerable if their lie down time constant is <= 10
				if c.ghv.fallcount > 1 && c.ss.no == 5100 {
					if c.ghv.down_recovertime > 0 {
						c.ghv.down_recovertime = int32(math.Floor(float64(c.ghv.down_recovertime) / 2))
					}
					//if c.ghv.fallcount > 3 || c.ghv.down_recovertime <= 0 {
					if c.ghv.down_recovertime <= 10 {
						c.hitby[0].flag = ^int32(ST_SCA)
						c.hitby[0].time = 180 // Mugen uses infinite time here
					}
				}
			}
		}
		// Remove self from target lists of other players
		// In Mugen, this seems to happen only after hit detection and even if the players are paused
		// This placement makes more sense but this difference seems partially responsible for the test case in issue #1891 not working currently
		// Also https://github.com/ikemen-engine/Ikemen-GO/issues/1592
		if c.ss.moveType != MT_H || c.ss.no == 5150 {
			c.exitTarget()
		}
		c.platformPosY = 0
		c.groundAngle = 0
		// Hit detection should happen even during hitpause
		// https://github.com/ikemen-engine/Ikemen-GO/issues/1660
		c.atktmp = int8(Btoi(c.ss.moveType != MT_I || c.hitdef.reversal_attr > 0))
		c.hoverIdx = -1
		c.hoverKeepState = false
		// Apply SuperPause p2defmul
		if sys.supertimebuffer < 0 && c.teamside != sys.superplayerno&1 {
			c.superDefenseMul *= sys.superp2defmul
		}
		// Update final defense
		var customDefense float32 = 1
		if !c.defenseMulDelay || c.ss.moveType == MT_H {
			customDefense = c.customDefense
		}
		c.finalDefense = float64(((float32(c.gi().data.defence) * customDefense * c.superDefenseMul * c.fallDefenseMul) / 100))
	}
	// Update position interpolation
	if c.acttmp > 0 {
		spd := sys.tickInterpolation()
		if c.pushed {
			spd = 0
		}
		if !c.csf(CSF_posfreeze) {
			for i := 0; i < 3; i++ {
				c.interPos[i] = c.pos[i] - (c.pos[i]-c.oldPos[i])*(1-spd)
			}
		}
	}
	// KO sound echo
	if c.koEchoTimer > 0 {
		if !c.scf(SCF_ko) || sys.gsf(GSF_nokosnd) {
			c.koEchoTimer = 0
		} else {
			if c.koEchoTimer == 60 || c.koEchoTimer == 120 {
				vo := int32(100 * (240 - (c.koEchoTimer + 60)) / 240)
				c.playSound("", false, 0, 11, 0, -1, vo, 0, 1, c.localscl, &c.pos[0], false, 0, 0, 0, 0, false, false)
			}
			c.koEchoTimer++
		}
	}
}

// This function runs during tickNextFrame. After collision detection
func (c *Char) tick() {
	if c.scf(SCF_disabled) {
		return
	}
	// Step animation
	if c.acttmp > 0 || !c.pauseBool && (!c.hitPause() || c.asf(ASF_animatehitpause)) {
		// Update reference frame first
		c.updateCurFrame()
		// Animate
		if c.anim != nil && !c.asf(ASF_animfreeze) {
			c.anim.Action()
		}
		// Save last valid drawing frame
		// This step prevents the char from disappearing when changing animation during hitpause
		// Because the whole c.anim is used for rendering, saving just the sprite is not enough
		// https://github.com/ikemen-engine/Ikemen-GO/issues/1550
		c.animBackup = c.anim
	}
	if c.bindTime > 0 {
		if c.isTargetBound() {
			bt := sys.playerID(c.bindToId)
			if bt == nil || bt.csf(CSF_gethit) || bt.csf(CSF_destroy) {
				// SelfState if binder gets hit or destroys self
				// https://github.com/ikemen-engine/Ikemen-GO/issues/2347
				c.selfState(5050, -1, -1, -1, "")
				c.gethitBindClear()
			} else if !bt.pause() {
				//setBindTime is not used here because the CSF_destroy flag may be enabled in a frame with BindTime=0. If bindTime becomes 0, the setBindTime processing will be performed later
				c.bindTime -= 1
				//c.setBindTime(c.bindTime - 1)
			}
		} else {
			if !c.pause() {
				// c.bindTime -= 1
				c.setBindTime(c.bindTime - 1)
				// The fix below was necessary before because bindTime should not be decremented directly but rather via setBindTime
				// Fixes BindToRoot/BindToParent of 1 immediately after PosSets (MUGEN 1.0/1.1 behavior)
				// This must not run for target binds so that they end the same time as MUGEN's do.
				//if c.bindToId > 0 {
				//	c.setBindTime(c.bindTime)
				//}
			}
		}
	}
	if c.cmd == nil {
		if c.keyctrl[0] {
			c.cmd = make([]CommandList, len(sys.chars))
			c.cmd[0].Buffer = NewInputBuffer()
			for i := range c.cmd {
				c.cmd[i].Buffer = c.cmd[0].Buffer
				c.cmd[i].CopyList(sys.chars[c.playerNo][0].cmd[i])
				c.cmd[i].BufReset()
			}
		} else {
			c.cmd = sys.chars[c.playerNo][0].cmd
		}
	}
	if c.hitdefContact {
		if c.hitdef.hitonce != 0 || c.moveReversed() != 0 {
			c.hitdef.updateStateType(c.ss.stateType)
		}
		c.hitdefContact = false
	} else if c.hitdef.ltypehit {
		c.hitdef.attr = c.hitdef.attr&^int32(ST_MASK) | int32(c.ss.stateType)
		c.hitdef.ltypehit = false
	}
	// Get Hitdef targets from the buffer. Using a buffer mitigates processing order errors
	// https://github.com/ikemen-engine/Ikemen-GO/issues/1798
	if len(c.hitdefTargetsBuffer) > 0 {
		c.hitdefTargets = append(c.hitdefTargets, c.hitdefTargetsBuffer...)
		c.hitdefTargetsBuffer = c.hitdefTargetsBuffer[:0]
	}
	if c.mctime < 0 {
		c.mctime = 1
		if c.mctype == MC_Hit {
			c.hitCount += c.hitdef.numhits
		} else if c.mctype == MC_Guarded {
			c.guardCount += c.hitdef.numhits
		}
	}
	// Change to get hit states
	if c.csf(CSF_gethit) && !c.hoverKeepState {
		// This flag prevents prevMoveType from being changed twice
		c.ss.storeMoveType = true
		c.ss.changeMoveType(MT_H)
		if c.hitPauseTime > 0 {
			c.ss.clearHitPauseExecutionToggleFlags()
		}
		c.hitPauseTime = 0
		//c.targetDrop(-1, false) // GitHub #1148
		pn := c.playerNo
		if c.ghv.p2getp1state && !c.ghv.guarded {
			pn = c.ghv.playerNo
		}
		if c.stchtmp {
			// For Mugen compatibility, PrevStateNo returns these values if the character is hit into a custom state
			// https://github.com/ikemen-engine/Ikemen-GO/issues/765
			// This could maybe be disabled if the state owner is an Ikemen character
			// Maybe what actually happens in Mugen is P2StateNo is handled later like HitOverride
			if c.ss.stateType == ST_L && c.pos[1] == 0 {
				c.ss.prevno = 5080
			} else if c.ghv._type == HT_Trip {
				c.ss.prevno = 5070
			} else if c.ss.stateType == ST_S {
				c.ss.prevno = 5000
			} else if c.ss.stateType == ST_C {
				c.ss.prevno = 5010
			} else {
				c.ss.prevno = 5020
			}
		} else if c.ghv.guarded &&
			(c.ghv.damage < c.life || sys.gsf(GSF_globalnoko) || c.asf(ASF_noko) || c.asf(ASF_noguardko)) {
			switch c.ss.stateType {
			// All of these state changes remove ctrl from the char
			// Guarding is not affected by P2getP1state
			case ST_S:
				c.selfState(150, -1, -1, 0, "")
			case ST_C:
				c.selfState(152, -1, -1, 0, "")
			default:
				c.selfState(154, -1, -1, 0, "")
			}
		} else if c.ss.stateType == ST_L && c.pos[1] == 0 {
			c.changeStateEx(5080, pn, -1, 0, "")
		} else if c.ghv._type == HT_Trip {
			c.changeStateEx(5070, pn, -1, 0, "")
		} else {
			if c.ghv.forcestand && c.ss.stateType == ST_C {
				c.ss.changeStateType(ST_S)
			} else if c.ghv.forcecrouch && c.ss.stateType == ST_S {
				c.ss.changeStateType(ST_C)
			}
			switch c.ss.stateType {
			case ST_S:
				c.changeStateEx(5000, pn, -1, 0, "")
			case ST_C:
				// Go to standing on KO
				// Mugen does this, but does it really need to be hardcoded?
				if c.ghv.damage >= c.life && !sys.gsf(GSF_globalnoko) && !c.asf(ASF_noko) {
					c.changeStateEx(5000, pn, -1, 0, "")
				} else {
					c.changeStateEx(5010, pn, -1, 0, "")
				}
			default:
				c.changeStateEx(5020, pn, -1, 0, "")
			}
		}
		// Prepare down get hit offset
		if c.ss.stateType == ST_L && c.pos[1] == 0 && c.ghv.yvel != 0 {
			c.downHitOffset = true
		}
	}
	// Change to HitOverride state
	// This doesn't actually require getting hit
	// https://github.com/ikemen-engine/Ikemen-GO/issues/2262
	if c.hoverIdx >= 0 && c.hoverIdx < len(c.hover) && !c.hoverKeepState {
		if c.hover[c.hoverIdx].stateno >= 0 {
			c.stateChange1(c.hover[c.hoverIdx].stateno, c.hover[c.hoverIdx].playerNo)
		}
	}
	if !c.pause() {
		if c.hitPauseTime > 0 {
			c.hitPauseTime--
			if c.hitPauseTime == 0 {
				c.ss.clearHitPauseExecutionToggleFlags()
			}
		}
		// Fast recovery from lie down
		if c.ghv.down_recover && c.ghv.down_recovertime > 0 &&
			!c.asf(ASF_nofastrecoverfromliedown) &&
			(c.ghv.fallcount > 0 || c.ss.stateType == ST_L) &&
			(c.cmd[0].Buffer.Bb == 1 || c.cmd[0].Buffer.Db == 1 ||
				c.cmd[0].Buffer.Fb == 1 || c.cmd[0].Buffer.Ub == 1 ||
				c.cmd[0].Buffer.ab == 1 || c.cmd[0].Buffer.bb == 1 ||
				c.cmd[0].Buffer.cb == 1 || c.cmd[0].Buffer.xb == 1 ||
				c.cmd[0].Buffer.yb == 1 || c.cmd[0].Buffer.zb == 1 ||
				c.cmd[0].Buffer.sb == 1 || c.cmd[0].Buffer.db == 1 ||
				c.cmd[0].Buffer.wb == 1) { // Menu button not included
			c.ghv.down_recovertime -= RandI(1, (c.ghv.down_recovertime+1)/2)
		}
	}
	// Reset pushed flag
	// This flag is apparently used to prevent position interpolation when chars push each other
	c.pushed = false
}

// Prepare collision boxes and debug text for drawing
func (c *Char) cueDebugDraw() {
	x := c.pos[0] * c.localscl
	y := c.pos[1] * c.localscl
	xoff := x + c.offsetX()*c.localscl
	yoff := y + c.offsetY()*c.localscl
	xs := c.clsnScale[0] * c.facing
	ys := c.clsnScale[1]
	angle := c.clsnAngle * c.facing
	nhbtxt := ""
	// Debug Clsn display
	if sys.clsnDisplay {
		if c.curFrame != nil {
			// Add Clsn1
			if clsn := c.curFrame.Clsn1; len(clsn) > 0 {
				if c.scf(SCF_standby) {
					// Add nothing
				} else if c.atktmp != 0 && c.hitdef.reversal_attr > 0 {
					sys.debugc1rev.Add(clsn, xoff, yoff, xs, ys, angle)
				} else if c.atktmp != 0 && c.hitdef.attr > 0 {
					sys.debugc1hit.Add(clsn, xoff, yoff, xs, ys, angle)
				} else {
					sys.debugc1not.Add(clsn, xoff, yoff, xs, ys, angle)
				}
			}
			// Check invincibility to decide box colors
			flags := int32(ST_SCA) | int32(AT_ALL)
			if clsn := c.curFrame.Clsn2; len(clsn) > 0 {
				hb, mtk := false, false
				if c.unhittableTime > 0 {
					mtk = true
				} else {
					for _, h := range c.hitby {
						if h.time != 0 {
							// If carrying invincibility from previous iterations
							if h.stack && flags != int32(ST_SCA)|int32(AT_ALL) {
								nhbtxt = "Stacked"
								hb = true
								mtk = false
								break
							}
							// If player-specific invincibility
							if h.playerno >= 0 || h.playerid >= 0 {
								nhbtxt = "Player-specific"
								hb = true
								mtk = false
								break
							}
							// Combine all NotHitBy flags
							if h.flag != 0 {
								flags &= h.flag
							}
						}
					}
					// If not stacked and not player-specific
					if nhbtxt == "" {
						if flags != int32(ST_SCA)|int32(AT_ALL) {
							hb = true
							mtk = flags&int32(ST_SCA) == 0 || flags&int32(AT_ALL) == 0
						}
					}
				}
				if c.scf(SCF_standby) {
					sys.debugc2stb.Add(clsn, xoff, yoff, xs, ys, angle)
				} else if mtk {
					// Add fully invincible Clsn2
					sys.debugc2mtk.Add(clsn, xoff, yoff, xs, ys, angle)
				} else if hb {
					// Add partially invincible Clsn2
					sys.debugc2hb.Add(clsn, xoff, yoff, xs, ys, angle)
				} else if c.inguarddist && c.scf(SCF_guard) {
					// Add guarding Clsn2
					sys.debugc2grd.Add(clsn, xoff, yoff, xs, ys, angle)
				} else {
					// Add regular Clsn2
					sys.debugc2.Add(clsn, xoff, yoff, xs, ys, angle)
				}
				// Add invulnerability text
				if nhbtxt == "" {
					if mtk {
						nhbtxt = "Invincible"
					} else if hb {
						// Statetype
						if flags&int32(ST_S) == 0 || flags&int32(ST_C) == 0 || flags&int32(ST_A) == 0 {
							if flags&int32(ST_S) == 0 {
								nhbtxt += "S"
							}
							if flags&int32(ST_C) == 0 {
								nhbtxt += "C"
							}
							if flags&int32(ST_A) == 0 {
								nhbtxt += "A"
							}
							nhbtxt += " Any"
						}
						// Attack
						if flags&int32(AT_NA) == 0 || flags&int32(AT_SA) == 0 || flags&int32(AT_HA) == 0 {
							if nhbtxt != "" {
								nhbtxt += ", "
							}
							if flags&int32(AT_NA) == 0 {
								nhbtxt += "N"
							}
							if flags&int32(AT_SA) == 0 {
								nhbtxt += "S"
							}
							if flags&int32(AT_HA) == 0 {
								nhbtxt += "H"
							}
							nhbtxt += " Atk"
						}
						// Throw
						if flags&int32(AT_NT) == 0 || flags&int32(AT_ST) == 0 || flags&int32(AT_HT) == 0 {
							if nhbtxt != "" {
								nhbtxt += ", "
							}
							if flags&int32(AT_NT) == 0 {
								nhbtxt += "N"
							}
							if flags&int32(AT_ST) == 0 {
								nhbtxt += "S"
							}
							if flags&int32(AT_HT) == 0 {
								nhbtxt += "H"
							}
							nhbtxt += " Thr"
						}
						// Projectile
						if flags&int32(AT_NP) == 0 || flags&int32(AT_SP) == 0 || flags&int32(AT_HP) == 0 {
							if nhbtxt != "" {
								nhbtxt += ", "
							}
							if flags&int32(AT_NP) == 0 {
								nhbtxt += "N"
							}
							if flags&int32(AT_SP) == 0 {
								nhbtxt += "S"
							}
							if flags&int32(AT_HP) == 0 {
								nhbtxt += "H"
							}
							nhbtxt += " Prj"
						}
					}
				}
			}
			// Add size box (width * height)
			if c.csf(CSF_playerpush) {
				sys.debugcsize.Add(c.sizeBoxToClsn(), x, y, c.facing*c.localscl, c.localscl, 0)
			}
		}
		// Add crosshair
		sys.debugch.Add([][4]float32{{-1, -1, 1, 1}}, x, y, 1, 1, 0)
	}
	// Prepare information for debug text
	if sys.debugDisplay {
		// Add debug clsnText
		x = (x-sys.cam.Pos[0])*sys.cam.Scale + ((320-float32(sys.gameWidth))/2 + 1) + float32(sys.gameWidth)/2
		y = (y*sys.cam.Scale - sys.cam.Pos[1]) + sys.cam.GroundLevel() + 1 // "1" is just for spacing
		y += float32(sys.debugFont.fnt.Size[1]) * sys.debugFont.yscl / sys.heightScale
		// Name and ID
		sys.clsnText = append(sys.clsnText, ClsnText{x: x, y: y, text: fmt.Sprintf("%s, %d", c.name, c.id), r: 255, g: 255, b: 255})
		// NotHitBy
		if nhbtxt != "" {
			y += float32(sys.debugFont.fnt.Size[1]) * sys.debugFont.yscl / sys.heightScale
			sys.clsnText = append(sys.clsnText, ClsnText{x: x, y: y, text: fmt.Sprintf(nhbtxt), r: 191, g: 255, b: 255})
		}
		// Targets
		for _, tid := range c.targets {
			if t := sys.playerID(tid); t != nil {
				y += float32(sys.debugFont.fnt.Size[1]) * sys.debugFont.yscl / sys.heightScale
				jg := t.ghv.getJuggle(c.id, c.gi().data.airjuggle)
				sys.clsnText = append(sys.clsnText, ClsnText{x: x, y: y, text: fmt.Sprintf("Target %d: %d", tid, jg), r: 255, g: 191, b: 255})
			}
		}
	}
}

// Prepare character sprites for drawing
func (c *Char) cueDraw() {
	if c.helperIndex < 0 || c.scf(SCF_disabled) {
		return
	}
	// Add debug info
	c.cueDebugDraw()
	// Add char sprite
	if c.anim != nil {
		pos := [2]float32{c.interPos[0]*c.localscl + c.offsetX()*c.localscl,
			c.interPos[1]*c.localscl + c.offsetY()*c.localscl}

		scl := [2]float32{c.facing * c.size.xscale * c.angleDrawScale[0] * c.zScale * (320 / c.localcoord),
			c.size.yscale * c.angleDrawScale[1] * c.zScale * (320 / c.localcoord)}

		// Apply Z axis perspective
		if sys.zEnabled() {
			pos = sys.drawposXYfromZ(pos, c.localscl, c.interPos[2], c.zScale)
		}

		//if sys.zEnabled() {
		//	ratio := float32(1.618) // Possible stage parameter?
		//	pos[0] *= 1 + (ratio-1)*(c.zScale-1)
		//	pos[1] *= 1 + (ratio-1)*(c.zScale-1)
		//	pos[1] += c.interPos[2] * c.localscl
		//}

		anglerot := c.anglerot
		fLength := c.fLength

		if fLength <= 0 {
			fLength = 2048
		}

		if c.facing < 0 {
			anglerot[0] *= -1
			anglerot[2] *= -1
		}
		fLength = fLength * c.localscl
		rot := c.rot

		if c.csf(CSF_angledraw) {
			rot.angle = anglerot[0]
			rot.xangle = anglerot[1]
			rot.yangle = anglerot[2]
		}

		rec := sys.tickNextFrame() && c.acttmp > 0

		//if rec {
		//	c.aimg.recAfterImg(sdf(), c.hitPause())
		//}

		//if c.gi().mugenver[0] != 1 && c.csf(CSF_angledraw) && !c.csf(CSF_trans) {
		//	c.setCSF(CSF_trans)
		//	c.alpha = [...]int32{255, 0}
		//}

		// Determine AIR offset multiplier
		// This must take into account both the coordinate spaces and the scale constants
		// This seems more complicated than it ought to be. Probably because our drawing functions are different from Mugen
		// https://github.com/ikemen-engine/Ikemen-GO/issues/1459, 1778 and 2089
		airOffsetFix := [2]float32{1, 1}
		if c.playerNo != c.animPN {
			airOffsetFix = [2]float32{
				(sys.chars[c.playerNo][0].localcoord / sys.chars[c.animPN][0].localcoord) / (sys.chars[c.playerNo][0].size.xscale / sys.chars[c.animPN][0].size.xscale),
				(sys.chars[c.playerNo][0].localcoord / sys.chars[c.animPN][0].localcoord) / (sys.chars[c.playerNo][0].size.yscale / sys.chars[c.animPN][0].size.yscale),
			}
		}

		var cwin = [4]float32{
			c.window[0] * scl[0],
			c.window[1] * scl[1],
			c.window[2] * scl[0],
			c.window[3] * scl[1],
		}

		// Use animation backup if char used ChangeAnim during hitpause
		anim := c.anim
		if c.animNo >= 0 && c.anim.spr == nil && c.animBackup != nil {
			anim = c.animBackup
		}

		// Define sprite data
		sd := &SprData{
			anim:         anim,
			fx:           c.getPalfx(),
			pos:          pos,
			scl:          scl,
			alpha:        c.alpha,
			priority:     c.sprPriority + int32(c.pos[2]*c.localscl),
			rot:          rot,
			screen:       false,
			undarken:     c.playerNo == sys.superplayerno,
			oldVer:       c.gi().mugenver[0] != 1,
			facing:       c.facing,
			airOffsetFix: airOffsetFix,
			projection:   int32(c.projection),
			fLength:      fLength,
			xshear:       c.xshear,
			window:       cwin,
		}
		if !c.csf(CSF_trans) {
			sd.alpha[0] = -1
		}
		// Record afterimage
		c.aimg.recAndCue(sd, rec, sys.tickNextFrame() && c.hitPause(), c.layerNo)
		// Hitshake effect
		if c.ghv.hitshaketime > 0 && c.ss.time&1 != 0 {
			sd.pos[0] -= c.facing
		}
		// Draw char according to layer number
		sprs := &sys.spritesLayer0
		if c.layerNo > 0 {
			sprs = &sys.spritesLayer1
		} else if c.layerNo < 0 {
			sprs = &sys.spritesLayerN1
		} else if c.asf(ASF_drawunder) {
			sprs = &sys.spritesLayerU
		}
		if !c.asf(ASF_invisible) {
			sdwalp := int32(255)
			if c.csf(CSF_trans) {
				sdwalp = 255 - c.alpha[1]
			}
			sdwclr := c.shadowColor[0]<<16 | c.shadowColor[1]<<8 | c.shadowColor[2]
			reflectclr := c.reflectColor[0]<<16 | c.reflectColor[1]<<8 | c.reflectColor[2]
			// Add sprite to draw list
			sprs.add(sd)
			// Add shadow
			if !c.asf(ASF_noshadow) {
				// Previously Ikemen applied a multiplier of 1.5 to c.size.shadowoffset for Winmugen chars
				// That doesn't seem to actually happen in either Winmugen or Mugen 1.1
				//soy := c.size.shadowoffset
				//if sd.oldVer {
				//	soy *= 1.5
				//}
				// Mugen uses some odd math for the shadow offset here, factoring in the stage's shadow scale
				// Meaning the character's shadow offset constant is unable to offset it correctly in every stage
				// Ikemen works differently and as you'd expect it to
				drawZoff := sys.posZtoYoffset(c.interPos[2], c.localscl)
				// Gets the Yscale defined by ModifyShadow/Reflection or keeps the one from the stage
				getYscale := func(char, stage float32) float32 {
					if char != 0 {
						return char
					}
					return stage
				}
				sdwYscale := getYscale(c.shadowYscale, sys.stage.sdw.yscale)
				refYscale := getYscale(c.reflectYscale, sys.stage.reflection.yscale)

				// Add shadow to shadow list
				sys.shadows.add(&ShadowSprite{
					SprData:         sd,
					shadowColor:     sdwclr,
					shadowAlpha:     sdwalp,
					shadowIntensity: c.shadowIntensity,
					shadowOffset: [2]float32{
						c.shadowOffset[0] * c.localscl,
						(c.size.shadowoffset+c.shadowOffset[1])*c.localscl + sdwYscale*drawZoff + drawZoff,
					},
					shadowWindow:     c.shadowWindow,
					shadowXshear:     c.shadowXshear,
					shadowYscale:     c.shadowYscale,
					shadowRot:        c.shadowRot,
					shadowProjection: int32(c.shadowProjection),
					shadowfLength:    c.shadowfLength,
					fadeOffset:       c.offsetY() + drawZoff,
				})
				// Add reflection to reflection list
				sys.reflections.add(&ReflectionSprite{
					SprData:          sd,
					reflectColor:     reflectclr,
					reflectIntensity: c.reflectIntensity,
					reflectOffset: [2]float32{
						c.reflectOffset[0] * c.localscl,
						(c.size.shadowoffset+c.reflectOffset[1])*c.localscl + refYscale*drawZoff + drawZoff,
					},
					reflectWindow:     c.reflectWindow,
					reflectXshear:     c.reflectXshear,
					reflectYscale:     c.reflectYscale,
					reflectRot:        c.reflectRot,
					reflectProjection: int32(c.reflectProjection),
					reflectfLength:    c.reflectfLength,
					fadeOffset:        c.offsetY() + drawZoff,
				})
			}
		}
	}
	if sys.tickNextFrame() {
		c.minus = 2
		c.oldPos = c.pos
		c.dustOldPos = c.pos // We need this one separated because PosAdd and such change oldPos
	}
}

type CharList struct {
	runOrder         []*Char
	drawOrder        []*Char
	idMap            map[int32]*Char
	enemyNearChanged bool
}

func (cl *CharList) clear() {
	*cl = CharList{idMap: make(map[int32]*Char)}
	sys.nextCharId = sys.cfg.Config.HelperMax
}

func (cl *CharList) add(c *Char) {
	// Append to run order
	cl.runOrder = append(cl.runOrder, c)
	c.index = int32(len(cl.runOrder))
	// If any entry in the draw order is empty, use that one
	i := 0
	for ; i < len(cl.drawOrder); i++ {
		if cl.drawOrder[i] == nil {
			cl.drawOrder[i] = c
			break
		}
	}
	// Otherwise append to the end
	if i >= len(cl.drawOrder) {
		cl.drawOrder = append(cl.drawOrder, c)
	}
	cl.idMap[c.id] = c
}

func (cl *CharList) replace(dc *Char, pn int, idx int32) bool {
	var ok bool
	// Replace in run order
	for i, c := range cl.runOrder {
		if c.playerNo == pn && c.helperIndex == idx {
			cl.runOrder[i] = dc
			c.index = int32(i) + 1
			ok = true
			break
		}
	}
	if ok {
		// Replace in draw order
		for i, c := range cl.drawOrder {
			if c.playerNo == pn && c.helperIndex == idx {
				cl.drawOrder[i] = dc
				break
			}
		}
		cl.idMap[dc.id] = dc
	}
	return ok
}

func (cl *CharList) delete(dc *Char) {
	for i, c := range cl.runOrder {
		if c == dc {
			delete(cl.idMap, c.id)
			cl.runOrder = append(cl.runOrder[:i], cl.runOrder[i+1:]...)
			break
		}
	}
	// You'd expect Mugen to remove the slot from the drawing order, but it does keep it open like this
	//for i, c := range cl.drawOrder {
	//	if c == dc {
	//		cl.drawOrder[i] = nil
	//		break
	//	}
	//}
	// However removing it creates a more predictable drawing order
	for i, c := range cl.drawOrder {
		if c == dc {
			cl.drawOrder = append(cl.drawOrder[:i], cl.drawOrder[i+1:]...)
			break
		}
	}
}

func (cl *CharList) commandUpdate() {
	// Iterate players
	for i, p := range sys.chars {
		if len(p) > 0 {
			root := p[0]
			// Select a random command for AI cheating
			// The way this only allows one command to be cheated at a time may be the cause of issue #2022
			cheat := int32(-1)
			if root.controller < 0 {
				if sys.roundState() == 2 && RandF32(0, sys.aiLevel[i]/2+32) > 32 { // TODO: Balance AI scaling
					cheat = Rand(0, int32(len(root.cmd[root.ss.sb.playerNo].Commands))-1)
				}
			}
			// Iterate root and helpers
			for _, c := range p {
				act := true
				if sys.supertime > 0 {
					act = c.superMovetime != 0
				} else if sys.pausetime > 0 && c.pauseMovetime == 0 {
					act = false
				}
				// Auto turning check for the root
				// Having this here makes B and F inputs reverse the same instant the character turns
				if act && c.helperIndex == 0 && (c.scf(SCF_ctrl) || sys.roundState() > 2) &&
					(c.ss.no == 0 || c.ss.no == 11 || c.ss.no == 20 || c.ss.no == 52) {
					c.autoTurn()
				}

				// Update Forward/Back flipping flag
				c.updateFBFlip()

				if (c.helperIndex == 0 || c.helperIndex > 0 && &c.cmd[0] != &root.cmd[0]) &&
					c.cmd[0].InputUpdate(c.controller, c.fbFlip, sys.aiLevel[i], c.inputFlag, c.inputShift, false) {
					// Clear input buffers and skip the rest of the loop
					// This used to apply only to the root, but that caused some issues with helper-based custom input systems
					if c.inputWait() || c.asf(ASF_noinput) {
						for i := range c.cmd {
							c.cmd[i].BufReset()
						}
						continue
					}
					hpbuf := false
					pausebuf := false
					winbuf := false
					// Buffer during hitpause
					if c.hitPause() && c.gi().constants["input.pauseonhitpause"] != 0 { // TODO: Deprecated constant
						hpbuf = true
						// In Winmugen, commands were buffered for one extra frame after hitpause (but not after Pause/SuperPause)
						// This was fixed in Mugen 1.0
						if c.stWgi().ikemenver[0] == 0 && c.stWgi().ikemenver[1] == 0 && c.stWgi().mugenver[0] != 1 {
							winbuf = true
						}
					}
					// Buffer during Pause and SuperPause
					if sys.supertime > 0 {
						if !act && sys.supertime <= sys.superendcmdbuftime {
							pausebuf = true
						}
					} else if sys.pausetime > 0 {
						if !act && sys.pausetime <= sys.pauseendcmdbuftime {
							pausebuf = true
						}
					}
					// Update commands
					for i := range c.cmd {
						extratime := Btoi(hpbuf || pausebuf) + Btoi(winbuf)
						helperbug := c.helperIndex != 0 && c.stWgi().ikemenver[0] == 0 && c.stWgi().ikemenver[1] == 0
						c.cmd[i].Step(c.controller < 0, helperbug, hpbuf, pausebuf, extratime)
					}
					// Enable AI cheated command
					c.cpucmd = cheat
				}
			}
		}
	}
}

// Sort all characters into a list based on their processing order
func (cl *CharList) sortActionRunOrder() []int {
	// Temp sorting list
	sorting := make([][2]int, len(cl.runOrder)) // [2]int{index, priority}

	// Decide priority of each player
	for i, c := range cl.runOrder {
		var pr int                                      // Fallback priority of 0
		if c.asf(ASF_runfirst) && !c.asf(ASF_runlast) { // Any character with runfirst flag
			pr = 100
		} else if c.asf(ASF_runlast) && !c.asf(ASF_runfirst) { // Any character with runlast flag
			pr = -100
		} else if c.ss.moveType == MT_A { // Attacking players and helpers
			pr = 5
		} else if c.helperIndex == 0 {
			if c.ss.moveType == MT_I { // Idle players
				pr = 4
			} else { // Remaining players
				pr = 3
			}
		} else {
			if c.ss.moveType == MT_I { // Idle helpers
				pr = 2
			} else { // Remaining helpers
				pr = 1
			}
		}
		sorting[i] = [2]int{i, pr}
	}

	// Sort by priority
	sort.SliceStable(sorting, func(i, j int) bool {
		return sorting[i][1] > sorting[j][1]
	})

	// Create new sorted list and update each char's runOrder
	sortedOrder := make([]int, len(sorting))
	for i := 0; i < len(sorting); i++ {
		sortedOrder[i] = sorting[i][0]
		cl.runOrder[sorting[i][0]].runorder = int32(i + 1)
	}

	// Reset priority flags as they are only needed during this function
	for i := range cl.runOrder {
		cl.runOrder[i].unsetASF(ASF_runfirst | ASF_runlast)
	}

	return sortedOrder
}

func (cl *CharList) action() {
	// Update commands for all chars
	cl.commandUpdate()

	// Prepare characters before performing their actions
	for i := 0; i < len(cl.runOrder); i++ {
		cl.runOrder[i].actionPrepare()
	}

	// Run actions for each character in the sorted list
	// Sorting the characters first makes new helpers wait for their turn and allows RunOrder trigger accuracy
	sortedOrder := cl.sortActionRunOrder()
	for i := 0; i < len(sortedOrder); i++ {
		if sortedOrder[i] < len(cl.runOrder) {
			cl.runOrder[sortedOrder[i]].actionRun()
		}
	}

	// Run actions for anyone missed (new helpers)
	extra := len(sortedOrder) + 1
	for i := 0; i < len(cl.runOrder); i++ {
		if cl.runOrder[i].runorder < 0 {
			cl.runOrder[i].runorder = int32(extra)
			cl.runOrder[i].actionRun()
			extra++
		}
	}

	// Finish performing character actions
	for i := 0; i < len(cl.runOrder); i++ {
		cl.runOrder[i].actionFinish()
	}
}

func (cl *CharList) xScreenBound() {
	ro := make([]*Char, len(cl.runOrder))
	copy(ro, cl.runOrder)
	for _, c := range ro {
		c.xScreenBound()
	}
}

// This function runs every tick
func (cl *CharList) update() {
	ro := make([]*Char, len(cl.runOrder))
	copy(ro, cl.runOrder)
	for _, c := range ro {
		c.update()
		c.track()
	}
}

// Check player vs player hits
func (cl *CharList) hitDetectionPlayer(getter *Char) {

	// Stop outer loop if enemy is disabled
	if getter.scf(SCF_standby) || getter.scf(SCF_disabled) {
		return
	}

	getter.unsetCSF(CSF_gethit)

	// This forces an enemy list cache reset every frame
	// Has a perfomance impact and is probably not necessary in the current state of the code
	//getter.enemyNearP2Clear()

	for _, c := range cl.runOrder {

		// Stop current iteration if this char is disabled
		if c.scf(SCF_standby) || c.scf(SCF_disabled) {
			continue
		}

		if c.atktmp != 0 && c.id != getter.id && (c.hitdef.affectteam == 0 ||
			((getter.teamside != c.hitdef.teamside-1) == (c.hitdef.affectteam > 0) && c.hitdef.teamside >= 0) ||
			((getter.teamside != c.teamside) == (c.hitdef.affectteam > 0) && c.hitdef.teamside < 0)) {

			// Guard distance check
			// Mugen uses < checks so that 0 does not trigger proximity guard at 0 distance
			// Localcoord conversion is already built into the dist functions, so it will be skipped
			if c.ss.moveType == MT_A {
				var inguardx, inguardy, inguardz bool

				// Get distances
				distX := c.distX(getter, c) * c.facing
				distY := c.distY(getter, c)
				distZ := c.distZ(getter, c)

				// Check X distance
				inguardx = distX < c.hitdef.guard_dist_x[0] && distX > -c.hitdef.guard_dist_x[1]

				// Check Y distance
				if distY == 0 { // Compatibility safeguard
					inguardy = true
				} else {
					inguardy = distY > -c.hitdef.guard_dist_y[0] && distY < c.hitdef.guard_dist_y[1]
				}

				// Check Z distance
				if distZ == 0 { // Compatibility safeguard
					inguardz = true
				} else {
					inguardz = distZ > -c.hitdef.guard_dist_z[0] && distZ < c.hitdef.guard_dist_z[1]
				}

				// Set flag
				if inguardx && inguardy && inguardz {
					getter.inguarddist = true
				}
			}

			if c.helperIndex != 0 {
				// Inherit parent's or root's juggle points
				if c.inheritJuggle == 1 && c.parent(false) != nil {
					for _, v := range getter.ghv.targetedBy {
						if v[0] == c.parent(false).id {
							getter.ghv.addId(c.id, v[1])
							break
						}
					}
				} else if c.inheritJuggle == 2 && c.root(false) != nil {
					for _, v := range getter.ghv.targetedBy {
						if v[0] == c.root(false).id {
							getter.ghv.addId(c.id, v[1])
							break
						}
					}
				}
			}

			// In Mugen, you can no longer hit a standing target if you don't have enough points
			// In Mugen, you can juggle any enemy if they're not your target yet
			// If IkemenVersion, the rules are a little more consistent
			canjuggle := false
			if c.asf(ASF_nojugglecheck) ||
				c.juggle <= getter.ghv.getJuggle(c.id, c.gi().data.airjuggle) ||
				(c.gi().ikemenver[0] != 0 || c.gi().ikemenver[1] != 0) && getter.hittmp < 2 ||
				(c.gi().ikemenver[0] == 0 && c.gi().ikemenver[1] == 0 && !c.hasTarget(getter.id)) {
				canjuggle = true
			}

			// If getter can be hit by this Hitdef
			if canjuggle && c.hitdef.hitonce >= 0 && !c.hasTargetOfHitdef(getter.id) &&
				(c.hitdef.reversal_attr <= 0 || !getter.hasTargetOfHitdef(c.id)) &&
				getter.hittableByChar(c, &c.hitdef, c.ss.stateType, false) {

				// Z axis check
				// ReversalDef checks attack depth vs attack depth
				zok := true
				if c.hitdef.reversal_attr > 0 {
					zok = sys.zAxisOverlap(c.pos[2], c.hitdef.attack_depth[0], c.hitdef.attack_depth[1], c.localscl,
						getter.pos[2], getter.hitdef.attack_depth[0], getter.hitdef.attack_depth[1], getter.localscl)
				} else {
					zok = sys.zAxisOverlap(c.pos[2], c.hitdef.attack_depth[0], c.hitdef.attack_depth[1], c.localscl,
						getter.pos[2], getter.sizeDepth[0], getter.sizeDepth[1], getter.localscl)
				}

				// If collision OK then get the hit type and act accordingly
				if zok && c.clsnCheck(getter, 1, c.hitdef.p2clsncheck, true, false, false, false) {
					if hitResult := c.hitResultCheck(getter, nil); hitResult != 0 {
						// Check if MoveContact should be updated
						// Hit type None should also set MoveHit here
						mvc := hitResult >= -1 || c.hitdef.reversal_attr > 0

						// Attacker hitpauses were off by 1 frame in WinMugen. Mugen 1.0 fixed it
						// The way this should actually happen is that WinMugen chars have 1 subtracted from their hitpause in bytecode.go
						// But because of the order that events happen in in Ikemen, it must be fixed the other way around
						hpfix := c.gi().ikemenver[0] != 0 || c.gi().ikemenver[1] != 0 || c.gi().mugenver[0] == 1

						if Abs(hitResult) == 1 {
							if mvc {
								c.mctype = MC_Hit
								c.mctime = -1
							}
							// Successful ReversalDef
							if c.hitdef.reversal_attr > 0 {
								c.powerAdd(c.hitdef.hitgetpower)

								// Precompute localcoord conversion factor
								scaleratio := c.localscl / getter.localscl

								// ReversalDef seems to set an arbitrary collection of get hit variables in Mugen
								getter.hitdef.hitflag = 0
								getter.mctype = MC_Reversed
								getter.mctime = -1
								getter.hitdefContact = true
								getter.mhv.frame = true
								getter.mhv.playerId = c.id
								getter.mhv.playerNo = c.playerNo
								getter.hitdef.hitonce = -1 // Neutralize Hitdef

								if c.hitdef.unhittabletime[1] >= 0 {
									getter.unhittableTime = c.hitdef.unhittabletime[1] // 1
								}

								// Clear GetHitVars while stacking those that need it
								getter.ghv.selectiveClear(getter)

								getter.ghv.attr = c.hitdef.attr
								getter.ghv.hitid = c.hitdef.id
								getter.ghv.playerNo = c.playerNo
								getter.ghv.playerId = c.id
								getter.fallTime = 0

								// Fall flag
								if c.hitdef.forcenofall {
									getter.ghv.fallflag = false
								} else if !getter.ghv.fallflag {
									if getter.ss.stateType == ST_A {
										getter.ghv.fallflag = c.hitdef.air_fall != 0
									} else {
										getter.ghv.fallflag = c.hitdef.ground_fall
									}
								}

								// Fall group
								getter.ghv.fall_animtype = c.hitdef.fall_animtype
								getter.ghv.fall_xvelocity = c.hitdef.fall_xvelocity * scaleratio
								getter.ghv.fall_yvelocity = c.hitdef.fall_yvelocity * scaleratio
								getter.ghv.fall_zvelocity = c.hitdef.fall_zvelocity * scaleratio
								getter.ghv.fall_recover = c.hitdef.fall_recover
								getter.ghv.fall_recovertime = c.hitdef.fall_recovertime
								getter.ghv.fall_damage = c.hitdef.fall_damage
								getter.ghv.fall_kill = c.hitdef.fall_kill
								getter.ghv.fall_envshake_time = c.hitdef.fall_envshake_time
								getter.ghv.fall_envshake_freq = c.hitdef.fall_envshake_freq
								getter.ghv.fall_envshake_ampl = int32(float32(c.hitdef.fall_envshake_ampl) * scaleratio)
								getter.ghv.fall_envshake_phase = c.hitdef.fall_envshake_phase
								getter.ghv.fall_envshake_mul = c.hitdef.fall_envshake_mul
								getter.ghv.fall_envshake_dir = c.hitdef.fall_envshake_dir

								getter.ghv.down_recover = c.hitdef.down_recover
								if c.hitdef.down_recovertime < 0 {
									getter.ghv.down_recovertime = getter.gi().data.liedown.time
								} else {
									getter.ghv.down_recovertime = c.hitdef.down_recovertime
								}

								getter.hitdefTargetsBuffer = append(getter.hitdefTargetsBuffer, c.id)
								if getter.hittmp == 0 {
									getter.hittmp = -1
								}
								if !getter.csf(CSF_gethit) {
									getter.hitPauseTime = Max(1, c.hitdef.pausetime[1]+Btoi(hpfix))
								}
							}
							if !c.csf(CSF_gethit) && (getter.ss.stateType == ST_A && c.hitdef.air_type != HT_None ||
								getter.ss.stateType != ST_A && c.hitdef.ground_type != HT_None) {
								c.hitPauseTime = Max(1, c.hitdef.pausetime[0]+Btoi(hpfix))
								// In Mugen, the hitpause only actually takes effect in the next frame
								// In Mugen, despite hit type None being supposed to apply hitpause, that doesn't happen
								// Curiously, if a HitOverride is used the hitpause will be restored
							}
							c.uniqHitCount++
						} else {
							if mvc {
								c.mctype = MC_Guarded
								c.mctime = -1
							}
							if !c.csf(CSF_gethit) {
								c.hitPauseTime = Max(1, c.hitdef.guard_pausetime[0]+Btoi(hpfix))
							}
						}
						if c.hitdef.hitonce > 0 {
							c.hitdef.hitonce = -1
						}
						c.hitdefContact = true
						c.mhv.frame = true
						c.mhv.playerId = getter.id
						c.mhv.playerNo = getter.playerNo
						if c.hitdef.unhittabletime[0] >= 0 {
							c.unhittableTime = c.hitdef.unhittabletime[0]
						}
					}
				}
			}
		}
	}
}

// Check projectile vs player hits
func (cl *CharList) hitDetectionProjectile(getter *Char) {

	// Stop outer loop if enemy is disabled
	if getter.scf(SCF_standby) || getter.scf(SCF_disabled) {
		return
	}

	for i := range sys.projs {
		// Skip if this player number has no projectiles
		if len(sys.projs[i]) == 0 {
			continue
		}

		c := sys.chars[i][0]
		ap_projhit := false

		// Save root's atktmp var so we can temporarily modify it
		// Maybe this is no longer necessary
		//orgatktmp := c.atktmp
		//c.atktmp = -1

		for j := range sys.projs[i] {
			p := &sys.projs[i][j]

			// Skip if projectile can't hit
			if p.id < 0 || p.hits <= 0 {
				continue
			}

			// In Mugen, projectiles couldn't hit their root even with the proper affectteam
			if i == getter.playerNo && getter.helperIndex == 0 &&
				(getter.teamside == p.hitdef.teamside-1) && !p.platform {
				continue
			}

			// Teamside check
			// Since the teamside parameter is new to Ikemen, we can make that one allow the projectile to hit the root
			if p.hitdef.affectteam != 0 &&
				((getter.teamside != p.hitdef.teamside-1) != (p.hitdef.affectteam > 0) ||
					(getter.teamside == p.hitdef.teamside-1) != (p.hitdef.affectteam < 0)) {
				continue
			}

			// Projectile guard distance check
			distX := (getter.pos[0]*getter.localscl - (p.pos[0])*p.localscl) * p.facing
			distY := (getter.pos[1]*getter.localscl - (p.pos[1])*p.localscl)
			distZ := (getter.pos[2]*getter.localscl - (p.pos[2])*p.localscl)

			if !p.platform && p.hitdef.attr > 0 { // https://github.com/ikemen-engine/Ikemen-GO/issues/1445
				var inguardx, inguardy, inguardz bool

				// Check X distance
				inguardx = distX < p.hitdef.guard_dist_x[0]*p.localscl &&
					distX > -p.hitdef.guard_dist_x[1]*p.localscl

				// Check Y distance
				if distY == 0 { // Compatibility safeguard
					inguardy = true
				} else {
					inguardy = distY > -p.hitdef.guard_dist_y[0]*p.localscl &&
						distY < p.hitdef.guard_dist_y[1]*p.localscl
				}

				// Check Z distance
				if distZ == 0 { // Compatibility safeguard
					inguardz = true
				} else {
					inguardz = distZ > -p.hitdef.guard_dist_z[0]*p.localscl &&
						distZ < p.hitdef.guard_dist_z[1]*p.localscl
				}

				// Set flag
				if inguardx && inguardy && inguardz {
					getter.inguarddist = true
				}
			}

			if p.platform {
				// Check if the character is above the platform's surface
				if getter.pos[1]*getter.localscl-getter.vel[1]*getter.localscl <= (p.pos[1]+p.platformHeight[1])*p.localscl &&
					getter.platformPosY*getter.localscl >= (p.pos[1]+p.platformHeight[0])*p.localscl {
					angleSinValue := float32(math.Sin(float64(p.platformAngle) / 180 * math.Pi))
					angleCosValue := float32(math.Cos(float64(p.platformAngle) / 180 * math.Pi))
					oldDistX := (getter.oldPos[0]*getter.localscl - (p.pos[0])*p.localscl) * p.facing
					onPlatform := func(protrude bool) {
						getter.platformPosY = ((p.pos[1]+p.platformHeight[0]+p.velocity[1])*p.localscl - angleSinValue*(oldDistX/angleCosValue)) / getter.localscl
						getter.groundAngle = p.platformAngle
						// Condition when the character is on the platform
						if getter.ss.stateType != ST_A {
							getter.pos[0] += p.velocity[0] * p.facing * (p.localscl / getter.localscl)
							getter.pos[1] += p.velocity[1] * (p.localscl / getter.localscl)
							if protrude {
								if p.facing > 0 {
									getter.xPlatformBound((p.pos[0]+p.velocity[0]*2*p.facing+p.platformWidth[0]*angleCosValue*p.facing)*p.localscl, (p.pos[0]-p.velocity[0]*2*p.facing+p.platformWidth[1]*angleCosValue*p.facing)*p.localscl)
								} else {
									getter.xPlatformBound((p.pos[0]-p.velocity[0]*2*p.facing+p.platformWidth[1]*angleCosValue*p.facing)*p.localscl, (p.pos[0]+p.velocity[0]*2*p.facing+p.platformWidth[0]*angleCosValue*p.facing)*p.localscl)
								}
							}
						}
					}
					if distX >= (p.platformWidth[0]*angleCosValue)*p.localscl && distX <= (p.platformWidth[1]*angleCosValue)*p.localscl {
						onPlatform(false)
					} else if p.platformFence && oldDistX >= (p.platformWidth[0]*angleCosValue)*p.localscl &&
						oldDistX <= (p.platformWidth[1]*angleCosValue)*p.localscl {
						onPlatform(true)
					}
				}
			}

			// Cancel a projectile with hitflag P
			if getter.atktmp != 0 && (getter.hitdef.affectteam == 0 ||
				(p.hitdef.teamside-1 != getter.teamside) == (getter.hitdef.affectteam > 0)) &&
				getter.hitdef.hitflag&int32(HF_P) != 0 &&
				getter.projClsnCheck(p, 1, 2, false) &&
				sys.zAxisOverlap(getter.pos[2], getter.hitdef.attack_depth[0], getter.hitdef.attack_depth[1], getter.localscl,
					p.pos[2], p.hitdef.attack_depth[0], p.hitdef.attack_depth[1], p.localscl) {
				if getter.hitdef.p1stateno >= 0 && getter.stateChange1(getter.hitdef.p1stateno, getter.hitdef.playerNo) {
					getter.setCtrl(false)
				}
				p.flagProjCancel()
				getter.hitdefContact = true
				//getter.mhv.frame = true // Doesn't make sense to flag it when cancelling a projectile
				continue
			}

			// Projectile juggling is a little different from player juggling
			// In Mugen, they check juggle points even if the enemy is not yet a target or even falling at all
			// IkemenVersion once again makes the logic more consistent
			canjuggle := false
			if c.asf(ASF_nojugglecheck) ||
				(c.gi().ikemenver[0] != 0 || c.gi().ikemenver[1] != 0) && getter.hittmp < 2 ||
				p.hitdef.air_juggle <= getter.ghv.getJuggle(c.id, c.gi().data.airjuggle) {
				canjuggle = true
			}

			if canjuggle && !(getter.stchtmp && (getter.csf(CSF_gethit) || getter.acttmp > 0)) &&
				(!ap_projhit || p.hitdef.attr&int32(AT_AP) == 0) &&
				(p.hitpause <= 0 || p.contactflag) && p.curmisstime <= 0 && p.hitdef.hitonce >= 0 &&
				getter.hittableByChar(c, &p.hitdef, ST_N, true) {

				// Save enemy's hittmp var so we can temporarily modify it
				// Maybe this is no longer necessary
				//orghittmp := getter.hittmp
				//if getter.csf(CSF_gethit) {
				//	getter.hittmp = int8(Btoi(getter.ghv.fallflag)) + 1
				//}

				if getter.projClsnCheck(p, p.hitdef.p2clsncheck, 1, false) &&
					sys.zAxisOverlap(p.pos[2], p.hitdef.attack_depth[0], p.hitdef.attack_depth[1], p.localscl,
						getter.pos[2], getter.sizeDepth[0], getter.sizeDepth[1], getter.localscl) {

					if hitResult := c.hitResultCheck(getter, p); hitResult != 0 {

						p.contactflag = true
						if Abs(hitResult) == 1 {
							sys.cgi[i].pctype = PC_Hit
							p.hitpause = Max(0, p.hitdef.pausetime[0]-Btoi(c.gi().mugenver[0] == 0)) // Winmugen projectiles are 1 frame short on hitpauses
						} else {
							sys.cgi[i].pctype = PC_Guarded
							p.hitpause = Max(0, p.hitdef.guard_pausetime[0]-Btoi(c.gi().mugenver[0] == 0))
						}
						sys.cgi[i].pctime = 0
						sys.cgi[i].pcid = p.id
					}
					// This flag prevents multiple projectiles from the same player from hitting in the same frame
					// In Mugen, projectiles (sctrl) give 1F of projectile invincibility to the getter instead. This timer persists during (super)pause
					if p.hitdef.attr&int32(AT_AP) != 0 {
						ap_projhit = true
					}
				}
				// Restore enemy's hittmp var
				//getter.hittmp = orghittmp
			}
		}

		// Restore root's atktmp var
		//c.atktmp = orgatktmp
	}
}

func (cl *CharList) pushDetection(getter *Char) {
	var gxmin, gxmax float32

	// Stop outer loop if getter won't push
	if !getter.csf(CSF_playerpush) || getter.scf(SCF_standby) || getter.scf(SCF_disabled) {
		return
	}

	for _, c := range cl.runOrder {
		// Stop current iteration if char won't push
		if !c.csf(CSF_playerpush) || c.teamside == getter.teamside || c.scf(SCF_standby) || c.scf(SCF_disabled) {
			continue
		}

		// Pushbox vertical size and coordinates
		cytop := (c.pos[1] + c.sizeBox[1]) * c.localscl
		cybot := (c.pos[1] + c.sizeBox[3]) * c.localscl
		gytop := (getter.pos[1] + getter.sizeBox[1]) * getter.localscl
		gybot := (getter.pos[1] + getter.sizeBox[3]) * getter.localscl

		if cybot >= gytop && cytop <= gybot { // Pushbox vertical overlap

			// We skip the zAxisCheck function because we'll need to calculate the overlap again anyway

			// Normal collision check
			cxleft := c.sizeBox[0] * c.localscl
			cxright := c.sizeBox[2] * c.localscl
			if c.facing < 0 {
				cxleft, cxright = -cxright, -cxleft
			}

			cxleft += c.pos[0] * c.localscl
			cxright += c.pos[0] * c.localscl

			gxleft := getter.sizeBox[0] * getter.localscl
			gxright := getter.sizeBox[2] * getter.localscl
			if getter.facing < 0 {
				gxleft, gxright = -gxright, -gxleft
			}

			gxleft += getter.pos[0] * getter.localscl
			gxright += getter.pos[0] * getter.localscl

			// X axis fail
			if gxleft >= cxright || cxleft >= gxright {
				continue
			}

			cztop := c.pos[2]*c.localscl - c.sizeDepth[0]*c.localscl
			czbot := c.pos[2]*c.localscl + c.sizeDepth[1]*c.localscl

			gztop := getter.pos[2]*getter.localscl - getter.sizeDepth[0]*getter.localscl
			gzbot := getter.pos[2]*getter.localscl + getter.sizeDepth[1]*getter.localscl

			// Z axis fail
			if gztop >= czbot || cztop >= gzbot {
				continue
			}

			// Push characters away from each other
			if c.asf(ASF_sizepushonly) || getter.clsnCheck(c, 2, 2, false, false, false, false) {

				getter.pushed, c.pushed = true, true

				gxmin = getter.edgeWidth[0]
				gxmax = -getter.edgeWidth[1]
				if getter.facing > 0 {
					gxmin, gxmax = -gxmax, -gxmin
				}
				gxmin += sys.xmin / getter.localscl
				gxmax += sys.xmax / getter.localscl

				// Decide who gets pushed
				cpushed := float32(0.5)
				gpushed := float32(0.5)
				if c.pushPriority > getter.pushPriority {
					cpushed = 0
					gpushed = 1
				} else if c.pushPriority < getter.pushPriority {
					cpushed = 1
					gpushed = 0
				}

				// Compare player weights and apply pushing factors
				// Weight determines which player is pushed more. Factor determines how fast the player overlap is resolved
				cfactor := float32(getter.size.weight) / float32(c.size.weight+getter.size.weight) * c.size.pushfactor * cpushed
				gfactor := float32(c.size.weight) / float32(c.size.weight+getter.size.weight) * getter.size.pushfactor * gpushed

				// Determine in which axes to push the players
				// This needs to check both if the players have velocity or if their positions have changed
				var pushx, pushz bool
				if sys.zEnabled() && getter.pos[2] != c.pos[2] { // If tied on Z axis we fall back to X pushing
					// Get distances in both axes
					distx := AbsF(getter.pos[0] - c.pos[0])
					distz := AbsF(getter.pos[2] - c.pos[2])

					// Check how much each axis should weigh on the decision
					// Adjust z-distance to same scale as x-distance, since character depths are usually smaller than widths
					xtotal := AbsF(gxleft-gxright) + AbsF(cxleft-cxright)
					ztotal := AbsF(gztop-gzbot) + AbsF(cztop-czbot)
					distzadj := distz
					if ztotal != 0 {
						distzadj = (xtotal / ztotal) * distz
					}

					// Push farthest axis or both if distances are similar
					similar := float32(0.75) // Ratio at which distances are considered similar. Arbitrary number. Maybe there's a better way
					if distzadj != 0 && AbsF(distx/distzadj) > similar && AbsF(distx/distzadj) < (1/similar) {
						pushx = true
						pushz = true
					} else if distx >= distzadj {
						pushx = true
					} else {
						pushz = true
					}
				} else {
					pushx = true
				}

				if pushx {
					tmp := getter.distX(c, getter)
					if tmp == 0 {
						// Decide direction in which to push each player in case of a tie in position
						// This also decides who gets to stay in the corner
						// Some of these checks are similar to char run order, but this approach allows better tie break control
						// https://github.com/ikemen-engine/Ikemen-GO/issues/1426
						if c.pushPriority > getter.pushPriority {
							if c.pos[0] >= 0 {
								tmp = 1
							} else {
								tmp = -1
							}
						} else if c.pushPriority < getter.pushPriority {
							if getter.pos[0] >= 0 {
								tmp = -1
							} else {
								tmp = 1
							}
						} else if c.ss.moveType == MT_H && getter.ss.moveType != MT_H {
							tmp = -c.facing
						} else if c.ss.moveType != MT_H && getter.ss.moveType == MT_H {
							tmp = getter.facing
						} else if c.ss.moveType == MT_A && getter.ss.moveType != MT_A {
							tmp = getter.facing
						} else if c.ss.moveType != MT_A && getter.ss.moveType == MT_A {
							tmp = -c.facing
						} else if c.pos[1]*c.localscl < getter.pos[1]*getter.localscl {
							tmp = getter.facing
						} else {
							tmp = -c.facing
						}
					}
					if tmp > 0 {
						if c.pushPriority >= getter.pushPriority {
							getter.pos[0] -= ((gxright - cxleft) * gfactor) / getter.localscl
						}
						if c.pushPriority <= getter.pushPriority {
							c.pos[0] += ((gxright - cxleft) * cfactor) / c.localscl
						}
					} else {
						if c.pushPriority >= getter.pushPriority {
							getter.pos[0] += ((cxright - gxleft) * gfactor) / getter.localscl
						}
						if c.pushPriority <= getter.pushPriority {
							c.pos[0] -= ((cxright - gxleft) * cfactor) / c.localscl
						}
					}
				}

				// TODO: Z axis push might need some decision for who stays in the corner, like X axis
				if pushz {
					if getter.pos[2] < c.pos[2] {
						if c.pushPriority >= getter.pushPriority {
							getter.pos[2] -= ((gzbot - cztop) * gfactor) / getter.localscl
						}
						if c.pushPriority <= getter.pushPriority {
							c.pos[2] += ((gzbot - cztop) * cfactor) / c.localscl
						}
					} else if getter.pos[2] > c.pos[2] {
						if c.pushPriority >= getter.pushPriority {
							getter.pos[2] += ((czbot - gztop) * gfactor) / getter.localscl
						}
						if c.pushPriority <= getter.pushPriority {
							c.pos[2] -= ((czbot - gztop) * cfactor) / c.localscl
						}
					}
					// Clamp Z positions
					c.zDepthBound()
					getter.zDepthBound()
				}

				if getter.trackableByCamera() && getter.csf(CSF_screenbound) {
					getter.pos[0] = ClampF(getter.pos[0], gxmin, gxmax)
				}
				if c.trackableByCamera() && c.csf(CSF_screenbound) {
					l, r := c.edgeWidth[0], -c.edgeWidth[1]
					if c.facing > 0 {
						l, r = -r, -l
					}
					c.pos[0] = ClampF(c.pos[0], l+sys.xmin/c.localscl, r+sys.xmax/c.localscl)
				}
				getter.pos[0] = ClampF(getter.pos[0], sys.stage.leftbound*(sys.stage.localscl/getter.localscl), sys.stage.rightbound*(sys.stage.localscl/getter.localscl))
				c.pos[0] = ClampF(c.pos[0], sys.stage.leftbound*(sys.stage.localscl/c.localscl), sys.stage.rightbound*(sys.stage.localscl/c.localscl))
				getter.interPos[0], c.interPos[0] = getter.pos[0], c.pos[0]
			}
		}
	}
}

func (cl *CharList) collisionDetection() {
	// Temp sorting list
	sorting := make([][2]int, len(cl.runOrder)) // [2]int{index, priority}

	// Decide priority of each player
	// TODO: Maybe this could also be affected by runfirst/runlast
	for i, c := range cl.runOrder {
		var pr int
		if c.hitdef.reversal_attr > 0 { // ReversalDef first
			pr = 2
		} else if c.hitdef.attr > 0 { // Then HitDef
			pr = 1
		} else { // Everyone else
			pr = 0
		}
		sorting[i] = [2]int{i, pr}
	}

	// Sort by priority
	sort.SliceStable(sorting, func(i, j int) bool {
		return sorting[i][1] > sorting[j][1]
	})

	// Create the new sorted list
	sortedOrder := make([]int, len(sorting))
	for i := 0; i < len(sorting); i++ {
		sortedOrder[i] = sorting[i][0]
	}

	// Push detection for players
	// This must happen before hit detection
	// https://github.com/ikemen-engine/Ikemen-GO/issues/1941
	// It doesn't need to run in "sortedOrder", but it should be harmless
	// An attempt was made to skip redundant player pair checks, but that makes chars push each other too slowly in screen corners
	for _, idx := range sortedOrder {
		cl.pushDetection(cl.runOrder[idx])
	}

	// Player hit detection
	for _, idx := range sortedOrder {
		cl.hitDetectionPlayer(cl.runOrder[idx])
	}

	// Projectile hit detection
	for _, c := range cl.runOrder {
		cl.hitDetectionProjectile(c)
	}
}

func (cl *CharList) tick() {
	sys.gameTime++
	for _, c := range cl.runOrder {
		c.tick()
	}
}

// Prepare characters for drawing
// We once again check the movetype to minimize the difference between player sides
func (cl *CharList) cueDraw() {
	for _, c := range cl.drawOrder {
		if c != nil && c.ss.moveType == MT_A {
			c.cueDraw()
		}
	}
	for _, c := range cl.drawOrder {
		if c != nil && c.ss.moveType == MT_I {
			c.cueDraw()
		}
	}
	for _, c := range cl.drawOrder {
		if c != nil && c.ss.moveType == MT_H {
			c.cueDraw()
		}
	}
}

func (cl *CharList) get(id int32) *Char {
	if id < 0 {
		return nil
	}
	return cl.idMap[id]
}

func (cl *CharList) getIndex(id int32) *Char {
	for j, p := range cl.runOrder {
		if (id - 1) == int32(j) {
			return p
		}
	}
	return nil
}

func (cl *CharList) getHelperIndex(c *Char, idx int32, log bool) *Char {
	var t []int32

	// Find all helpers in parent-child chain
	for j, h := range cl.runOrder {
		// Check only the relevant player number
		if h.playerNo != c.playerNo {
			continue
		}
		if c.id != h.id {
			if c.helperIndex == 0 {
				// Helpers created by the root. Direct check
				hr := h.root(false)
				if h.helperIndex != 0 && hr != nil && c.id == hr.id {
					t = append(t, int32(j))
				}
			} else {
				// Helpers created by other helpers
				hp := h.parent(false)

				// Track checked helpers to prevent infinite loops when parentIndex repeats itself
				// https://github.com/ikemen-engine/Ikemen-GO/issues/2462
				// This should no longer be necessary now that destroyed helpers are no longer valid parents
				//checked := make(map[*Char]bool)

				// Iterate until reaching the root or some error
				for hp != nil {
					//if checked[hp] {
					//	if log {
					//		sys.appendToConsole(c.warn() + "stopped infinite loop while determining helper index")
					//	}
					//	break
					//}
					//checked[hp] = true

					// Original player found to be this helper's (grand)parent. Add helper to list
					if hp.id == c.id {
						t = append(t, int32(j))
						break
					}
					// Search further up the parent chain for a relation to the original player
					hp = hp.parent(false)
				}
			}
		}
	}

	// Return the Nth helper we found
	for i := 0; i < len(t); i++ {
		ch := cl.runOrder[int32(t[i])]
		if (idx-1) == int32(i) && ch != nil {
			return ch
		}
	}

	if log {
		sys.appendToConsole(c.warn() + fmt.Sprintf("has no helper with index: %v", idx))
	}

	return nil
}

// Remove player from P2 references if it becomes invalid (standby etc)
// This function was added to selectively update every player's "P2 enemy" list instead of just clearing them,
// But because the lists are already being cleared essentially every frame anyway, the performance gain of doing this is lost
//func (cl *CharList) p2enemyDelete(c *Char) {
//	for _, e := range cl.runOrder {
//		for i, p2cl := range e.p2EnemyList {
//			if p2cl == c {
//				e.p2EnemyList = append(e.p2EnemyList[:i], e.p2EnemyList[i+1:]...)
//				break
//			}
//		}
//	}
//}

// Update enemy near or "P2" lists and return specified index
// The current approach makes the distance calculation loops only be done when necessary, using cached enemies the rest of the time
// In Mugen the P2 enemy reference seems to only refresh at the start of each frame instead
func (cl *CharList) enemyNear(c *Char, n int32, p2list, log bool) *Char {
	// Invalid reference
	if n < 0 {
		if log {
			sys.appendToConsole(c.warn() + fmt.Sprintf("has no nearest enemy: %v", n))
		}
		return nil
	}

	// Clear every player's lists if something changed
	if cl.enemyNearChanged {
		for _, c := range cl.runOrder {
			c.enemyNearP2Clear()
		}
		cl.enemyNearChanged = false
	}

	// Select EnemyNear or P2 cache
	var cache *[]*Char
	if p2list { // List for P2 redirects as well as P4, P6 and P8 triggers
		cache = &c.p2EnemyList
	} else {
		cache = &c.enemyNearList
	}

	// If we already have the Nth enemy cached, then return it
	if int(n) < len(*cache) {
		return (*cache)[n]
	}

	// Else reset the cache and start over
	*cache = (*cache)[:0]

	// Gather all valid enemies
	var enemies []*Char
	for _, e := range cl.runOrder {
		if e.playerFlag && c.isEnemyOf(e) {
			// P2 checks for alive enemies even if they are player type helpers
			if p2list && !e.scf(SCF_standby) && !e.scf(SCF_over_ko) {
				enemies = append(enemies, e)
			}
			// EnemyNear checks for dead or alive root players
			if !p2list && e.helperIndex == 0 {
				enemies = append(enemies, e)
			}
		}
	}

	// Calculate distances between all valid enemies and the player
	type enemyDist struct {
		enemy *Char
		dist  float32
	}
	pairs := make([]enemyDist, 0, len(enemies))

	for _, e := range enemies {
		// Factor x distance first
		distX := c.distX(e, c) * c.facing
		dist := distX
		// If an enemy is behind the player, an extra distance buffer is added for the "P2" list
		// This makes the player turn less frequently when surrounded
		// Mugen uses a hardcoded value of 30 pixels. Maybe it could be a character constant instead in Ikemen
		if p2list && distX < 0 {
			dist -= 30.0
		}
		// Factor z distance if applicable
		if sys.zEnabled() {
			distZ := c.distZ(e, c) * 4.0
			if p2list {
				// We'll arbitrarily give more weight to the z axis, so that the player doesn't turn as easily to enemies on a different plane
				// 4.0 is a magic number, roughly based on default x and z size ratio
				// TODO: Calculate z weight like in distzadj in player pushing, or add a global var for x/z ratio
				distZ *= 4.0
			}
			// Calculate the hypotenuse between both
			dist = float32(math.Hypot(float64(distX), float64(distZ)))
		}
		// Append this enemy and their distance
		pairs = append(pairs, enemyDist{enemy: e, dist: dist})
	}

	// Sort enemies by shortest absolute distance
	sort.SliceStable(pairs, func(i, j int) bool {
		return AbsF(pairs[i].dist) < AbsF(pairs[j].dist)
	})

	// Rebuild cache
	*cache = make([]*Char, len(pairs))
	for i, pair := range pairs {
		(*cache)[i] = pair.enemy
	}

	// If reference exceeds number of valid enemies
	if int(n) >= len(*cache) {
		if log {
			sys.appendToConsole(c.warn() + fmt.Sprintf("has no nearest enemy: %v", n))
		}
		return nil
	}

	// Return Nth enemy
	return (*cache)[n]
}

type Platform struct {
	name string
	id   int32

	pos    [2]float32
	size   [2]int32
	offset [2]int32

	anim        int32
	activeTime  int32
	isSolid     bool
	borderFall  bool
	destroySelf bool

	localScale float32
	ownerID    int32
}<|MERGE_RESOLUTION|>--- conflicted
+++ resolved
@@ -4449,10 +4449,11 @@
 }
 
 func (c *Char) isHost() bool {
-<<<<<<< HEAD
-	return (sys.netConnection != nil && sys.netConnection.host) ||
+  sys.cfg.Netplay.RollbackNetcode {
+    return (sys.netConnection != nil && sys.netConnection.host) ||
 		(sys.rollback.session != nil && sys.rollback.session.host == "")
-=======
+  }
+
 	// Local play has no host
 	if sys.netConnection == nil && sys.replayFile == nil {
 		return false
@@ -4478,7 +4479,6 @@
 	// For the guest, it returned false for any player
 	// https://github.com/ikemen-engine/Ikemen-GO/issues/2523
 	//return sys.netConnection != nil && sys.netConnection.host
->>>>>>> 116ac293
 }
 
 func (c *Char) jugglePoints(id int32) int32 {
