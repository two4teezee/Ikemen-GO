--- conflicted
+++ resolved
@@ -627,11 +627,7 @@
 }
 
 func (hd *HitDef) clear(localscl float32) {
-<<<<<<< HEAD
-	// Convert local scale back to 4:3 to keep values consistent in widescreen
-=======
 	// Convert local scale back to 4:3 in order to keep values consistent in widescreen
->>>>>>> ae66af33
 	originLs := localscl * (320 / float32(sys.gameWidth))
 
 	*hd = HitDef{
@@ -710,24 +706,6 @@
 		down_recover:     true,
 		down_recovertime: -1,
 		air_juggle:       IErr,
-<<<<<<< HEAD
-
-		// Fall group
-		fall: Fall{
-			animtype:      RA_Unknown,
-			xvelocity:     float32(math.NaN()),
-			yvelocity:     -4.5 / originLs,
-			zvelocity:     0, // Should this work like the X component instead?
-			recover:       true,
-			recovertime:   4,
-			kill:          true,
-			envshake_freq: 60,
-			envshake_ampl: IErr,
-			envshake_phase: float32(math.NaN()),
-			envshake_mul:  1.0,
-		},
-
-=======
 		// Fall group
 		fall: Fall{
 			animtype:       RA_Unknown,
@@ -743,20 +721,14 @@
 			envshake_mul:   1.0,
 		},
 		// Attack depth
->>>>>>> ae66af33
 		attack: struct{ depth [2]float32 }{
 			[2]float32{4 / originLs, 4 / originLs},
 		},
 	}
-<<<<<<< HEAD
-
-	hd.palfx.mul, hd.palfx.color, hd.palfx.hue = [...]int32{255, 255, 255}, 1, 0
-=======
 	// PalFX
 	hd.palfx.mul = [...]int32{255, 255, 255}
 	hd.palfx.color = 1
 	hd.palfx.hue = 0
->>>>>>> ae66af33
 }
 
 // When a Hitdef connects, its statetype attribute will be updated to the character's current type
@@ -841,11 +813,7 @@
 }
 
 func (ghv *GetHitVar) clear(c *Char) {
-<<<<<<< HEAD
-	// Convert local scale back to 4:3 to keep values consistent in widescreen
-=======
 	// Convert local scale back to 4:3 in order to keep values consistent in widescreen
->>>>>>> ae66af33
 	originLs := c.localscl * (320 / float32(sys.gameWidth))
 
 	*ghv = GetHitVar{
@@ -2813,11 +2781,8 @@
 		gi.movement.down.bounce.offset[1] *= coordRatio
 		gi.movement.down.bounce.yaccel *= coordRatio
 		gi.movement.down.bounce.groundlevel *= coordRatio
-<<<<<<< HEAD
-=======
 		gi.movement.down.gethit.offset[0] *= coordRatio
 		gi.movement.down.gethit.offset[1] *= coordRatio
->>>>>>> ae66af33
 		gi.movement.down.friction_threshold *= coordRatio
 	}
 
