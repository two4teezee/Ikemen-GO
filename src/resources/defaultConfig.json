--- conflicted
+++ resolved
@@ -1,296 +1,4 @@
 {
-<<<<<<< HEAD
-    "AIRamping": true,
-    "AIRandomColor": false,
-    "AISurvivalColor": true,
-    "AudioDucking": false,
-    "AudioSampleRate": 44100,
-    "AutoGuard": false,
-    "BarGuard": false,
-    "BarRedLife": true,
-    "BarStun": false,
-    "Borderless": false,
-    "ComboExtraFrameWindow": 0,
-    "CommonAir": "data/common.air",
-    "CommonCmd": "data/common.cmd",
-    "CommonConst": "data/common.const",
-    "CommonFx": [],
-    "CommonLua": [
-        "loop()"
-    ],
-    "CommonStates": [
-        "data/action.zss",
-        "data/dizzy.zss",
-        "data/guardbreak.zss",
-        "data/score.zss",
-        "data/tag.zss",
-        "data/training.zss"
-    ],
-    "ControllerStickSensitivity": 0.4,
-    "Credits": 10,
-    "DebugClipboardRows": 2,
-    "DebugClsnDarken": true,
-    "DebugConsoleRows": 15,
-    "DebugFont": "font/debug.def",
-    "DebugFontScale": 1,
-    "DebugKeys": true,
-    "DebugMode": true,
-    "Difficulty": 5,
-    "EscOpensMenu": true,
-    "ExternalShaders": [],
-    "FirstRun": true,
-    "FontShaderVer": 120,
-    "ForceStageZoomin": 0,
-    "ForceStageZoomout": 0,
-    "Framerate": 60,
-    "Fullscreen": false,
-    "FullscreenRefreshRate": 60,
-    "FullscreenWidth": -1,
-    "FullscreenHeight": -1,
-    "GameWidth": 640,
-    "GameHeight": 480,
-    "GameFramerate": 60,
-    "IP": {},
-    "LifeMul": 100,
-    "ListenPort": "7500",
-    "LoseSimul": true,
-    "LoseTag": false,
-    "MaxAfterImage": 128,
-    "MaxBgmVolume": 100,
-    "MaxDrawGames": -2,
-    "MaxExplod": 512,
-    "MaxHelper": 56,
-    "MaxPlayerProjectile": 256,
-    "Modules": [],
-    "Motif": "data/system.def",
-    "MSAA": false,
-    "NumSimul": [
-        2,
-        4
-    ],
-    "NumTag": [
-        2,
-        4
-    ],
-    "NumTurns": [
-        2,
-        4
-    ],
-    "PanningRange": 30,
-    "Players": 4,
-    "PngSpriteFilter": true,
-    "PostProcessingShader": 0,
-    "QuickContinue": false,
-    "RatioAttack": [
-        0.82,
-        1,
-        1.17,
-        1.3
-    ],
-    "RatioLife": [
-        0.8,
-        1,
-        1.17,
-        1.4
-    ],
-    "RatioRecoveryBase": 0,
-    "RatioRecoveryBonus": 20,
-    "RoundsNumSimul": 2,
-    "RoundsNumSingle": 2,
-    "RoundsNumTag": 2,
-    "RoundTime": 99,
-    "ScreenshotFolder": "",
-    "StartStage": "stages/stage1.def",
-    "StereoEffects": true,
-    "System": "external/script/main.lua",
-    "Team1VS2Life": 100,
-    "TeamDuplicates": true,
-    "TeamLifeShare": false,
-    "TeamPowerShare": true,
-    "TrainingChar": "",
-    "TurnsRecoveryBase": 0,
-    "TurnsRecoveryBonus": 20,
-    "VolumeBgm": 80,
-    "VolumeMaster": 80,
-    "VolumeSfx": 80,
-    "VRetrace": 1,
-    "WavChannels": 32,
-    "WindowCentered": true,
-    "WindowIcon": [
-        "external/icons/IkemenCylia_256.png",
-        "external/icons/IkemenCylia_96.png",
-        "external/icons/IkemenCylia_48.png"
-    ],
-    "WindowTitle": "Ikemen GO",
-    "XinputTriggerSensitivity": 0,
-    "ZoomActive": true,
-    "ZoomDelay": false,
-    "ZoomSpeed": 1,
-    "KeyConfig": [
-        {
-            "Joystick": -1,
-            "Buttons": [
-                "UP",
-                "DOWN",
-                "LEFT",
-                "RIGHT",
-                "z",
-                "x",
-                "c",
-                "a",
-                "s",
-                "d",
-                "RETURN",
-                "q",
-                "w",
-                "Not used"
-            ]
-        },
-        {
-            "Joystick": -1,
-            "Buttons": [
-                "i",
-                "k",
-                "j",
-                "l",
-                "f",
-                "g",
-                "h",
-                "r",
-                "t",
-                "y",
-                "RSHIFT",
-                "LBRACKET",
-                "RBRACKET",
-                "Not used"
-            ]
-        },
-        {
-            "Joystick": -1,
-            "Buttons": [
-                "Not used",
-                "Not used",
-                "Not used",
-                "Not used",
-                "Not used",
-                "Not used",
-                "Not used",
-                "Not used",
-                "Not used",
-                "Not used",
-                "Not used",
-                "Not used",
-                "Not used",
-                "Not used"
-            ]
-        },
-        {
-            "Joystick": -1,
-            "Buttons": [
-                "Not used",
-                "Not used",
-                "Not used",
-                "Not used",
-                "Not used",
-                "Not used",
-                "Not used",
-                "Not used",
-                "Not used",
-                "Not used",
-                "Not used",
-                "Not used",
-                "Not used",
-                "Not used"
-            ]
-        }
-    ],
-    "JoystickConfig": [
-        {
-            "Joystick": 0,
-            "Buttons": [
-                "10",
-                "12",
-                "13",
-                "11",
-                "0",
-                "1",
-                "5",
-                "2",
-                "3",
-                "-12",
-                "7",
-                "4",
-                "-10",
-                "6"
-            ]
-        },
-        {
-            "Joystick": 1,
-            "Buttons": [
-                "10",
-                "12",
-                "13",
-                "11",
-                "0",
-                "1",
-                "5",
-                "2",
-                "3",
-                "-12",
-                "7",
-                "4",
-                "-10",
-                "6"
-            ]
-        },
-        {
-            "Joystick": 2,
-            "Buttons": [
-                "10",
-                "12",
-                "13",
-                "11",
-                "0",
-                "1",
-                "5",
-                "2",
-                "3",
-                "-12",
-                "7",
-                "4",
-                "-10",
-                "6"
-            ]
-        },
-        {
-            "Joystick": 3,
-            "Buttons": [
-                "10",
-                "12",
-                "13",
-                "11",
-                "0",
-                "1",
-                "5",
-                "2",
-                "3",
-                "-12",
-                "7",
-                "4",
-                "-10",
-                "6"
-            ]
-        }
-    ], 
-    "RollbackConfig": {
-        "disconnectTimeout" : 3000, 
-        "disconnectNotifyStart" : 1000, 
-        "frameDelay" : 2, 
-        "logsEnabled": false, 
-        "desyncTest" : false, 
-        "desyncTestFrames" : 0, 
-        "desyncTestAI": false 
-=======
   "AIRamping": true,
   "AIRandomColor": false,
   "AISurvivalColor": true,
@@ -500,6 +208,93 @@
         "Not used",
         "Not used"
       ]
->>>>>>> 52f46633
     }
+  ],
+  "JoystickConfig": [
+    {
+      "Joystick": 0,
+      "Buttons": [
+        "10",
+        "12",
+        "13",
+        "11",
+        "0",
+        "1",
+        "5",
+        "2",
+        "3",
+        "-12",
+        "7",
+        "4",
+        "-10",
+        "6"
+      ]
+    },
+    {
+      "Joystick": 1,
+      "Buttons": [
+        "10",
+        "12",
+        "13",
+        "11",
+        "0",
+        "1",
+        "5",
+        "2",
+        "3",
+        "-12",
+        "7",
+        "4",
+        "-10",
+        "6"
+      ]
+    },
+    {
+      "Joystick": 2,
+      "Buttons": [
+        "10",
+        "12",
+        "13",
+        "11",
+        "0",
+        "1",
+        "5",
+        "2",
+        "3",
+        "-12",
+        "7",
+        "4",
+        "-10",
+        "6"
+      ]
+    },
+    {
+      "Joystick": 3,
+      "Buttons": [
+        "10",
+        "12",
+        "13",
+        "11",
+        "0",
+        "1",
+        "5",
+        "2",
+        "3",
+        "-12",
+        "7",
+        "4",
+        "-10",
+        "6"
+      ]
+    }
+  ],
+  "RollbackConfig": {
+    "disconnectTimeout" : 3000, 
+    "disconnectNotifyStart" : 1000, 
+    "frameDelay" : 2, 
+    "logsEnabled": false, 
+    "desyncTest" : false, 
+    "desyncTestFrames" : 0, 
+    "desyncTestAI": false 
+}
 }