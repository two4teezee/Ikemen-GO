package main

import (
	"encoding/json"
	"fmt"
	"io/ioutil"
	"os"
	"regexp"
	"runtime"
	"strconv"
	"strings"

	"github.com/go-gl/glfw/v3.3/glfw"
	"github.com/sqweek/dialog"
	lua "github.com/yuin/gopher-lua"
)

func init() {
	runtime.LockOSThread()
}

// Checks if error is not null, if there is an error it displays a error dialogue box and crashes the program.
func chk(err error) {
	if err != nil {
		dialog.Message(err.Error()).Title("I.K.E.M.E.N Error").Error()
		panic(err)
	}
}

// Extended version of 'chk()'
func chkEX(err error, txt string) {
	if err != nil {
		dialog.Message(txt + err.Error()).Title("I.K.E.M.E.N Error").Error()
		panic(Error(txt + err.Error()))
	}
}

func createLog(p string) *os.File {
	f, err := os.Create(p)
	if err != nil {
		panic(err)
	}
	return f
}
func closeLog(f *os.File) {
	f.Close()
}

func main() {
	// Make save directories, if they don't exist
	os.Mkdir("save", os.ModeSticky|0755)
	os.Mkdir("save/replays", os.ModeSticky|0755)

	processCommandLine()

	// Initialize OpenGL
	chk(glfw.Init())
	defer glfw.Terminate()

	// Try reading stats
	if _, err := ioutil.ReadFile("save/stats.json"); err != nil {
		// If there was an error reading, write an empty json file
		f, err := os.Create("save/stats.json")
		chk(err)
		f.Write([]byte("{}"))
		chk(f.Close())
	}

	// Setup config values, and get a reference to the config object for the main script and window size
	tmp := setupConfig()

	//os.Mkdir("debug", os.ModeSticky|0755)

	// Check if the main lua file exists.
	if ftemp, err1 := os.Open(tmp.System); err1 != nil {
		ftemp.Close();
		var err2 = Error(
			"Main lua file \"" + tmp.System + "\" error." +
			"\n" + err1.Error(),
		)
		dialog.Message(err2.Error()).Title("I.K.E.M.E.N Error").Error()
		panic(err2)
	} else {
		ftemp.Close();
	}

	log := createLog("Ikemen.log")
	defer closeLog(log)
	// Initialize game and create window
	sys.luaLState = sys.init(tmp.GameWidth, tmp.GameHeight)

	// Begin processing game using its lua scripts
	if err := sys.luaLState.DoFile(tmp.System); err != nil {
		// Display error logs.
		fmt.Fprintln(log, err)
		switch err.(type) {
		case *lua.ApiError:
			errstr := strings.Split(err.Error(), "\n")[0]
			if len(errstr) < 10 || errstr[len(errstr)-10:] != "<game end>" {
				dialog.Message("%s\n\nError saved to Ikemen.log", err).Title("I.K.E.M.E.N Error").Error()
				panic(err)
			}
		default:
			dialog.Message("%s\n\nError saved to Ikemen.log", err).Title("I.K.E.M.E.N Error").Error()
			panic(err)
		}
	}

	// Shutdown
	if !sys.gameEnd {
		sys.gameEnd = true
	}
	<-sys.audioClose
}

// Loops through given comand line arguments and processes them for later use by the game
func processCommandLine() {
	// If there are command line arguments
	if len(os.Args[1:]) > 0 {
		sys.cmdFlags = make(map[string]string)
		key := ""
		player := 1
		r1, _ := regexp.Compile("^-[h%?]")
		r2, _ := regexp.Compile("^-")
		// Loop through arguments
		for _, a := range os.Args[1:] {
			// If getting help about command line options
			if r1.MatchString(a) {
				text := `Options (case sensitive):
-h -?                   Help
-log <logfile>          Records match data to <logfile>
-r <path>               Loads motif <path>. eg. -r motifdir or -r motifdir/system.def
-lifebar <path>         Loads lifebar <path>. eg. -lifebar data/fight.def
-storyboard <path>      Loads storyboard <path>. eg. -storyboard chars/kfm/intro.def

Quick VS Options:
-p<n> <playername>      Loads player n, eg. -p3 kfm
-p<n>.ai <level>        Sets player n's AI to <level>, eg. -p1.ai 8
-p<n>.color <col>       Sets player n's color to <col>
-p<n>.power <power>     Sets player n's power to <power>
-p<n>.life <life>       Sets player n's life to <life>
-tmode1 <tmode>         Sets p1 team mode to <tmode>
-tmode2 <tmode>         Sets p2 team mode to <tmode>
-time <num>             Round time (-1 to disable)
-rounds <num>           Plays for <num> rounds, and then quits
-s <stagename>          Loads stage <stagename>

Debug Options:
-nojoy                  Disables joysticks
-nomusic                Disables music
-nosound                Disables all sound effects and music
-togglelifebars         Disables display of the Life and Power bars
-maxpowermode           Enables auto-refill of Power bars
-ailevel <level>        Changes game difficulty setting to <level> (1-8)
-speed <speed>          Changes game speed setting to <speed> (10%%-200%%)
-stresstest <frameskip> Stability test (AI matches at speed increased by <frameskip>)
-speedtest              Speed test (match speed x100)`
				//dialog.Message(text).Title("I.K.E.M.E.N Command line options").Info()
				fmt.Printf("I.K.E.M.E.N Command line options\n\n" + text + "\nPress ENTER to exit")
				var s string
				fmt.Scanln(&s)
				os.Exit(0)
				// If a control argument starting with - (eg. -p3, -s, -rounds)
			} else if r2.MatchString(a) {
				// Set a blank value for the key to start with
				sys.cmdFlags[a] = ""
				// Prepare the key for the next argument
				key = a
				// If an argument with no key
			} else if key == "" {
				// Set p1/p2's name
				sys.cmdFlags[fmt.Sprintf("-p%v", player)] = a
				player += 1
				// If a key is prepared for this argument
			} else {
				// Set the argument for this key
				sys.cmdFlags[key] = a
				key = ""
			}
		}
	}
}

type configSettings struct {
	AIRamping                  bool
	AIRandomColor              bool
	AISurvivalColor            bool
	AudioDucking               bool
	AudioSampleRate            int32
	AutoGuard                  bool
	BackgroundLoading          bool
	BarGuard                   bool
	BarRedLife                 bool
	BarStun                    bool
	Borderless                 bool
	ComboExtraFrameWindow      int32
	CommonAir                  string
	CommonCmd                  string
	CommonConst                string
	CommonLua                  []string
	CommonStates               []string
	ControllerStickSensitivity float32
	Credits                    int
	DebugClipboardRows         int
	DebugClsnDarken            bool
	DebugConsoleRows           int
	DebugFont                  string
	DebugFontScale             float32
	DebugKeys                  bool
	DebugMode                  bool
	Difficulty                 int
	EscOpensMenu               bool
	ExternalShaders            []string
	FirstRun                   bool
	FontShaderVer              uint
	ForceStageZoomin           float32
	ForceStageZoomout          float32
	Framerate                  int32
	Fullscreen                 bool
	FullscreenRefreshRate      int32
	FullscreenWidth            int32
	FullscreenHeight           int32
	GameWidth                  int32
	GameHeight                 int32
	GameFramerate              float32
	IP                         map[string]string
	LifeMul                    float32
	ListenPort                 string
	LoseSimul                  bool
	LoseTag                    bool
	MaxAfterImage              int32
	MaxBgmVolume               int
	MaxDrawGames               int32
	MaxExplod                  int
	MaxHelper                  int32
	MaxPlayerProjectile        int
	Modules                    []string
	Motif                      string
	MSAA                       bool
	NumSimul                   [2]int
	NumTag                     [2]int
	NumTurns                   [2]int
	PanningRange               float32
	Players                    int
	PngSpriteFilter            bool
	PostProcessingShader       int32
	QuickContinue              bool
	RatioAttack                [4]float32
	RatioLife                  [4]float32
	RatioRecoveryBase          float32
	RatioRecoveryBonus         float32
	RoundsNumSimul             int32
	RoundsNumSingle            int32
	RoundsNumTag               int32
	RoundTime                  int32
	ScreenshotFolder           string
	StartStage                 string
	StereoEffects              bool
	System                     string
	Team1VS2Life               float32
	TeamDuplicates             bool
	TeamLifeShare              bool
	TeamPowerShare             bool
	TrainingChar               string
	TurnsRecoveryBase          float32
	TurnsRecoveryBonus         float32
	VolumeBgm                  int
	VolumeMaster               int
	VolumeSfx                  int
	VRetrace                   int
	WindowIcon                 []string
	WindowTitle                string
	XinputTriggerSensitivity   float32
	ZoomActive                 bool
	ZoomDelay                  bool
	ZoomSpeed                  float32
	KeyConfig                  []struct {
		Joystick int
		Buttons  []interface{}
	}
	JoystickConfig []struct {
		Joystick int
		Buttons  []interface{}
	}
}

// Sets default config settings, then attemps to load existing config from disk
func setupConfig() configSettings {
	// Default Config
	defcfg := []byte(strings.Join(strings.Split(
		`{
	"AIRamping": true,
	"AIRandomColor": false,
	"AISurvivalColor": true,
	"AudioDucking": false,
	"AudioSampleRate": 44100,
	"AutoGuard": false,
	"BackgroundLoading": false,
	"BarGuard": false,
	"BarRedLife": true,
	"BarStun": false,
	"Borderless": false,
	"ComboExtraFrameWindow": 0,
	"CommonAir": "data/common.air",
	"CommonCmd": "data/common.cmd",
	"CommonConst": "data/common.const",
	"CommonLua": [
		"loop()"
    ],
	"CommonStates": [
		"data/action.zss",
		"data/dizzy.zss",
		"data/guardbreak.zss",
		"data/rank.zss",
		"data/score.zss",
		"data/tag.zss",
		"data/training.zss"
    ],
	"ControllerStickSensitivity": 0.4,
	"Credits": 10,
	"DebugClipboardRows": 2,
	"DebugClsnDarken": true,
	"DebugConsoleRows": 15,
	"DebugFont": "font/default-3x5-bold.def",
	"DebugFontScale": 1,
	"DebugKeys": true,
	"DebugMode": true,
	"Difficulty": 5,
	"EscOpensMenu": true,
	"ExternalShaders": [],
	"FirstRun": true,
	"FontShaderVer": 120,
	"ForceStageZoomin": 0,
	"ForceStageZoomout": 0,
	"Framerate": 60,
	"Fullscreen": false,
	"FullscreenRefreshRate": 60,
	"FullscreenWidth": -1,
	"FullscreenHeight": -1,
	"GameWidth": 640,
	"GameHeight": 480,
	"GameFramerate": 60,
	"IP": {},
	"LifeMul": 100,
	"ListenPort": "7500",
	"LoseSimul": true,
	"LoseTag": false,
	"MaxAfterImage": 128,
	"MaxBgmVolume": 100,
	"MaxDrawGames": -2,
	"MaxExplod": 512,
	"MaxHelper": 56,
	"MaxPlayerProjectile": 256,
	"Modules": [],
	"Motif": "data/system.def",
	"MSAA": false,
	"NumSimul": [
		2,
		4
	],
	"NumTag": [
		2,
		4
	],
	"NumTurns": [
		2,
		4
	],
	"PanningRange": 30,
	"Players": 4,
	"PngSpriteFilter": true,
	"PostProcessingShader": 0,
	"QuickContinue": false,
	"RatioAttack": [
		0.82,
		1,
		1.17,
		1.3
	],
	"RatioLife": [
		0.8,
		1,
		1.17,
		1.4
	],
	"RatioRecoveryBase": 0,
	"RatioRecoveryBonus": 20,
	"RoundsNumSimul": 2,
	"RoundsNumSingle": 2,
	"RoundsNumTag": 2,
	"RoundTime": 99,
	"ScreenshotFolder": "",
	"StartStage": "stages/stage0-720.def",
	"StereoEffects": true,
	"System": "external/script/main.lua",
	"Team1VS2Life": 100,
	"TeamDuplicates": true,
	"TeamLifeShare": false,
	"TeamPowerShare": true,
	"TrainingChar": "",
	"TurnsRecoveryBase": 0,
	"TurnsRecoveryBonus": 20,
	"VolumeBgm": 80,
	"VolumeMaster": 80,
	"VolumeSfx": 80,
	"VRetrace": 1, 
	"WindowIcon": [
		"external/icons/IkemenCylia_256.png",
		"external/icons/IkemenCylia_96.png",
		"external/icons/IkemenCylia_48.png"
	],
	"WindowTitle": "Ikemen GO",
	"XinputTriggerSensitivity": 0,
	"ZoomActive": true,
	"ZoomDelay": false,
	"ZoomSpeed": 1,
	"KeyConfig": [
		{
			"Joystick": -1,
			"Buttons": [
				"UP",
				"DOWN",
				"LEFT",
				"RIGHT",
				"z",
				"x",
				"c",
				"a",
				"s",
				"d",
				"RETURN",
				"q",
				"w",
				"Not used"
			]
		},
		{
			"Joystick": -1,
			"Buttons": [
				"i",
				"k",
				"j",
				"l",
				"f",
				"g",
				"h",
				"r",
				"t",
				"y",
				"RSHIFT",
				"LEFTBRACKET",
				"RIGHTBRACKET",
				"Not used"
			]
		},
		{
			"Joystick": -1,
			"Buttons": [
				"Not used",
				"Not used",
				"Not used",
				"Not used",
				"Not used",
				"Not used",
				"Not used",
				"Not used",
				"Not used",
				"Not used",
				"Not used",
				"Not used",
				"Not used",
				"Not used"
			]
		},
		{
			"Joystick": -1,
			"Buttons": [
				"Not used",
				"Not used",
				"Not used",
				"Not used",
				"Not used",
				"Not used",
				"Not used",
				"Not used",
				"Not used",
				"Not used",
				"Not used",
				"Not used",
				"Not used",
				"Not used"
			]
		}
	],
	"JoystickConfig": [
		{
			"Joystick": 0,
			"Buttons": [
				"10",
				"12",
				"13",
				"11",
				"0",
				"1",
				"5",
				"2",
				"3",
				"-12",
				"7",
				"4",
				"-10",
				"6"
			]
		},
		{
			"Joystick": 1,
			"Buttons": [
				"10",
				"12",
				"13",
				"11",
				"0",
				"1",
				"5",
				"2",
				"3",
				"-12",
				"7",
				"4",
				"-10",
				"6"
			]
		},
		{
			"Joystick": 2,
			"Buttons": [
				"10",
				"12",
				"13",
				"11",
				"0",
				"1",
				"5",
				"2",
				"3",
				"-12",
				"7",
				"4",
				"-10",
				"6"
			]
		},
		{
			"Joystick": 3,
			"Buttons": [
				"10",
				"12",
				"13",
				"11",
				"0",
				"1",
				"5",
				"2",
				"3",
				"-12",
				"7",
				"4",
				"-10",
				"6"
			]
		}
	]
}
`, "\n"), "\r\n"))

	// Unmarshal default config string into a struct
	tmp := configSettings{}
	chk(json.Unmarshal(defcfg, &tmp))
	// Config file path
	cfgPath := "save/config.json"
	// If a different config file is defined in the command line parameters, use it instead
	if _, ok := sys.cmdFlags["-config"]; ok {
		cfgPath = sys.cmdFlags["-config"]
	}
	// Load the config file, overwriting the defaults
	if bytes, err := ioutil.ReadFile(cfgPath); err == nil {
		if len(bytes) >= 3 &&
			bytes[0] == 0xef && bytes[1] == 0xbb && bytes[2] == 0xbf {
			bytes = bytes[3:]
		}
		chkEX(json.Unmarshal(bytes, &tmp), "Error while loading the config file.\n")
	}
	// Fix incorrect settings (default values saved into config.json)
	switch tmp.AudioSampleRate {
	case 22050, 44100, 48000:
	default:
		tmp.AudioSampleRate = 44100
	}
	if tmp.Framerate <= 0 || tmp.Framerate > 840 {
		tmp.Framerate = 60
	}
<<<<<<< HEAD
	if tmp.MaxBgmVolume <= 0 || tmp.MaxBgmVolume > 250 {
=======
	if tmp.MaxBgmVolume < 100 || tmp.MaxBgmVolume > 250 {
>>>>>>> ec842598
		tmp.MaxBgmVolume = 100
	}
	if tmp.NumSimul[1] > MaxSimul {
		tmp.NumSimul[1] = MaxSimul
	}
	if tmp.NumTag[1] > MaxSimul {
		tmp.NumTag[1] = MaxSimul
	}
	if tmp.Players > MaxSimul*2 {
		tmp.Players = MaxSimul * 2
	}
	if tmp.PanningRange > 100 {
		tmp.PanningRange = 100
	} else if tmp.PanningRange < 0 {
		tmp.PanningRange = 0
	}
	// Save config file
	cfg, _ := json.MarshalIndent(tmp, "", "	")
	chk(ioutil.WriteFile(cfgPath, cfg, 0644))

	// Set each config property to the system object
	sys.afterImageMax = tmp.MaxAfterImage
	sys.allowDebugKeys = tmp.DebugKeys
	sys.allowDebugMode = tmp.DebugMode
	sys.audioDucking = tmp.AudioDucking
	Mp3SampleRate = int(tmp.AudioSampleRate)
	sys.bgmVolume = tmp.VolumeBgm
	sys.maxBgmVolume = tmp.MaxBgmVolume
	sys.borderless = tmp.Borderless
	sys.cam.ZoomDelayEnable = tmp.ZoomDelay
	sys.cam.ZoomActive = tmp.ZoomActive
	sys.cam.ZoomMax = tmp.ForceStageZoomin
	sys.cam.ZoomMin = tmp.ForceStageZoomout
	sys.cam.ZoomSpeed = 12 - tmp.ZoomSpeed
	sys.comboExtraFrameWindow = tmp.ComboExtraFrameWindow
	if air, err := ioutil.ReadFile(tmp.CommonAir); err == nil {
		sys.commonAir = "\n" + string(air)
	}
	if cmd, err := ioutil.ReadFile(tmp.CommonCmd); err == nil {
		sys.commonCmd = "\n" + string(cmd)
	}
	sys.commonConst = tmp.CommonConst
	sys.commonLua = tmp.CommonLua
	sys.commonStates = tmp.CommonStates
	sys.clipboardRows = tmp.DebugClipboardRows
	sys.clsnDarken = tmp.DebugClsnDarken
	sys.consoleRows = tmp.DebugConsoleRows
	sys.controllerStickSensitivity = tmp.ControllerStickSensitivity
	sys.explodMax = tmp.MaxExplod
	sys.externalShaderList = tmp.ExternalShaders
	sys.fontShaderVer = tmp.FontShaderVer
	// Resoluion stuff
	sys.fullscreen = tmp.Fullscreen
	sys.fullscreenRefreshRate = tmp.FullscreenRefreshRate
	sys.fullscreenWidth = tmp.FullscreenWidth
	sys.fullscreenHeight = tmp.FullscreenHeight
	FPS = int(tmp.Framerate)
	sys.gameWidth = tmp.GameWidth
	sys.gameHeight = tmp.GameHeight
	sys.gameSpeed = tmp.GameFramerate / float32(tmp.Framerate)

	sys.helperMax = tmp.MaxHelper
	sys.lifeMul = tmp.LifeMul / 100
	sys.lifeShare = [...]bool{tmp.TeamLifeShare, tmp.TeamLifeShare}
	sys.listenPort = tmp.ListenPort
	sys.loseSimul = tmp.LoseSimul
	sys.loseTag = tmp.LoseTag
	sys.masterVolume = tmp.VolumeMaster
	sys.multisampleAntialiasing = tmp.MSAA
	sys.panningRange = tmp.PanningRange
	sys.playerProjectileMax = tmp.MaxPlayerProjectile
	sys.postProcessingShader = tmp.PostProcessingShader
	sys.pngFilter = tmp.PngSpriteFilter
	sys.powerShare = [...]bool{tmp.TeamPowerShare, tmp.TeamPowerShare}
	tmp.ScreenshotFolder = strings.TrimSpace(tmp.ScreenshotFolder)
	if tmp.ScreenshotFolder != "" {
		tmp.ScreenshotFolder = strings.Replace(tmp.ScreenshotFolder, "\\", "/", -1)
		tmp.ScreenshotFolder = strings.TrimRight(tmp.ScreenshotFolder, "/")
		sys.screenshotFolder = tmp.ScreenshotFolder + "/"
	} else {
		sys.screenshotFolder = tmp.ScreenshotFolder
	}
	sys.stereoEffects = tmp.StereoEffects
	sys.team1VS2Life = tmp.Team1VS2Life / 100
	sys.vRetrace = tmp.VRetrace
	sys.wavVolume = tmp.VolumeSfx
	sys.windowMainIconLocation = tmp.WindowIcon
	sys.windowTitle = tmp.WindowTitle
	sys.xinputTriggerSensitivity = tmp.XinputTriggerSensitivity
	stoki := func(key string) int {
		return int(StringToKey(key))
	}
	Atoi := func(key string) int {
		if i, err := strconv.Atoi(key); err == nil {
			return i
		}
		return 999
	}
	for _, kc := range tmp.KeyConfig {
		b := kc.Buttons
		sys.keyConfig = append(sys.keyConfig, KeyConfig{kc.Joystick,
			stoki(b[0].(string)), stoki(b[1].(string)), stoki(b[2].(string)),
			stoki(b[3].(string)), stoki(b[4].(string)), stoki(b[5].(string)),
			stoki(b[6].(string)), stoki(b[7].(string)), stoki(b[8].(string)),
			stoki(b[9].(string)), stoki(b[10].(string)), stoki(b[11].(string)),
			stoki(b[12].(string)), stoki(b[13].(string))})
	}
	if _, ok := sys.cmdFlags["-nojoy"]; !ok {
		for _, jc := range tmp.JoystickConfig {
			b := jc.Buttons
			sys.joystickConfig = append(sys.joystickConfig, KeyConfig{jc.Joystick,
				Atoi(b[0].(string)), Atoi(b[1].(string)), Atoi(b[2].(string)),
				Atoi(b[3].(string)), Atoi(b[4].(string)), Atoi(b[5].(string)),
				Atoi(b[6].(string)), Atoi(b[7].(string)), Atoi(b[8].(string)),
				Atoi(b[9].(string)), Atoi(b[10].(string)), Atoi(b[11].(string)),
				Atoi(b[12].(string)), Atoi(b[13].(string))})
		}
	}

	return tmp
}<|MERGE_RESOLUTION|>--- conflicted
+++ resolved
@@ -599,11 +599,7 @@
 	if tmp.Framerate <= 0 || tmp.Framerate > 840 {
 		tmp.Framerate = 60
 	}
-<<<<<<< HEAD
-	if tmp.MaxBgmVolume <= 0 || tmp.MaxBgmVolume > 250 {
-=======
 	if tmp.MaxBgmVolume < 100 || tmp.MaxBgmVolume > 250 {
->>>>>>> ec842598
 		tmp.MaxBgmVolume = 100
 	}
 	if tmp.NumSimul[1] > MaxSimul {
