#!/bin/sh
export GOPATH=$PWD/go
go get -u github.com/yuin/gopher-lua
go get -u github.com/go-gl/glfw/v3.2/glfw
go get -u github.com/go-gl/gl/v2.1/gl
go get -u github.com/jfreymuth/go-vorbis/ogg/vorbis
go get -u github.com/timshannon/go-openal/openal
<<<<<<< HEAD
go get -u github.com/K4thos/glfont
go get -u github.com/flopp/go-findfont
=======
go get -u github.com/faiface/beep
go get -u github.com/hajimehoshi/oto
go get -u github.com/hajimehoshi/go-mp3
go get -u github.com/pkg/errors
>>>>>>> 53f9115b
<|MERGE_RESOLUTION|>--- conflicted
+++ resolved
@@ -5,12 +5,9 @@
 go get -u github.com/go-gl/gl/v2.1/gl
 go get -u github.com/jfreymuth/go-vorbis/ogg/vorbis
 go get -u github.com/timshannon/go-openal/openal
-<<<<<<< HEAD
 go get -u github.com/K4thos/glfont
 go get -u github.com/flopp/go-findfont
-=======
 go get -u github.com/faiface/beep
 go get -u github.com/hajimehoshi/oto
 go get -u github.com/hajimehoshi/go-mp3
-go get -u github.com/pkg/errors
->>>>>>> 53f9115b
+go get -u github.com/pkg/errors