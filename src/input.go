--- conflicted
+++ resolved
@@ -1012,32 +1012,9 @@
 		}
 	}
 
-<<<<<<< HEAD
-func (ni *NetInput) Accept(port string) error {
-	if ln, err := net.Listen("tcp", ":"+port); err != nil {
-		return err
-	} else {
-		ni.ln = ln.(*net.TCPListener)
-		ni.host = true
-		ni.locIn, ni.remIn = ni.GetHostGuestRemap()
-		go func() {
-			ln := ni.ln
-			if conn, err := ln.AcceptTCP(); err == nil {
-				ni.conn = conn
-				if sys.cfg.Netplay.RollbackNetcode {
-					sys.rollback.session.remoteIp = conn.RemoteAddr().(*net.TCPAddr).IP.String()
-				}
-			}
-			ln.Close()
-		}()
-	}
-	return nil
-}
-=======
 	// Release simple directions
 	if ck.tilde && !ck.dollar {
 		switch ck.key {
->>>>>>> ffa0c62b
 
 		case CK_U:
 			conflict := -Max(__.Bb, Max(__.Db, __.Fb))
@@ -1817,7 +1794,6 @@
 	} else if tmp != nc.time {
 		return Error("Synchronization error")
 	}
-<<<<<<< HEAD
 	if sys.rollback.session != nil {
 		sys.rollback.session.netTime = ni.time
 	}
@@ -1825,12 +1801,6 @@
 	ni.buf[ni.remIn].reset(ni.time)
 	ni.st = NS_Playing
 	<-ni.sendEnd
-=======
-	nc.buf[nc.locIn].reset(nc.time)
-	nc.buf[nc.remIn].reset(nc.time)
-	nc.st = NS_Playing
-	<-nc.sendEnd
->>>>>>> ffa0c62b
 	go func(nb *NetBuffer) {
 		defer func() { nc.sendEnd <- true }()
 		for nc.st == NS_Playing {
@@ -2164,21 +2134,6 @@
 }
 
 // This is used to first compile the commands
-<<<<<<< HEAD
-func ReadCommand(name, cmdstr string, kr *CommandKeyRemap) (*Command, error) {
-	c := newCommand()
-	c.name = name
-	cmd := strings.Split(cmdstr, ",")
-	// ce means command element
-	// cestr means command element string
-	// n prefix in buttons means negative (release)
-	for _, cestr := range cmd {
-		if len(c.cmd) > 0 && c.cmd[len(c.cmd)-1].slash {
-			c.hold = append(c.hold, c.cmd[len(c.cmd)-1].key)
-			c.cmd[len(c.cmd)-1] = cmdElem{chargetime: 1}
-		} else {
-			c.cmd = append(c.cmd, cmdElem{chargetime: 1})
-=======
 func (c *Command) ReadCommandSymbols(cmdstr string, kr *CommandKeyRemap) (err error) {
 	// Empty steps case
 	if strings.TrimSpace(cmdstr) == "" {
@@ -2198,7 +2153,6 @@
 		if i > 0 && len(stepkeys) == 0 {
 			err = Error(fmt.Sprintf("Empty command step found"))
 			continue
->>>>>>> ffa0c62b
 		}
 
 		// Check if using AND or OR logic then split accordingly
@@ -2662,20 +2616,9 @@
 		if ai {
 			return
 		}
-<<<<<<< HEAD
-	}()
-	var holdTemp *[CK_Last + 1]bool
-
-	if ibuf == nil || !c.bufTest(ibuf, ai, holdTemp) {
-		foo := c.chargeidx == 0 && c.cmdidx == 0
-		c.Clear(false)
-		if foo {
-			c.chargeidx = 0
-=======
 		// If still within allowed overall time, keep going
 		if c.curtime <= c.maxtime {
 			return
->>>>>>> ffa0c62b
 		}
 	}
 
