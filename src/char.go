package main

import (
	"fmt"
	"io"
	"math"
	"os"
	"strings"
	"unsafe"

	"github.com/go-gl/gl/v2.1/gl"
)

const MaxPalNo = 12
const MaxQuotes = 100

type SystemCharFlag uint32

const (
	SCF_ko SystemCharFlag = 1 << iota
	SCF_ctrl
	SCF_standby
	SCF_guard
	SCF_airjump
	SCF_over
	SCF_ko_round_middle
	SCF_dizzy
	SCF_guardbreak
	SCF_disabled
)

type CharSpecialFlag uint64

const (
	CSF_nostandguard CharSpecialFlag = 1 << iota
	CSF_nocrouchguard
	CSF_noairguard
	CSF_noshadow
	CSF_invisible
	CSF_unguardable
	CSF_nojugglecheck
	CSF_noautoturn
	CSF_nowalk
	CSF_nobrake
	CSF_nocrouch
	CSF_nostand
	CSF_nojump
	CSF_noairjump
	CSF_nohardcodedkeys
	CSF_nogetupfromliedown
	CSF_nofastrecoverfromliedown
	CSF_nofallcount
	CSF_nofalldefenceup
	CSF_noturntarget
	CSF_noinput
	CSF_nopowerbardisplay
	CSF_autoguard
	CSF_animfreeze
	CSF_postroundinput
	CSF_screenbound
	CSF_movecamera_x
	CSF_movecamera_y
	CSF_posfreeze
	CSF_playerpush
	CSF_angledraw
	CSF_destroy
	CSF_frontedge
	CSF_backedge
	CSF_frontwidth
	CSF_backwidth
	CSF_trans
	CSF_gethit
	CSF_assertspecial CharSpecialFlag = CSF_nostandguard | CSF_nocrouchguard |
		CSF_noairguard | CSF_noshadow | CSF_invisible | CSF_unguardable |
		CSF_nojugglecheck | CSF_noautoturn | CSF_nowalk | CSF_nobrake |
		CSF_nocrouch | CSF_nostand | CSF_nojump | CSF_noairjump |
		CSF_nohardcodedkeys | CSF_nogetupfromliedown |
		CSF_nofastrecoverfromliedown | CSF_nofallcount | CSF_nofalldefenceup |
		CSF_noturntarget | CSF_noinput | CSF_nopowerbardisplay | CSF_autoguard |
		CSF_animfreeze | CSF_postroundinput
)

type GlobalSpecialFlag uint32

const (
	GSF_intro GlobalSpecialFlag = 1 << iota
	GSF_roundnotover
	GSF_nomusic
	GSF_nobardisplay
	GSF_nobg
	GSF_nofg
	GSF_globalnoshadow
	GSF_timerfreeze
	GSF_nokosnd
	GSF_nokoslow
	GSF_noko
	GSF_nokovelocity
	GSF_roundnotskip
	GSF_assertspecialpause GlobalSpecialFlag = GSF_roundnotover | GSF_nomusic |
		GSF_nobardisplay | GSF_nobg | GSF_nofg | GSF_globalnoshadow |
		GSF_roundnotskip
)

type PosType int32

const (
	PT_P1 PosType = iota
	PT_P2
	PT_F
	PT_B
	PT_L
	PT_R
	PT_N
)

type Space int32

const (
	Space_none Space = iota
	Space_stage
	Space_screen
)

type Projection int32

const (
	Projection_Orthographic Projection = iota
	Projection_Perspective
	Projection_Perspective2
)

type SaveData int32

const (
	SaveData_map SaveData = iota
	SaveData_var
	SaveData_fvar
)

type ClsnText struct {
	x, y    float32
	text    string
	r, g, b int32
}

type ClsnRect [][4]float32

func (cr *ClsnRect) Add(clsn []float32, x, y, xs, ys float32) {
	x = (x - sys.cam.Pos[0]) * sys.cam.Scale
	y = (y-sys.cam.Pos[1])*sys.cam.Scale + sys.cam.GroundLevel()
	xs *= sys.cam.Scale
	ys *= sys.cam.Scale
	for i := 0; i+3 < len(clsn); i += 4 {
		rect := [...]float32{x + xs*clsn[i] + float32(sys.gameWidth)/2,
			y + ys*clsn[i+1] + float32(sys.gameHeight-240),
			xs * (clsn[i+2] - clsn[i]), ys * (clsn[i+3] - clsn[i+1])}
		if xs < 0 {
			rect[0] *= -1
		}
		if ys < 0 {
			rect[1] *= -1
		}
		*cr = append(*cr, rect)
	}
}
func (cr ClsnRect) draw(trans int32) {
	for _, c := range cr {
		RenderMugen(*sys.clsnSpr.Tex, sys.clsnSpr.Pal, -1, sys.clsnSpr.Size,
			-c[0]*sys.widthScale, -c[1]*sys.heightScale, &notiling,
			c[2]*sys.widthScale, c[2]*sys.widthScale, c[3]*sys.heightScale, 1, 0, 0, 0, 0,
			trans, &sys.scrrect, 0, 0, 0, 0, 0, 0)
	}
}

type CharData struct {
	life        int32
	power       int32
	dizzypoints int32
	guardpoints int32
	attack      int32
	defence     int32
	fall        struct {
		defence_mul float32
	}
	liedown struct {
		time int32
	}
	airjuggle int32
	sparkno   int32
	guard     struct {
		sparkno int32
	}
	ko struct {
		echo int32
	}
	volume            int32
	intpersistindex   int32
	floatpersistindex int32
}

func (cd *CharData) init() {
	*cd = CharData{}
	cd.life = 1000
	cd.power = 3000
	cd.dizzypoints = 1000
	cd.guardpoints = 1000
	cd.attack = 100
	cd.defence = 100
	cd.fall.defence_mul = 1.5
	cd.liedown.time = 60
	cd.airjuggle = 15
	cd.sparkno = 2
	cd.guard.sparkno = 40
	cd.ko.echo = 0
	cd.volume = 256
	cd.intpersistindex = 0
	cd.floatpersistindex = 0
}

type CharSize struct {
	xscale float32
	yscale float32
	ground struct {
		back  float32
		front float32
	}
	air struct {
		back  float32
		front float32
	}
	height float32
	attack struct {
		dist float32
		z    struct {
			width [2]float32
		}
	}
	proj struct {
		attack struct {
			dist float32
		}
		doscale int32
	}
	head struct {
		pos [2]float32
	}
	mid struct {
		pos [2]float32
	}
	shadowoffset float32
	draw         struct {
		offset [2]float32
	}
	z struct {
		width  float32
		enable bool
	}
}

func (cs *CharSize) init() {
	*cs = CharSize{}
	cs.xscale = 1
	cs.yscale = 1
	cs.ground.back = 15
	cs.ground.front = 16
	cs.air.back = 12
	cs.air.front = 12
	cs.height = 60
	cs.attack.dist = 160
	cs.proj.attack.dist = 90
	cs.proj.doscale = 0
	cs.head.pos = [...]float32{-5, -90}
	cs.mid.pos = [...]float32{-5, -60}
	cs.shadowoffset = 0
	cs.draw.offset = [...]float32{0, 0}
	cs.z.width = 3
	cs.z.enable = false
	cs.attack.z.width = [...]float32{4, 4}
}

type CharVelocity struct {
	walk struct {
		fwd  float32
		back float32
		up   struct {
			x float32
		}
		down struct {
			x float32
		}
	}
	run struct {
		fwd  [2]float32
		back [2]float32
		up   struct {
			x float32
			y float32
		}
		down struct {
			x float32
			y float32
		}
	}
	jump struct {
		neu  [2]float32
		back float32
		fwd  float32
		up   struct {
			x float32
		}
		down struct {
			x float32
		}
	}
	runjump struct {
		back [2]float32
		fwd  [2]float32
		up   struct {
			x float32
		}
		down struct {
			x float32
		}
	}
	airjump struct {
		neu  [2]float32
		back float32
		fwd  float32
		up   struct {
			x float32
		}
		down struct {
			x float32
		}
	}
	air struct {
		gethit struct {
			groundrecover [2]float32
			airrecover    struct {
				mul  [2]float32
				add  [2]float32
				back float32
				fwd  float32
				up   float32
				down float32
			}
		}
	}
}

func (cv *CharVelocity) init() {
	*cv = CharVelocity{}
	cv.air.gethit.groundrecover = [...]float32{-0.15, -3.5}
	cv.air.gethit.airrecover.mul = [...]float32{0.5, 0.2}
	cv.air.gethit.airrecover.add = [...]float32{0.0, -4.5}
	cv.air.gethit.airrecover.back = -1.0
	cv.air.gethit.airrecover.fwd = 0.0
	cv.air.gethit.airrecover.up = -2.0
	cv.air.gethit.airrecover.down = 1.5
	cv.airjump.neu = [...]float32{0, -8.1}
	cv.airjump.back = -2.55
	cv.airjump.fwd = 2.5
}

type CharMovement struct {
	airjump struct {
		num    int32
		height int32
	}
	yaccel float32
	stand  struct {
		friction           float32
		friction_threshold float32
	}
	crouch struct {
		friction           float32
		friction_threshold float32
	}
	air struct {
		gethit struct {
			groundlevel   float32
			groundrecover struct {
				ground struct {
					threshold float32
				}
				groundlevel float32
			}
			airrecover struct {
				threshold float32
				yaccel    float32
			}
			trip struct {
				groundlevel float32
			}
		}
	}
	down struct {
		bounce struct {
			offset      [2]float32
			yaccel      float32
			groundlevel float32
		}
		friction_threshold float32
	}
}

func (cm *CharMovement) init() {
	*cm = CharMovement{}
	cm.airjump.num = 0
	cm.airjump.height = 35
	cm.yaccel = 0.44
	cm.stand.friction = 0.85
	cm.stand.friction_threshold = 2.0
	cm.crouch.friction = 0.82
	cm.crouch.friction_threshold = 0.0
	cm.air.gethit.groundlevel = 10.0
	cm.air.gethit.groundrecover.ground.threshold = -20.0
	cm.air.gethit.groundrecover.groundlevel = 10.0
	cm.air.gethit.airrecover.threshold = -1.0
	cm.air.gethit.airrecover.yaccel = 0.35
	cm.air.gethit.trip.groundlevel = 15.0
	cm.down.bounce.offset = [...]float32{0.0, 20.0}
	cm.down.bounce.yaccel = 0.4
	cm.down.bounce.groundlevel = 12.0
	cm.down.friction_threshold = 0.05
}

type Reaction int32

const (
	RA_Light   Reaction = 0
	RA_Medium  Reaction = 1
	RA_Hard    Reaction = 2
	RA_Back    Reaction = 3
	RA_Up      Reaction = 4
	RA_Diagup  Reaction = 5
	RA_Unknown Reaction = -1
)

type HitType int32

const (
	HT_None    HitType = 0
	HT_High    HitType = 1
	HT_Low     HitType = 2
	HT_Trip    HitType = 3
	HT_Unknown HitType = -1
)

type AiuchiType int32

const (
	AT_Hit AiuchiType = iota
	AT_Miss
	AT_Dodge
)

type Fall struct {
	animtype       Reaction
	xvelocity      float32
	yvelocity      float32
	recover        bool
	recovertime    int32
	damage         int32
	kill           bool
	envshake_time  int32
	envshake_freq  float32
	envshake_ampl  int32
	envshake_phase float32
}

func (f *Fall) clear() {
	*f = Fall{animtype: RA_Unknown, xvelocity: float32(math.NaN()),
		yvelocity: -4.5}
}
func (f *Fall) setDefault() {
	*f = Fall{animtype: RA_Unknown, xvelocity: float32(math.NaN()),
		yvelocity: float32(math.NaN()), recover: true, recovertime: 4, kill: true,
		envshake_freq: 60, envshake_ampl: IErr, envshake_phase: float32(math.NaN())}
}
func (f *Fall) xvel() float32 {
	if math.IsNaN(float64(f.xvelocity)) {
		return -32760
	}
	return f.xvelocity
}

type HitDef struct {
	attr                       int32
	reversal_attr              int32
	hitflag                    int32
	guardflag                  int32
	affectteam                 int32
	teamside                   int
	animtype                   Reaction
	air_animtype               Reaction
	priority                   int32
	bothhittype                AiuchiType
	hitdamage                  int32
	guarddamage                int32
	pausetime                  int32
	shaketime                  int32
	guard_pausetime            int32
	guard_shaketime            int32
	sparkno                    int32
	guard_sparkno              int32
	sparkxy                    [2]float32
	hitsound                   [2]int32
	guardsound                 [2]int32
	ground_type                HitType
	air_type                   HitType
	ground_slidetime           int32
	guard_slidetime            int32
	ground_hittime             int32
	guard_hittime              int32
	air_hittime                int32
	guard_ctrltime             int32
	airguard_ctrltime          int32
	guard_dist                 int32
	yaccel                     float32
	ground_velocity            [2]float32
	guard_velocity             float32
	air_velocity               [2]float32
	airguard_velocity          [2]float32
	ground_cornerpush_veloff   float32
	air_cornerpush_veloff      float32
	down_cornerpush_veloff     float32
	guard_cornerpush_veloff    float32
	airguard_cornerpush_veloff float32
	air_juggle                 int32
	p1sprpriority              int32
	p2sprpriority              int32
	p1getp2facing              int32
	p1facing                   int32
	p2facing                   int32
	p1stateno                  int32
	p2stateno                  int32
	p2getp1state               bool
	forcestand                 int32
	ground_fall                bool
	air_fall                   bool
	down_velocity              [2]float32
	down_hittime               int32
	down_bounce                bool
	id                         int32
	chainid                    int32
	nochainid                  [2]int32
	hitonce                    int32
	numhits                    int32
	hitgetpower                int32
	guardgetpower              int32
	hitgivepower               int32
	guardgivepower             int32
	palfx                      PalFXDef
	envshake_time              int32
	envshake_freq              float32
	envshake_ampl              int32
	envshake_phase             float32
	mindist                    [2]float32
	maxdist                    [2]float32
	snap                       [2]float32
	snapt                      int32
	fall                       Fall
	playerNo                   int
	kill                       bool
	guard_kill                 bool
	forcenofall                bool
	lhit                       bool
	attackerID                 int32
	dizzypoints                int32
	guardpoints                int32
	redlife                    int32
	score                      [2]float32
}

func (hd *HitDef) clear() {
	*hd = HitDef{
		hitflag:       int32(ST_S | ST_C | ST_A | ST_F),
		affectteam:    1,
		teamside:      -1,
		animtype:      RA_Light,
		air_animtype:  RA_Unknown,
		priority:      4,
		bothhittype:   AT_Hit,
		sparkno:       IErr,
		guard_sparkno: IErr,
		hitsound:      [...]int32{IErr, 0},
		guardsound:    [...]int32{IErr, 0},
		ground_type:   HT_High,
		air_type:      HT_Unknown,
		// Both default to 20, not documented in Mugen docs.
		air_hittime:  20,
		down_hittime: 20,

		yaccel:                     float32(math.NaN()),
		guard_velocity:             float32(math.NaN()),
		airguard_velocity:          [...]float32{float32(math.NaN()), float32(math.NaN())},
		ground_cornerpush_veloff:   float32(math.NaN()),
		air_cornerpush_veloff:      float32(math.NaN()),
		down_cornerpush_veloff:     float32(math.NaN()),
		guard_cornerpush_veloff:    float32(math.NaN()),
		airguard_cornerpush_veloff: float32(math.NaN()),

		p1sprpriority:  1,
		p1stateno:      -1,
		p2stateno:      -1,
		forcestand:     IErr,
		down_velocity:  [...]float32{float32(math.NaN()), float32(math.NaN())},
		chainid:        -1,
		nochainid:      [...]int32{-1, -1},
		numhits:        1,
		hitgetpower:    IErr,
		guardgetpower:  IErr,
		hitgivepower:   IErr,
		guardgivepower: IErr,
		envshake_freq:  60,
		envshake_ampl:  -4,
		envshake_phase: float32(math.NaN()),
		mindist:        [...]float32{float32(math.NaN()), float32(math.NaN())},
		maxdist:        [...]float32{float32(math.NaN()), float32(math.NaN())},
		snap:           [...]float32{float32(math.NaN()), float32(math.NaN())},
		kill:           true,
		guard_kill:     true,
		playerNo:       -1,
		dizzypoints:    IErr,
		guardpoints:    IErr,
		redlife:        IErr,
		score:          [...]float32{float32(math.NaN()), float32(math.NaN())},
	}
	hd.palfx.mul, hd.palfx.color = [...]int32{255, 255, 255}, 1
	hd.fall.setDefault()
}

func (hd *HitDef) invalidate(stateType StateType) {
	hd.attr = hd.attr&^int32(ST_MASK) | int32(stateType) | -1<<31
	hd.reversal_attr |= -1 << 31
	hd.lhit = false
}
func (hd *HitDef) testAttr(attr int32) bool {
	attr &= hd.attr
	return attr&int32(ST_MASK) != 0 && attr&^int32(ST_MASK)&^(-1<<31) != 0
}

type GetHitVar struct {
	hitBy [][2]int32
	//hit1           [2]int32
	//hit2           [2]int32
	attr           int32
	_type          HitType
	airanimtype    Reaction
	groundanimtype Reaction
	airtype        HitType
	groundtype     HitType
	damage         int32
	hitcount       int32
	fallcount      int32
	hitshaketime   int32
	hittime        int32
	slidetime      int32
	ctrltime       int32
	xvel           float32
	yvel           float32
	yaccel         float32
	hitid          int32
	xoff           float32
	yoff           float32
	fall           Fall
	playerNo       int
	fallf          bool
	guarded        bool
	p2getp1state   bool
	forcestand     bool
	id             int32
	dizzypoints    int32
	guardpoints    int32
	redlife        int32
	score          float32
	hitdamage      int32
	guarddamage    int32
	hitpower       int32
	guardpower     int32
	fatal          bool
}

func (ghv *GetHitVar) clear() {
	*ghv = GetHitVar{_type: -1, hittime: -1, yaccel: float32(math.NaN()),
		xoff: ghv.xoff, yoff: ghv.yoff, hitid: -1, playerNo: -1}
	ghv.fall.clear()
}
func (ghv *GetHitVar) clearOff() {
	ghv.xoff, ghv.yoff = 0, 0
}
func (ghv GetHitVar) getYaccel(c *Char) float32 {
	if math.IsNaN(float64(ghv.yaccel)) {
		return 0.35 / (c.localscl * (320 / float32(sys.gameWidth)))
	}
	return ghv.yaccel
}
func (ghv GetHitVar) chainId() int32 {
	if ghv.hitid > 0 {
		return ghv.hitid
	}
	return 0
}
func (ghv GetHitVar) idMatch(id int32) bool {
	for _, v := range ghv.hitBy {
		if v[0] == id {
			return true
		}
	}
	return false
}
func (ghv GetHitVar) getJuggle(id, defaultJuggle int32) int32 {
	for _, v := range ghv.hitBy {
		if v[0] == id {
			return v[1]
		}
	}
	return defaultJuggle
}
func (ghv *GetHitVar) dropId(id int32) {
	for i, v := range ghv.hitBy {
		if v[0] == id {
			ghv.hitBy = append(ghv.hitBy[:i], ghv.hitBy[i+1:]...)
			break
		}
	}
}
func (ghv *GetHitVar) addId(id, juggle int32) {
	juggle = ghv.getJuggle(id, juggle)
	ghv.dropId(id)
	ghv.hitBy = append(ghv.hitBy, [...]int32{id, juggle})
}

type HitBy struct {
	flag, time int32
}
type HitOverride struct {
	attr     int32
	stateno  int32
	time     int32
	forceair bool
	playerNo int
}

func (ho *HitOverride) clear() {
	*ho = HitOverride{stateno: -1, playerNo: -1}
}

type aimgImage struct {
	anim           Animation
	pos, scl, ascl [2]float32
	angle          float32
	yangle         float32
	xangle         float32
	projection     int32
	fLength        float32
	oldVer         bool
}

type AfterImage struct {
	time           int32
	length         int32
	postbright     [3]int32
	add            [3]int32
	mul            [3]float32
	timegap        int32
	framegap       int32
	alpha          [2]int32
	palfx          []PalFX
	imgs           [64]aimgImage
	imgidx         int32
	restgap        int32
	reccount       int32
	timecount      int32
	ignorehitpause bool
}

func newAfterImage() *AfterImage {
	ai := &AfterImage{palfx: make([]PalFX, sys.afterImageMax)}
	for i := range ai.palfx {
		ai.palfx[i].enable, ai.palfx[i].negType = true, true
	}
	ai.clear()
	return ai
}
func (ai *AfterImage) clear() {
	ai.time = 0
	ai.length = 20
	if len(ai.palfx) > 0 {
		ai.palfx[0].eColor = 1
		ai.palfx[0].eInvertall = false
		ai.palfx[0].eAdd = [...]int32{30, 30, 30}
		ai.palfx[0].eMul = [...]int32{120, 120, 220}
	}
	ai.postbright = [3]int32{}
	ai.add = [...]int32{10, 10, 25}
	ai.mul = [...]float32{0.65, 0.65, 0.75}
	ai.timegap = 1
	ai.framegap = 4
	ai.alpha = [...]int32{-1, 0}
	ai.imgidx = 0
	ai.restgap = 0
	ai.reccount = 0
	ai.timecount = 0
	ai.ignorehitpause = true
}
func (ai *AfterImage) setPalColor(color int32) {
	if len(ai.palfx) > 0 {
		ai.palfx[0].eColor = float32(Max(0, Min(256, color))) / 256
	}
}
func (ai *AfterImage) setPalInvertall(invertall bool) {
	if len(ai.palfx) > 0 {
		ai.palfx[0].eInvertall = invertall
	}
}
func (ai *AfterImage) setPalBrightR(addr int32) {
	if len(ai.palfx) > 0 {
		ai.palfx[0].eAdd[0] = addr
	}
}
func (ai *AfterImage) setPalBrightG(addg int32) {
	if len(ai.palfx) > 0 {
		ai.palfx[0].eAdd[1] = addg
	}
}
func (ai *AfterImage) setPalBrightB(addb int32) {
	if len(ai.palfx) > 0 {
		ai.palfx[0].eAdd[2] = addb
	}
}
func (ai *AfterImage) setPalContrastR(mulr int32) {
	if len(ai.palfx) > 0 {
		ai.palfx[0].eMul[0] = mulr
	}
}
func (ai *AfterImage) setPalContrastG(mulg int32) {
	if len(ai.palfx) > 0 {
		ai.palfx[0].eMul[1] = mulg
	}
}
func (ai *AfterImage) setPalContrastB(mulb int32) {
	if len(ai.palfx) > 0 {
		ai.palfx[0].eMul[2] = mulb
	}
}
func (ai *AfterImage) setupPalFX() {
	pb := ai.postbright
	for i := 1; i < len(ai.palfx); i++ {
		ai.palfx[i].eColor = ai.palfx[i-1].eColor
		ai.palfx[i].eInvertall = ai.palfx[i-1].eInvertall
		for j := range pb {
			ai.palfx[i].eAdd[j] = ai.palfx[i-1].eAdd[j] + ai.add[j] + pb[j]
			ai.palfx[i].eMul[j] = int32(float32(ai.palfx[i-1].eMul[j]) * ai.mul[j])
		}
		pb = [3]int32{}
	}
}
func (ai *AfterImage) recAfterImg(sd *SprData, hitpause bool) {
	if ai.time == 0 {
		ai.reccount, ai.timegap = 0, 0
		return
	}
	if ai.restgap <= 0 {
		img := &ai.imgs[ai.imgidx]
		img.anim = *sd.anim
		if sd.anim.spr != nil {
			img.anim.spr = newSprite()
			*img.anim.spr = *sd.anim.spr
			sd.anim.sff.palList.SwapPalMap(&sd.fx.remap)
			img.anim.spr.Pal = sd.anim.spr.GetPal(&sd.anim.sff.palList)
			sd.anim.sff.palList.SwapPalMap(&sd.fx.remap)
		}
		img.pos = sd.pos
		img.scl = sd.scl
		img.angle = sd.angle
		img.yangle = sd.yangle
		img.xangle = sd.xangle
		img.projection = sd.projection
		img.fLength = sd.fLength
		img.ascl = sd.ascl
		img.oldVer = sd.oldVer
		ai.imgidx = (ai.imgidx + 1) & 63
		ai.reccount++
		ai.restgap = ai.timegap
	}
	ai.restgap--
	ai.timecount++
}
func (ai *AfterImage) recAndCue(sd *SprData, rec bool, hitpause bool) {
	if ai.time == 0 || (ai.timecount >= ai.timegap*ai.length+ai.time-1 && ai.time > 0) ||
		ai.timegap < 1 || ai.timegap > 32767 ||
		ai.framegap < 1 || ai.framegap > 32767 {
		ai.time = 0
		ai.reccount, ai.timecount, ai.timegap = 0, 0, 0
		return
	}
	end := Min(sys.afterImageMax,
		(Min(Min(ai.reccount, int32(len(ai.imgs))), ai.length)/ai.framegap)*ai.framegap)
	for i := ai.framegap; i <= end; i += ai.framegap {
		img := &ai.imgs[(ai.imgidx-i)&63]
		if ai.time < 0 || (ai.timecount/ai.timegap-i) < (ai.time-2)/ai.timegap+1 {
			ai.palfx[i/ai.framegap-1].remap = sd.fx.remap
			sys.sprites.add(&SprData{&img.anim, &ai.palfx[i/ai.framegap-1], img.pos,
				img.scl, ai.alpha, sd.priority - 2, img.angle, img.yangle, img.xangle, img.ascl,
				false, sd.bright, sd.oldVer, sd.facing, sd.posLocalscl, img.projection, img.fLength}, 0, 0, 0, 0)
		}
	}
	if rec || hitpause && ai.ignorehitpause {
		ai.recAfterImg(sd, hitpause)
	}
}

type Explod struct {
	id             int32
	bindtime       int32
	scale          [2]float32
	time           int32
	removeongethit bool
	removetime     int32
	velocity       [2]float32
	accel          [2]float32
	sprpriority    int32
	postype        PosType
	space          Space
	offset         [2]float32
	relativef      int32
	pos            [2]float32
	facing         float32
	vfacing        float32
	shadow         [3]int32
	supermovetime  int32
	pausemovetime  int32
	anim           *Animation
	ontop          bool
	under          bool
	alpha          [2]int32
	ownpal         bool
	playerId       int32
	bindId         int32
	ignorehitpause bool
	angle          float32
	yangle         float32
	xangle         float32
	projection     Projection
	fLength        float32
	oldPos         [2]float32
	newPos         [2]float32
	palfx          *PalFX
	palfxdef       PalFXDef
	localscl       float32
}

func (e *Explod) clear() {
	*e = Explod{id: IErr, bindtime: 1, scale: [...]float32{1, 1}, removetime: -2,
		postype: PT_P1, relativef: 1, facing: 1, vfacing: 1, localscl: 1, space: Space_none,
		projection: Projection_Orthographic,
		alpha:      [...]int32{-1, 0}, playerId: -1, bindId: -2, ignorehitpause: true}
}
func (e *Explod) setX(x float32) {
	e.pos[0], e.oldPos[0], e.newPos[0] = x, x, x
}
func (e *Explod) setY(y float32) {
	e.pos[1], e.oldPos[1], e.newPos[1] = y, y, y
}
func (e *Explod) setPos(c *Char) {
	pPos := func(c *Char) {
		e.bindId, e.facing = c.id, c.facing*float32(e.relativef)
		e.offset[0] *= c.facing
		e.setX(c.pos[0]*c.localscl/e.localscl + c.offsetX()*c.localscl/e.localscl + e.offset[0])
		e.setY(c.pos[1]*c.localscl/e.localscl + c.offsetY()*c.localscl/e.localscl + e.offset[1])
		if e.bindtime == 0 {
			e.bindtime = 1
		}
	}
	lPos := func(off [2]float32) {
		e.setX(sys.cam.ScreenPos[0]/e.localscl + e.offset[0]/sys.cam.Scale - off[0])
		e.setY(sys.cam.ScreenPos[1]/e.localscl + e.offset[1]/sys.cam.Scale - off[1])
	}
	rPos := func(off [2]float32) {
		e.setX(sys.cam.ScreenPos[0]/e.localscl +
			(float32(sys.gameWidth)/e.localscl + e.offset[0]/sys.cam.Scale - off[0]))
		e.setY(sys.cam.ScreenPos[1]/e.localscl + e.offset[1]/sys.cam.Scale - off[1])
	}
	if e.space >= Space_stage {
		e.postype = PT_N
	}
	if e.space <= Space_none {
		switch e.postype {
		case PT_P1:
			pPos(c)
		case PT_P2:
			if p2 := sys.charList.enemyNear(c, 0, true, false); p2 != nil {
				pPos(p2)
			}
		case PT_F, PT_B:
			e.facing = c.facing * float32(e.relativef)
			// front と back はバインドの都合で left か right になおす
			if c.facing > 0 && e.postype == PT_F || c.facing < 0 && e.postype == PT_B {
				if e.postype == PT_B {
					e.offset[0] *= -1
				}
				e.postype = PT_R
				rPos([...]float32{0, 0})
			} else {
				// explod の postype = front はキャラの向きで pos が反転しない
				//if e.postype == PT_F && c.gi().ver[0] != 1 {
				// 旧バージョンだと front は キャラの向きが facing に反映されない
				// 1.1でも反映されてない模様
				e.facing = float32(e.relativef)
				//}
				e.postype = PT_L
				lPos([...]float32{0, 0})
			}
		case PT_L:
			e.facing = float32(e.relativef)
			lPos(sys.cam.Pos)
		case PT_R:
			e.facing = float32(e.relativef)
			rPos(sys.cam.Pos)
		case PT_N:
			e.facing = float32(e.relativef)
			e.setX(e.offset[0])
			e.setY(e.offset[1])
		}
	} else {
		switch e.space {
		case Space_screen:
			e.facing = float32(e.relativef)
			lPos([...]float32{0, 0})
		case Space_stage:
			e.facing = float32(e.relativef)
			e.setX(e.offset[0])
			e.setY(e.offset[1])
		}
	}
}
func (e *Explod) matchId(eid, pid int32) bool {
	return e.id >= 0 && e.playerId == pid && (eid < 0 || e.id == eid)
}
func (e *Explod) update(oldVer bool, playerNo int) {
	if e.anim == nil {
		e.id = IErr
	}
	if e.id == IErr {
		e.anim = nil
		return
	}
	if sys.chars[playerNo][0].scf(SCF_disabled) {
		return
	}
	var c *Char
	if !e.ignorehitpause || e.removeongethit {
		c = sys.playerID(e.playerId)
	}
	if sys.tickNextFrame() &&
		c != nil && e.removeongethit && c.sf(CSF_gethit) {
		e.id, e.anim = IErr, nil
		return
	}
	p := false
	if sys.super > 0 {
		p = e.supermovetime >= 0 && e.time >= e.supermovetime
	} else if sys.pause > 0 {
		p = e.pausemovetime >= 0 && e.time >= e.pausemovetime
	}
	act := !p
	if act && !e.ignorehitpause {
		act = c == nil || c.acttmp%2 >= 0
	}
	if sys.tickFrame() {
		if e.removetime >= 0 && e.time >= e.removetime ||
			act && e.removetime < -1 && e.anim.loopend {
			e.id, e.anim = IErr, nil
			return
		}
	}
	screen := false
	if e.bindtime != 0 {
		if e.space == Space_screen {
			e.pos[0] = e.offset[0]
			e.pos[1] = e.offset[1]
			e.pos[0] -= float32(sys.gameWidth) / e.localscl / 2
			screen = true
		} else if e.postype == PT_N && e.bindId < -1 {
			e.pos[0] = e.offset[0]
			e.pos[1] = e.offset[1]
			e.bindtime = 0
		} else if e.postype >= PT_L && e.postype != PT_N {
			e.pos[0] = e.offset[0]
			e.pos[1] = e.offset[1]
			if e.postype == PT_L {
				e.pos[0] -= float32(sys.gameWidth) / e.localscl / 2
			} else {
				e.pos[0] += float32(sys.gameWidth) / e.localscl / 2
			}
			screen = true
		} else {
			if c := sys.playerID(e.bindId); c != nil {
				e.pos[0] = c.drawPos[0]*c.localscl/e.localscl + c.offsetX()*c.localscl/e.localscl + e.offset[0]
				e.pos[1] = c.drawPos[1]*c.localscl/e.localscl + c.offsetY()*c.localscl/e.localscl + e.offset[1]
			} else {
				e.bindtime = 0
			}
		}
	} else {
		for i := range e.pos {
			e.pos[i] = e.newPos[i] -
				(e.newPos[i]-e.oldPos[i])*(1-sys.tickInterpola())
		}
	}
	if sys.tickFrame() && act {
		e.anim.UpdateSprite()
	}
	sprs := &sys.sprites
	if e.ontop {
		sprs = &sys.topSprites
	} else if e.under {
		sprs = &sys.bottomSprites
	}
	var pfx *PalFX
	if e.palfx != nil && (e.anim.sff != sys.lifebar.fsff || e.ownpal) {
		pfx = e.palfx
	} else {
		pfx = &PalFX{}
		*pfx = *e.palfx
		pfx.remap = nil
	}
	alp := e.alpha
	if alp[0] < 0 {
		alp[0] = -1
	}
	agl := e.angle
	yagl := e.yangle
	xagl := e.xangle
	if (e.facing < 0) != (e.vfacing < 0) {
		agl *= -1
		yagl *= -1
	}

	sdwalp := 255 - alp[1]
	if sdwalp < 0 {
		sdwalp = 256
	}

	fLength := e.fLength
	if fLength <= 0 {
		fLength = 2048
	}
	fLength = fLength * e.localscl
	var epos = [2]float32{e.pos[0] * e.localscl, e.pos[1] * e.localscl}
	sprs.add(&SprData{e.anim, pfx, epos, [...]float32{e.facing * e.scale[0] * e.localscl,
		e.vfacing * e.scale[1] * e.localscl}, alp, e.sprpriority, agl, yagl, xagl, [...]float32{1, 1},
		screen, playerNo == sys.superplayer, oldVer, e.facing, 1, int32(e.projection), fLength},
		e.shadow[0]<<16|e.shadow[1]&0xff<<8|e.shadow[0]&0xff, sdwalp, 0, 0)
	if sys.tickNextFrame() {
		if e.bindtime > 0 {
			e.bindtime--
			if screen && e.bindtime == 0 {
				if e.space <= Space_none {
					switch e.postype {
					case PT_L:
						for i := range e.pos {
							e.pos[i] = sys.cam.ScreenPos[i] + e.offset[i]/sys.cam.Scale
						}
					case PT_R:
						e.pos[0] = sys.cam.ScreenPos[0] +
							(float32(sys.gameWidth)+e.offset[0])/sys.cam.Scale
						e.pos[1] = sys.cam.ScreenPos[1] + e.offset[1]/sys.cam.Scale
					}
				} else if e.space == Space_screen {
					for i := range e.pos {
						e.pos[i] = sys.cam.ScreenPos[i] + e.offset[i]/sys.cam.Scale
					}
				}
			}
		}
<<<<<<< HEAD
		//if screen && e.bindtime == 0 {
		//	if e.space <= Space_none {
		//		switch e.postype {
		//		case PT_L:
		//			for i := range e.pos {
		//				e.pos[i] = sys.cam.ScreenPos[i] + e.offset[i]/sys.cam.Scale
		//			}
		//		case PT_R:
		//			e.pos[0] = sys.cam.ScreenPos[0] +
		//				(float32(sys.gameWidth)+e.offset[0])/sys.cam.Scale
		//			e.pos[1] = sys.cam.ScreenPos[1] + e.offset[1]/sys.cam.Scale
		//		}
		//	} else if e.space == Space_screen {
		//		for i := range e.pos {
		//			e.pos[i] = sys.cam.ScreenPos[i] + e.offset[i]/sys.cam.Scale
		//		}
		//	}
		//}
=======
>>>>>>> 054fe2d3
		if act {
			if e.palfx != nil && e.ownpal {
				e.palfx.step()
			}
			if e.bindtime == 0 {
				e.oldPos = e.pos
				e.newPos[0] = e.pos[0] + e.velocity[0]*e.facing*float32(e.relativef)
				e.newPos[1] = e.pos[1] + e.velocity[1]
				for i := range e.velocity {
					e.velocity[i] += e.accel[i]
				}
			}
			e.anim.Action()
			e.time++
		} else {
			e.setX(e.pos[0])
			e.setY(e.pos[1])
		}
	}
}

type Projectile struct {
	hitdef          HitDef
	id              int32
	anim            int32
	anim_fflg       bool
	hitanim         int32
	hitanim_fflg    bool
	remanim         int32
	remanim_fflg    bool
	cancelanim      int32
	cancelanim_fflg bool
	scale           [2]float32
	angle           float32
	clsnScale       [2]float32
	remove          bool
	removetime      int32
	velocity        [2]float32
	remvelocity     [2]float32
	accel           [2]float32
	velmul          [2]float32
	hits            int32
	misstime        int32
	priority        int32
	priorityPoints  int32
	sprpriority     int32
	edgebound       int32
	stagebound      int32
	heightbound     [2]int32
	pos             [2]float32
	facing          float32
	shadow          [3]int32
	supermovetime   int32
	pausemovetime   int32
	ani             *Animation
	timemiss        int32
	hitpause        int32
	oldPos          [2]float32
	newPos          [2]float32
	aimg            AfterImage
	palfx           *PalFX
	localscl        float32
	parentAttackmul float32
	platform        bool
	platformWidth   [2]float32
	platformHeight  [2]float32
	platformAngle   float32
	platformFence   bool
}

func newProjectile() *Projectile {
	p := &Projectile{}
	p.clear()
	return p
}
func (p *Projectile) clear() {
	*p = Projectile{id: IErr, hitanim: -1, remanim: IErr, cancelanim: IErr,
		scale: [...]float32{1, 1}, clsnScale: [...]float32{1, 1}, remove: true, localscl: 1,
		removetime: -1, velmul: [...]float32{1, 1}, hits: 1, priority: 1,
		priorityPoints: 1, sprpriority: 3, edgebound: 40, stagebound: 40,
		heightbound: [...]int32{-240, 1}, facing: 1, aimg: *newAfterImage(), platformFence: true}
	p.hitdef.clear()
}
func (p *Projectile) setPos(pos [2]float32) {
	p.pos, p.oldPos, p.newPos = pos, pos, pos
}
func (p *Projectile) paused(playerNo int) bool {
	//if !sys.chars[playerNo][0].pause() {
	if sys.super > 0 {
		if p.supermovetime == 0 {
			return true
		}
	} else if sys.pause > 0 {
		if p.pausemovetime == 0 {
			return true
		}
	}
	//}
	return false
}
func (p *Projectile) update(playerNo int) {
	if sys.tickFrame() && !p.paused(playerNo) && p.hitpause == 0 {
		rem := true
		if p.anim >= 0 {
			if p.hits < 0 && p.remove {
				if p.hits == -1 {
					if p.hitanim != p.anim || p.hitanim_fflg != p.anim_fflg {
						p.ani = sys.chars[playerNo][0].getAnim(p.hitanim, p.hitanim_fflg, true)
					}
				} else if p.cancelanim != p.anim || p.cancelanim_fflg != p.anim_fflg {
					p.ani = sys.chars[playerNo][0].getAnim(p.cancelanim, p.cancelanim_fflg, true)
				}
			} else if p.pos[0] < sys.xmin/p.localscl-float32(p.edgebound) ||
				p.pos[0] > sys.xmax/p.localscl+float32(p.edgebound) ||
				p.velocity[0]*p.facing < 0 &&
					p.pos[0] < sys.cam.XMin/p.localscl-float32(p.stagebound) ||
				p.velocity[0]*p.facing > 0 &&
					p.pos[0] > sys.cam.XMax/p.localscl+float32(p.stagebound) ||
				p.velocity[1] > 0 && p.pos[1] > float32(p.heightbound[1]) ||
				p.velocity[1] < 0 && p.pos[1] < float32(p.heightbound[0]) ||
				p.removetime == 0 ||
				p.removetime <= -2 && (p.ani == nil || p.ani.loopend) {
				if p.remanim != p.anim || p.remanim_fflg != p.anim_fflg {
					p.ani = sys.chars[playerNo][0].getAnim(p.remanim, p.remanim_fflg, true)
				}
			} else {
				rem = false
			}
			if rem {
				if p.ani != nil {
					p.ani.UpdateSprite()
				}
				p.velocity = p.remvelocity
				p.accel, p.velmul, p.anim = [2]float32{}, [...]float32{1, 1}, -1
				if p.hits >= 0 {
					p.hits = -1
				}
			}
		}
		if rem {
			if p.ani != nil && (p.ani.totaltime <= 0 || p.ani.AnimTime() == 0) {
				p.ani = nil
			}
			if p.ani == nil && p.id >= 0 {
				p.id = ^p.id
			}
		}
	}
	if p.paused(playerNo) || p.hitpause != 0 {
		return
	}
	if sys.tickFrame() {
		p.newPos = [...]float32{p.pos[0] + p.velocity[0]*p.facing,
			p.pos[1] + p.velocity[1]}
	}
	ti := sys.tickInterpola()
	for i, np := range p.newPos {
		p.pos[i] = np - (np-p.oldPos[i])*(1-ti)
	}
	if sys.tickNextFrame() {
		p.oldPos = p.pos
		for i := range p.velocity {
			p.velocity[i] += p.accel[i]
			p.velocity[i] *= p.velmul[i]
		}
		if p.velocity[0] < 0 {
			p.facing *= -1
			p.velocity[0] *= -1
			p.accel[0] *= -1
		}
	}
}
func (p *Projectile) clsn(playerNo int) {
	if p.ani == nil || len(p.ani.frames) == 0 {
		return
	}

	cancel := func(priorityPoints *int32, hits *int32, oppPriorityPoints int32) {
		if *priorityPoints > oppPriorityPoints {
			(*priorityPoints)--
		} else {
			(*hits)--
		}

		if *hits <= 0 {
			*hits = -2
		}
	}

	for i := 0; i < playerNo && p.hits >= 0; i++ {
		for j, pr := range sys.projs[i] {
			if pr.hits < 0 || pr.id < 0 || (pr.hitdef.affectteam != 0 &&
				(p.hitdef.teamside-1 != pr.hitdef.teamside-1) != (pr.hitdef.affectteam > 0)) ||
				pr.ani == nil || len(pr.ani.frames) == 0 {
				continue
			}
			clsn1 := pr.ani.CurrentFrame().Clsn2()
			clsn2 := p.ani.CurrentFrame().Clsn2()
			if sys.clsnHantei(clsn1, [...]float32{pr.clsnScale[0] * pr.localscl, pr.clsnScale[1] * pr.localscl},
				[...]float32{pr.pos[0] * pr.localscl, pr.pos[1] * pr.localscl}, pr.facing,
				clsn2, [...]float32{p.clsnScale[0] * p.localscl, p.clsnScale[1] * p.localscl},
				[...]float32{p.pos[0] * p.localscl, p.pos[1] * p.localscl}, p.facing) {

				opp, pp := &sys.projs[i][j], p.priorityPoints
				cancel(&p.priorityPoints, &p.hits, opp.priorityPoints)
				cancel(&opp.priorityPoints, &opp.hits, pp)

				if p.hits < 0 {
					break
				}
			}
		}
	}
}
func (p *Projectile) tick(playerNo int) {
	if p.timemiss < 0 {
		p.timemiss = ^p.timemiss
		if p.hits >= 0 {
			if p.timemiss <= 0 && p.hitpause == 0 {
				p.hits = -1
			} else {
				p.hits--
				if p.hits <= 0 {
					p.hits = -1
				}
			}
		}
		p.hitdef.air_juggle = 0
	}
	if p.hits < 0 {
		p.hitpause = 0
	}
	if !p.paused(playerNo) {
		if p.hitpause <= 0 {
			if p.removetime > 0 {
				p.removetime--
			}
			if p.timemiss > 0 {
				p.timemiss--
			}
		}
	}
}
func (p *Projectile) cueDraw(oldVer bool, playerNo int) {
	notpause := p.hitpause <= 0 && !p.paused(playerNo)
	if sys.tickFrame() && p.ani != nil && notpause {
		p.ani.UpdateSprite()
	}
	if sys.clsnDraw && p.ani != nil {
		if frm := p.ani.drawFrame(); frm != nil {
			xs := p.facing * p.clsnScale[0] * p.localscl
			if clsn := frm.Clsn1(); len(clsn) > 0 {
				sys.drawc1.Add(clsn, p.pos[0]*p.localscl, p.pos[1]*p.localscl, xs, p.clsnScale[1]*p.localscl)
			}
			if clsn := frm.Clsn2(); len(clsn) > 0 {
				sys.drawc2.Add(clsn, p.pos[0]*p.localscl, p.pos[1]*p.localscl, xs, p.clsnScale[1]*p.localscl)
			}
		}
	}
	if sys.tickNextFrame() && (notpause || !p.paused(playerNo)) {
		if p.ani != nil && notpause {
			p.ani.Action()
		}
		if p.hitpause > 0 {
			p.hitpause--
		} else {
			if p.supermovetime > 0 {
				p.supermovetime--
			}
			if p.pausemovetime > 0 {
				p.pausemovetime--
			}
		}
	}
	if p.ani != nil {
		sd := &SprData{p.ani, p.palfx, [...]float32{p.pos[0] * p.localscl, p.pos[1] * p.localscl},
			[...]float32{p.facing * p.scale[0] * p.localscl, p.scale[1] * p.localscl}, [2]int32{-1},
			p.sprpriority, p.facing * p.angle, 0, 0, [...]float32{1, 1}, false, playerNo == sys.superplayer,
			sys.cgi[playerNo].ver[0] != 1, p.facing, 1, 0, 0}
		p.aimg.recAndCue(sd, sys.tickNextFrame() && notpause, false)
		sys.sprites.add(sd,
			p.shadow[0]<<16|p.shadow[1]&255<<8|p.shadow[2]&255, 256, 0, 0)
	}
}

type MoveContact int32

const (
	MC_Hit MoveContact = iota
	MC_Guarded
	MC_Reversed
)

type ProjContact int32

const (
	PC_Hit ProjContact = iota
	PC_Guarded
	PC_Cancel
)

type CharGlobalInfo struct {
	def              string
	displayname      string
	lifebarname      string
	author           string
	nameLow          string
	authorLow        string
	palkeymap        [MaxPalNo]int32
	sff              *Sff
	snd              *Snd
	anim             AnimationTable
	palno, drawpalno int32
	pal              [MaxPalNo]string
	palExist         [MaxPalNo]bool
	palSelectable    [MaxPalNo]bool
	ver              [2]uint16
	data             CharData
	velocity         CharVelocity
	movement         CharMovement
	states           map[int32]StateBytecode
	wakewakaLength   int32
	pctype           ProjContact
	pctime, pcid     int32
	unhittable       int32
	quotes           [MaxQuotes]string
	portraitscale    float32
	constants        map[string]float32
	remapPreset      map[string]RemapPreset
	remappedpal      [2]int32
	localcoord       [2]float32
	ikemenver        [3]uint16
}

func (cgi *CharGlobalInfo) clearPCTime() {
	cgi.pctype = PC_Hit
	cgi.pctime = -1
	cgi.pcid = 0
}

// StateState contains the state variables like stateNo, prevStateNo, time, stateType, moveType, and physics of the current state.
type StateState struct {
	stateType       StateType
	moveType        MoveType
	physics         StateType
	ps              []int32
	wakegawakaranai [MaxSimul*2 + MaxAttachedChar][]bool
	no, prevno      int32
	time            int32
	sb              StateBytecode
}

func (ss *StateState) clear() {
	ss.stateType, ss.moveType, ss.physics = ST_S, MT_I, ST_N
	ss.ps = nil
	for i, v := range ss.wakegawakaranai {
		if len(v) < int(sys.cgi[i].wakewakaLength) {
			ss.wakegawakaranai[i] = make([]bool, sys.cgi[i].wakewakaLength)
		} else {
			for i := range v {
				v[i] = false
			}
		}
	}
	ss.clearWw()
	ss.no, ss.prevno = 0, 0
	ss.time = 0
	ss.sb = StateBytecode{}
}
func (ss *StateState) clearWw() {
	for _, v := range ss.wakegawakaranai {
		for i := range v {
			v[i] = false
		}
	}
}

type HMF int32

const (
	HMF_H HMF = iota
	HMF_M
	HMF_F
)

type CharSystemVar struct {
	airJumpCount     int32
	hitCount         int32
	uniqHitCount     int32
	pauseMovetime    int32
	superMovetime    int32
	bindTime         int32
	bindToId         int32
	bindPos          [2]float32
	bindFacing       float32
	hitPauseTime     int32
	angle            float32
	angleScalse      [2]float32
	alpha            [2]int32
	recoverTime      int32
	systemFlag       SystemCharFlag
	specialFlag      CharSpecialFlag
	sprPriority      int32
	receivedHits     int32
	fakeReceivedHits int32
	velOff           float32
	width, edge      [2]float32
	attackMul        float32
	// Defense parameters
	superDefenseMul float32
	fallDefenseMul  float32
	customDefense   float32
	finalDefense    float64
	defenseMulDelay bool

	counterHit   bool
	firstAttack  bool
	comboDmg     int32
	fakeComboDmg int32

	fakeCombo bool
}

type Char struct {
	name            string
	palfx           *PalFX
	anim            *Animation
	curFrame        *AnimFrame
	cmd             []CommandList
	ss              StateState
	key             int
	id              int32
	helperId        int32
	helperIndex     int32
	parentIndex     int32
	playerNo        int
	teamside        int
	keyctrl         [4]bool
	player          bool
	animPN          int
	animNo          int32
	life            int32
	lifeMax         int32
	power           int32
	powerMax        int32
	dizzyPoints     int32
	dizzyPointsMax  int32
	guardPoints     int32
	guardPointsMax  int32
	redLife         int32
	juggle          int32
	fallTime        int32
	localcoord      int32
	localscl        float32
	size            CharSize
	clsnScale       [2]float32
	hitdef          HitDef
	ghv             GetHitVar
	hitby           [2]HitBy
	ho              [8]HitOverride
	hoIdx           int
	mctype          MoveContact
	mctime          int32
	children        []*Char
	targets         []int32
	targetsOfHitdef []int32
	enemynear       [2][]*Char
	pos             [3]float32
	drawPos         [3]float32
	oldPos          [3]float32
	vel             [3]float32
	facing          float32
	ivar            [NumVar + NumSysVar]int32
	fvar            [NumFvar + NumSysFvar]float32
	CharSystemVar
	aimg                  AfterImage
	sounds                Sounds
	p1facing              float32
	cpucmd                int32
	attackDist            float32
	offset                [2]float32
	stchtmp               bool
	inguarddist           bool
	pushed                bool
	hitdefContact         bool
	atktmp                int8
	hittmp                int8
	acttmp                int8
	minus                 int8
	platformPosY          float32
	groundAngle           float32
	movedY                bool
	ownpal                bool
	winquote              int32
	memberNo              int
	selectNo              int
	comboExtraFrameWindow int32
	inheritJuggle         int32
	mapArray              map[string]float32
	mapDefault            map[string]float32
	remapSpr              RemapPreset
	clipboardText         []string
	dialogue              []string
	immortal              bool
	kovelocity            bool
	preserve              int32
	defaultHitScale       [3]*HitScale
	nextHitScale          map[int32][3]*HitScale
	activeHitScale        map[int32][3]*HitScale
	inputFlag             InputBits
}

func newChar(n int, idx int32) (c *Char) {
	c = &Char{aimg: *newAfterImage()}
	c.init(n, idx)
	return c
}

func (c *Char) warn() string {
	return fmt.Sprintf("%v: WARNING: %v (%v) in state %v: ", sys.tickCount, c.name, c.id, c.ss.no)
}
func (c *Char) panic() {
	if sys.workingState != &c.ss.sb {
		sys.errLog.Panicf("%v\n%v\n%v\n%+v\n", c.gi().def, c.name,
			sys.cgi[sys.workingState.playerNo].def, sys.workingState)
	}
	sys.errLog.Panicf("%v\n%v\n%v\n%+v\n", c.gi().def, c.name,
		sys.cgi[c.ss.sb.playerNo].def, c.ss)
}
func (c *Char) init(n int, idx int32) {
	c.clear1()
	c.playerNo, c.helperIndex = n, idx
	c.animPN = c.playerNo
	if c.helperIndex == 0 {
		c.player = true
		c.kovelocity = true
		c.keyctrl = [...]bool{true, true, true, true}
	} else {
		c.mapArray = make(map[string]float32)
		c.remapSpr = make(RemapPreset)

		c.defaultHitScale = newHitScaleArray()
		c.activeHitScale = make(map[int32][3]*HitScale)
		c.nextHitScale = make(map[int32][3]*HitScale)
	}
	c.key = n
	if n >= 0 && n < len(sys.com) && sys.com[n] != 0 {
		c.key ^= -1
	}
}
func (c *Char) clearState() {
	c.ss.clear()
	c.hitdef.clear()
	c.ghv.clear()
	c.ghv.fall.yvelocity /= c.localscl
	c.ghv.clearOff()
	c.hitby = [2]HitBy{}
	for i := range c.ho {
		c.ho[i].clear()
	}
	c.mctype = MC_Hit
	c.mctime = 0
	c.counterHit = false
	c.fallTime = 0
	c.hitdefContact = false
}
func (c *Char) clear1() {
	c.anim = nil
	c.cmd = nil
	c.curFrame = nil
	c.clearState()
	c.hoIdx = -1
	c.mctype, c.mctime = MC_Hit, 0
	c.counterHit = false
	c.fallTime = 0
	c.varRangeSet(0, int32(NumVar)-1, 0)
	c.fvarRangeSet(0, int32(NumFvar)-1, 0)
	c.superDefenseMul = 1
	c.fallDefenseMul = 1
	c.customDefense = 1
	c.defenseMulDelay = false
	c.key = -1
	c.id = -1
	c.helperId = 0
	c.helperIndex = -1
	c.parentIndex = IErr
	c.playerNo = -1
	c.ownpal = true
	c.facing = 1
	c.keyctrl = [...]bool{false, false, false, true}
	c.player = false
	c.animPN = -1
	c.animNo = 0
	c.stchtmp = false
	c.inguarddist = false
	c.p1facing = 0
	c.pushed = false
	c.atktmp, c.hittmp, c.acttmp, c.minus = 0, 0, 0, 2
	c.winquote = -1
	c.inheritJuggle = 0
	c.immortal = false
	c.kovelocity = false
	c.preserve = 0
}
func (c *Char) copyParent(p *Char) {
	c.parentIndex = p.helperIndex
	c.name, c.key, c.size, c.teamside = p.name+"'s helper", p.key, p.size, p.teamside
	c.life, c.lifeMax, c.powerMax = p.lifeMax, p.lifeMax, p.powerMax
	if sys.maxPowerMode {
		c.power = c.powerMax
	} else {
		c.power = 0
	}
	c.dizzyPoints, c.dizzyPointsMax = p.dizzyPointsMax, p.dizzyPointsMax
	c.guardPoints, c.guardPointsMax = p.guardPointsMax, p.guardPointsMax
	c.redLife = 0
	c.clear2()
}
func (c *Char) addChild(ch *Char) {
	for i, chi := range c.children {
		if chi == nil {
			c.children[i] = ch
			return
		}
	}
	c.children = append(c.children, ch)
}
func (c *Char) enemyNearClear() {
	c.enemynear[0] = c.enemynear[0][:0]
	c.enemynear[1] = c.enemynear[1][:0]
}
func (c *Char) clear2() {
	c.sysVarRangeSet(0, int32(NumSysVar)-1, 0)
	c.sysFvarRangeSet(0, int32(NumSysFvar)-1, 0)
	c.CharSystemVar = CharSystemVar{bindToId: -1,
		angleScalse: [...]float32{1, 1}, alpha: [...]int32{255, 0},
		width:           [...]float32{c.defFW(), c.defBW()},
		attackMul:       float32(c.gi().data.attack) * c.ocd().attackRatio / 100,
		fallDefenseMul:  1,
		superDefenseMul: 1,
		customDefense:   1}
	c.oldPos, c.drawPos = c.pos, c.pos
	if c.helperIndex == 0 && c.teamside != -1 {
		if sys.roundsExisted[c.playerNo&1] > 0 {
			c.palfx.clear()
		} else {
			c.palfx = newPalFX()
		}
	} else {
		c.palfx = nil
	}
	c.aimg.timegap = -1
	c.enemyNearClear()
	c.targets = c.targets[:0]
	c.cpucmd = -1
}
func (c *Char) clearCachedData() {
	c.anim = nil
	c.curFrame = nil
	c.hoIdx = -1
	c.mctype, c.mctime = MC_Hit, 0
	c.counterHit = false
	c.fallTime = 0
	c.superDefenseMul = 1
	c.fallDefenseMul = 1
	c.customDefense = 1
	c.defenseMulDelay = false
	c.ownpal = true
	c.animPN = -1
	c.animNo = 0
	c.stchtmp = false
	c.inguarddist = false
	c.p1facing = 0
	c.pushed = false
	c.atktmp, c.hittmp, c.acttmp, c.minus = 0, 0, 0, 2
	c.winquote = -1
	c.mapArray = make(map[string]float32)
	c.remapSpr = make(RemapPreset)
	c.defaultHitScale = newHitScaleArray()
	c.activeHitScale = make(map[int32][3]*HitScale)
	c.nextHitScale = make(map[int32][3]*HitScale)
}
func (c *Char) gi() *CharGlobalInfo {
	return &sys.cgi[c.playerNo]
}
func (c *Char) stCgi() *CharGlobalInfo {
	return &sys.cgi[c.ss.sb.playerNo]
}
func (c *Char) ocd() *OverrideCharData {
	if c.teamside == -1 {
		return &sys.sel.ocd[2][c.memberNo]
	}
	return &sys.sel.ocd[c.teamside][c.memberNo]
}
func (c *Char) load(def string) error {
	gi := &sys.cgi[c.playerNo]
	gi.def, gi.displayname, gi.lifebarname, gi.author = def, "", "", ""
	gi.sff, gi.snd, gi.quotes = nil, nil, [MaxQuotes]string{}
	gi.anim = NewAnimationTable()
	for i := range gi.palkeymap {
		gi.palkeymap[i] = int32(i)
	}
	c.mapDefault = make(map[string]float32)
	str, err := LoadText(def)
	if err != nil {
		return err
	}
	lines, i := SplitAndTrim(str, "\n"), 0
	cns, sprite, anim, sound := "", "", "", ""
	info, files, keymap, mapArray := true, true, true, true
	gi.localcoord = [...]float32{320, 240}
	c.localcoord = int32(320 / (float32(sys.gameWidth) / 320))
	c.localscl = 320 / float32(c.localcoord)
	gi.portraitscale = 1
	for i < len(lines) {
		is, name, subname := ReadIniSection(lines, &i)
		switch name {
		case "info":
			if info {
				info = false
				c.name, _, _ = is.getText("name")
				var ok bool
				if gi.displayname, ok, _ = is.getText("displayname"); !ok {
					gi.displayname = c.name
				}
				if gi.lifebarname, ok, _ = is.getText("lifebarname"); !ok {
					gi.lifebarname = gi.displayname
				}
				gi.author, _, _ = is.getText("author")
				gi.authorLow = strings.ToLower(gi.author)
				gi.nameLow = strings.ToLower(c.name)
				if is.ReadF32("localcoord", &gi.localcoord[0], &gi.localcoord[1]) {
					gi.portraitscale = 320 / gi.localcoord[0]
					c.localcoord = int32(gi.localcoord[0] / (float32(sys.gameWidth) / 320))
					c.localscl = 320 / float32(c.localcoord)
				}
				is.ReadF32("portraitscale", &gi.portraitscale)
			}
		case "files":
			if files {
				files = false
				cns, sprite = is["cns"], is["sprite"]
				anim, sound = is["anim"], is["sound"]
				for i := range gi.pal {
					gi.pal[i] = is[fmt.Sprintf("pal%v", i+1)]
				}
			}
		case "palette ":
			if keymap &&
				len(subname) >= 6 && strings.ToLower(subname[:6]) == "keymap" {
				keymap = false
				for i, v := range [12]string{"a", "b", "c", "x", "y", "z",
					"a2", "b2", "c2", "x2", "y2", "z2"} {
					var i32 int32
					if is.ReadI32(v, &i32) {
						if i32 < 1 || int(i32) > len(gi.palkeymap) {
							i32 = 1
						}
						gi.palkeymap[i] = i32 - 1
					}
				}
			}
		case "map":
			if mapArray {
				mapArray = false
				for key, value := range is {
					c.mapDefault[key] = float32(Atof(value))
				}
			}
		}
	}

	gi.constants = make(map[string]float32)
	gi.constants["default.attack.lifetopowermul"] = 0.7
	gi.constants["default.gethit.lifetopowermul"] = 0.6
	gi.constants["super.targetdefencemul"] = 1.5
	gi.constants["default.lifetoguardpointsmul"] = -1.5
	gi.constants["default.lifetodizzypointsmul"] = 0
	gi.constants["default.lifetoredlifemul"] = 0.25
	gi.constants["default.ignoredefeatedenemies"] = 1
	gi.constants["input.pauseonhitpause"] = 1

	str, err = LoadText(sys.commonConst)
	if err != nil {
		return err
	}
	lines, i = SplitAndTrim(str, "\n"), 0
	is, _, _ := ReadIniSection(lines, &i)
	for key, value := range is {
		gi.constants[key] = float32(Atof(value))
	}

	if err := LoadFile(&cns, []string{def, "", sys.motifDir, "data/"}, func(filename string) error {
		str, err := LoadText(filename)
		if err != nil {
			return err
		}
		lines, i = SplitAndTrim(str, "\n"), 0
		return nil
	}); err != nil {
		return err
	}
	gi.data.init()
	c.size.init()
	originLs := c.localscl * (320 / float32(sys.gameWidth))

	c.size.ground.back = c.size.ground.back / originLs
	c.size.ground.front = c.size.ground.front / originLs
	c.size.air.back = c.size.air.back / originLs
	c.size.air.front = c.size.air.front / originLs
	c.size.height = c.size.height / originLs
	c.size.attack.dist = c.size.attack.dist / originLs
	c.size.proj.attack.dist = c.size.proj.attack.dist / originLs
	c.size.head.pos[0] = c.size.head.pos[0] / originLs
	c.size.head.pos[1] = c.size.head.pos[1] / originLs
	c.size.mid.pos[0] = c.size.mid.pos[0] / originLs
	c.size.mid.pos[1] = c.size.mid.pos[1] / originLs
	c.size.shadowoffset = c.size.shadowoffset / originLs
	c.size.draw.offset[0] = c.size.draw.offset[0] / originLs
	c.size.draw.offset[1] = c.size.draw.offset[1] / originLs
	c.size.z.width = c.size.z.width / originLs
	c.size.attack.z.width[0] = c.size.attack.z.width[0] / originLs
	c.size.attack.z.width[1] = c.size.attack.z.width[1] / originLs

	gi.velocity.init()

	gi.velocity.air.gethit.groundrecover[0] /= originLs
	gi.velocity.air.gethit.groundrecover[1] /= originLs
	gi.velocity.air.gethit.airrecover.add[0] /= originLs
	gi.velocity.air.gethit.airrecover.add[1] /= originLs
	gi.velocity.air.gethit.airrecover.back /= originLs
	gi.velocity.air.gethit.airrecover.fwd /= originLs
	gi.velocity.air.gethit.airrecover.up /= originLs
	gi.velocity.air.gethit.airrecover.down /= originLs

	gi.velocity.airjump.neu[0] /= originLs
	gi.velocity.airjump.neu[1] /= originLs
	gi.velocity.airjump.back /= originLs
	gi.velocity.airjump.fwd /= originLs

	gi.movement.init()

	gi.movement.airjump.height = int32(float32(gi.movement.airjump.height) / originLs)
	gi.movement.yaccel /= originLs
	gi.movement.stand.friction_threshold /= originLs
	gi.movement.crouch.friction_threshold /= originLs
	gi.movement.air.gethit.groundlevel /= originLs
	gi.movement.air.gethit.groundrecover.ground.threshold /= originLs
	gi.movement.air.gethit.groundrecover.groundlevel /= originLs
	gi.movement.air.gethit.airrecover.threshold /= originLs
	gi.movement.air.gethit.airrecover.yaccel /= originLs
	gi.movement.air.gethit.trip.groundlevel /= originLs
	gi.movement.down.bounce.offset[0] /= originLs
	gi.movement.down.bounce.offset[1] /= originLs
	gi.movement.down.bounce.yaccel /= originLs
	gi.movement.down.bounce.groundlevel /= originLs
	gi.movement.down.friction_threshold /= originLs

	gi.remapPreset = make(map[string]RemapPreset)

	data, size, velocity, movement, quotes, constants := true, true, true, true, true, true
	for i < len(lines) {
		is, name, subname := ReadIniSection(lines, &i)
		switch name {
		case "data":
			if data {
				data = false
				is.ReadI32("life", &gi.data.life)
				c.lifeMax = gi.data.life
				is.ReadI32("power", &gi.data.power)
				c.powerMax = gi.data.power
				gi.data.dizzypoints = c.lifeMax
				is.ReadI32("dizzypoints", &gi.data.dizzypoints)
				c.dizzyPointsMax = gi.data.dizzypoints
				gi.data.guardpoints = c.lifeMax
				is.ReadI32("guardpoints", &gi.data.guardpoints)
				c.guardPointsMax = gi.data.guardpoints
				is.ReadI32("attack", &gi.data.attack)
				is.ReadI32("defence", &gi.data.defence)
				var i32 int32
				if is.ReadI32("fall.defence_up", &i32) {
					gi.data.fall.defence_mul = (float32(i32) + 100) / 100
				}
				if is.ReadI32("liedown.time", &i32) {
					gi.data.liedown.time = Max(1, i32)
				}
				is.ReadI32("airjuggle", &gi.data.airjuggle)
				is.ReadI32("sparkno", &gi.data.sparkno)
				if gi.data.sparkno < 0 {
					gi.data.sparkno = ^IErr
				}
				is.ReadI32("guard.sparkno", &gi.data.guard.sparkno)
				if gi.data.guard.sparkno < 0 {
					gi.data.guard.sparkno = ^IErr
				}
				is.ReadI32("ko.echo", &gi.data.ko.echo)
				if is.ReadI32("volume", &i32) {
					gi.data.volume = i32/2 + 256
				}
				if is.ReadI32("volumescale", &i32) {
					gi.data.volume = i32 * 64 / 25
				}
				is.ReadI32("intpersistindex", &gi.data.intpersistindex)
				is.ReadI32("floatpersistindex", &gi.data.floatpersistindex)
			}
		case "size":
			if size {
				size = false

				is.ReadF32("xscale", &c.size.xscale)
				is.ReadF32("yscale", &c.size.yscale)
				is.ReadF32("ground.back", &c.size.ground.back)
				is.ReadF32("ground.front", &c.size.ground.front)
				is.ReadF32("air.back", &c.size.air.back)
				is.ReadF32("air.front", &c.size.air.front)
				is.ReadF32("height", &c.size.height)
				is.ReadF32("attack.dist", &c.size.attack.dist)
				is.ReadF32("proj.attack.dist", &c.size.proj.attack.dist)
				is.ReadI32("proj.doscale", &c.size.proj.doscale)
				is.ReadF32("head.pos", &c.size.head.pos[0], &c.size.head.pos[1])
				is.ReadF32("mid.pos", &c.size.mid.pos[0], &c.size.mid.pos[1])
				is.ReadF32("shadowoffset", &c.size.shadowoffset)
				is.ReadF32("draw.offset",
					&c.size.draw.offset[0], &c.size.draw.offset[1])
				is.ReadF32("z.width", &c.size.z.width)
				var ztemp int32 = 0
				is.ReadI32("z.enable", &ztemp)
				if ztemp == 1 {
					c.size.z.enable = true
				}
				is.ReadF32("attack.z.width",
					&c.size.attack.z.width[0], &c.size.attack.z.width[1])
			}
		case "velocity":
			if velocity {
				velocity = false
				is.ReadF32("walk.fwd", &gi.velocity.walk.fwd)
				is.ReadF32("walk.back", &gi.velocity.walk.back)
				is.ReadF32("walk.up.x", &gi.velocity.walk.up.x)
				is.ReadF32("walk.down.x", &gi.velocity.walk.down.x)
				is.ReadF32("run.fwd", &gi.velocity.run.fwd[0], &gi.velocity.run.fwd[1])
				is.ReadF32("run.back",
					&gi.velocity.run.back[0], &gi.velocity.run.back[1])
				is.ReadF32("run.up.x", &gi.velocity.run.up.x)
				is.ReadF32("run.up.y", &gi.velocity.run.up.y)
				is.ReadF32("run.down.x", &gi.velocity.run.down.x)
				is.ReadF32("run.down.y", &gi.velocity.run.down.y)
				is.ReadF32("jump.neu",
					&gi.velocity.jump.neu[0], &gi.velocity.jump.neu[1])
				is.ReadF32("jump.back", &gi.velocity.jump.back)
				is.ReadF32("jump.fwd", &gi.velocity.jump.fwd)
				is.ReadF32("jump.up.x", &gi.velocity.jump.up.x)
				is.ReadF32("jump.down.x", &gi.velocity.jump.down.x)
				is.ReadF32("runjump.back",
					&gi.velocity.runjump.back[0], &gi.velocity.runjump.back[1])
				is.ReadF32("runjump.fwd",
					&gi.velocity.runjump.fwd[0], &gi.velocity.runjump.fwd[1])
				is.ReadF32("runjump.up.x", &gi.velocity.runjump.up.x)
				is.ReadF32("runjump.down.x", &gi.velocity.runjump.down.x)
				is.ReadF32("airjump.neu",
					&gi.velocity.airjump.neu[0], &gi.velocity.airjump.neu[1])
				is.ReadF32("airjump.back", &gi.velocity.airjump.back)
				is.ReadF32("airjump.fwd", &gi.velocity.airjump.fwd)
				is.ReadF32("airjump.up.x", &gi.velocity.airjump.up.x)
				is.ReadF32("airjump.down.x", &gi.velocity.airjump.down.x)
				is.ReadF32("air.gethit.groundrecover",
					&gi.velocity.air.gethit.groundrecover[0],
					&gi.velocity.air.gethit.groundrecover[1])
				is.ReadF32("air.gethit.airrecover.mul",
					&gi.velocity.air.gethit.airrecover.mul[0],
					&gi.velocity.air.gethit.airrecover.mul[1])
				is.ReadF32("air.gethit.airrecover.add",
					&gi.velocity.air.gethit.airrecover.add[0],
					&gi.velocity.air.gethit.airrecover.add[1])
				is.ReadF32("air.gethit.airrecover.back",
					&gi.velocity.air.gethit.airrecover.back)
				is.ReadF32("air.gethit.airrecover.fwd",
					&gi.velocity.air.gethit.airrecover.fwd)
				is.ReadF32("air.gethit.airrecover.up",
					&gi.velocity.air.gethit.airrecover.up)
				is.ReadF32("air.gethit.airrecover.down",
					&gi.velocity.air.gethit.airrecover.down)
			}
		case "movement":
			if movement {
				movement = false
				is.ReadI32("airjump.num", &gi.movement.airjump.num)
				is.ReadI32("airjump.height", &gi.movement.airjump.height)
				is.ReadF32("yaccel", &gi.movement.yaccel)
				is.ReadF32("stand.friction", &gi.movement.stand.friction)
				is.ReadF32("stand.friction.threshold",
					&gi.movement.stand.friction_threshold)
				is.ReadF32("crouch.friction", &gi.movement.crouch.friction)
				is.ReadF32("crouch.friction.threshold",
					&gi.movement.crouch.friction_threshold)
				is.ReadF32("air.gethit.groundlevel",
					&gi.movement.air.gethit.groundlevel)
				is.ReadF32("air.gethit.groundrecover.ground.threshold",
					&gi.movement.air.gethit.groundrecover.ground.threshold)
				is.ReadF32("air.gethit.groundrecover.groundlevel",
					&gi.movement.air.gethit.groundrecover.groundlevel)
				is.ReadF32("air.gethit.airrecover.threshold",
					&gi.movement.air.gethit.airrecover.threshold)
				is.ReadF32("air.gethit.airrecover.yaccel",
					&gi.movement.air.gethit.airrecover.yaccel)
				is.ReadF32("air.gethit.trip.groundlevel",
					&gi.movement.air.gethit.trip.groundlevel)
				is.ReadF32("down.bounce.offset",
					&gi.movement.down.bounce.offset[0],
					&gi.movement.down.bounce.offset[1])
				is.ReadF32("down.bounce.yaccel", &gi.movement.down.bounce.yaccel)
				is.ReadF32("down.bounce.groundlevel",
					&gi.movement.down.bounce.groundlevel)
				is.ReadF32("down.friction.threshold",
					&gi.movement.down.friction_threshold)
			}
		case "quotes":
			if quotes {
				quotes = false
				for i := range gi.quotes {
					if is[fmt.Sprintf("victory%v", i)] != "" {
						gi.quotes[i], _, _ = is.getText(fmt.Sprintf("victory%v", i))
					}
				}
			}
		case "constants":
			if constants {
				constants = false
				for key, value := range is {
					gi.constants[key] = float32(Atof(value))
				}
			}
		case "remappreset ":
			if len(subname) >= 1 {
				if _, ok := gi.remapPreset[subname]; !ok {
					gi.remapPreset[subname] = make(RemapPreset)
				}
				for key := range is {
					k := strings.Split(key, ",")
					if len(k) == 2 {
						var v [2]int32
						is.ReadI32(key, &v[0], &v[1])
						if _, ok := gi.remapPreset[subname][int16(Atoi(k[0]))]; !ok {
							gi.remapPreset[subname][int16(Atoi(k[0]))] = make(RemapTable)
						}
						gi.remapPreset[subname][int16(Atoi(k[0]))][int16(Atoi(k[1]))] = [...]int16{int16(v[0]), int16(v[1])}
					}
				}
			}
		}
	}
	if LoadFile(&sprite, []string{def, "", sys.motifDir, "data/"}, func(filename string) error {
		var err error
		gi.sff, err = loadSff(filename, true)
		return err
	}); err != nil {
		return err
	}
	if LoadFile(&anim, []string{def, "", sys.motifDir, "data/"}, func(filename string) error {
		str, err := LoadText(filename)
		if err != nil {
			return err
		}
		str = str + sys.commonAir
		lines, i := SplitAndTrim(str, "\n"), 0
		gi.anim = ReadAnimationTable(gi.sff, lines, &i)
		return nil
	}); err != nil {
		return err
	}
	if len(sound) > 0 {
		if LoadFile(&sound, []string{def, "", sys.motifDir, "data/"}, func(filename string) error {
			var err error
			gi.snd, err = LoadSnd(filename)
			return err
		}); err != nil {
			return err
		}
	} else {
		gi.snd = newSnd()
	}
	return nil
}
func (c *Char) loadPallet() {
	if c.gi().sff.header.Ver0 == 1 {
		c.gi().sff.palList.ResetRemap()
		tmp := 0
		for i := 0; i < MaxPalNo; i++ {
			pl := c.gi().sff.palList.Get(i)
			var f *os.File
			var err error
			if LoadFile(&c.gi().pal[i], []string{c.gi().def, "", sys.motifDir, "data/"}, func(file string) error {
				f, err = os.Open(file)
				return err
			}) == nil {
				for i := 255; i >= 0; i-- {
					var rgb [3]byte
					if _, err = io.ReadFull(f, rgb[:]); err != nil {
						break
					}
					pl[i] = uint32(255)<<24 | uint32(rgb[2])<<16 | uint32(rgb[1])<<8 | uint32(rgb[0])
				}
				chk(f.Close())
				if err == nil {
					if tmp == 0 && i > 0 {
						copy(c.gi().sff.palList.Get(0), pl)
					}
					c.gi().palExist[i] = true

					//パレットテクスチャ生成
					gl.Enable(gl.TEXTURE_1D)
					c.gi().sff.palList.PalTex[i] = newTexture()
					gl.BindTexture(gl.TEXTURE_1D, uint32(*c.gi().sff.palList.PalTex[i]))
					gl.PixelStorei(gl.UNPACK_ALIGNMENT, 1)
					gl.TexImage1D(gl.TEXTURE_1D, 0, gl.RGBA, 256, 0, gl.RGBA, gl.UNSIGNED_BYTE,
						unsafe.Pointer(&pl[0]))
					gl.TexParameteri(gl.TEXTURE_1D, gl.TEXTURE_MAG_FILTER, gl.NEAREST)
					gl.TexParameteri(gl.TEXTURE_1D, gl.TEXTURE_MIN_FILTER, gl.NEAREST)
					gl.Disable(gl.TEXTURE_1D)

					tmp = i + 1
				}
			}
			if err != nil {
				c.gi().palExist[i] = false
				if i > 0 {
					delete(c.gi().sff.palList.PalTable, [...]int16{1, int16(i + 1)})
				}
			}
		}
		if tmp == 0 {
			delete(c.gi().sff.palList.PalTable, [...]int16{1, 1})
		}
	} else {
		for i := 0; i < MaxPalNo; i++ {
			_, c.gi().palExist[i] =
				c.gi().sff.palList.PalTable[[...]int16{1, int16(i + 1)}]
		}
	}
	for i := range c.gi().palSelectable {
		c.gi().palSelectable[i] = false
	}
	for i := 0; i < MaxPalNo; i++ {
		startj := c.gi().palkeymap[i]
		if !c.gi().palExist[startj] {
			startj %= 6
		}
		j := startj
		for {
			if c.gi().palExist[j] {
				c.gi().palSelectable[j] = true
				break
			}
			j++
			if j >= MaxPalNo {
				j = 0
			}
			if j == startj {
				break
			}
		}
	}
	c.gi().drawpalno = c.gi().palno
	starti := c.gi().palno - 1
	if !c.gi().palExist[starti] {
		starti %= 6
	}
	i := starti
	for {
		if c.gi().palExist[i] {
			j := 0
			for ; j < len(sys.chars); j++ {
				if j != c.playerNo && len(sys.chars[j]) > 0 &&
					sys.cgi[j].def == c.gi().def && sys.cgi[j].drawpalno == i+1 {
					break
				}
			}
			if j >= len(sys.chars) {
				c.gi().drawpalno = i + 1
				if !c.gi().palExist[c.gi().palno-1] {
					c.gi().palno = c.gi().drawpalno
				}
				break
			}
		}
		i++
		if i >= MaxPalNo {
			i = 0
		}
		if i == starti {
			if !c.gi().palExist[c.gi().palno-1] {
				i := 0
				for ; i < len(c.gi().palExist); i++ {
					if c.gi().palExist[i] {
						c.gi().palno, c.gi().drawpalno = int32(i+1), int32(i+1)
						break
					}
				}
				if i >= len(c.gi().palExist) {
					c.gi().palno, c.gi().palExist[0] = 1, true
					c.gi().palSelectable[0] = true
				}
			}
			break
		}
	}
	c.gi().remappedpal = [...]int32{1, c.gi().palno}
}
func (c *Char) clearHitCount() {
	c.hitCount, c.uniqHitCount = 0, 0
}
func (c *Char) clearMoveHit() {
	c.mctime = 0
	c.counterHit = false
}
func (c *Char) clearHitDef() {
	c.hitdef.clear()
}
func (c *Char) setSprPriority(sprpriority int32) {
	c.sprPriority = sprpriority
}
func (c *Char) setJuggle(juggle int32) {
	c.juggle = juggle
}
func (c *Char) changeAnim(animNo int32, ffx bool) {
	if a := c.getAnim(animNo, ffx, true); a != nil {
		c.anim = a
		c.anim.remap = c.remapSpr
		c.animPN = c.playerNo
		c.animNo = animNo
		c.clsnScale = [...]float32{sys.chars[c.animPN][0].size.xscale,
			sys.chars[c.animPN][0].size.yscale}
		if c.hitPause() {
			c.curFrame = a.CurrentFrame()
		}
	}
}
func (c *Char) changeAnim2(animNo int32, ffx bool) {
	if a := sys.chars[c.ss.sb.playerNo][0].getAnim(animNo, ffx, true); a != nil {
		c.anim = a
		c.anim.remap = c.remapSpr
		c.animPN = c.ss.sb.playerNo
		c.animNo = animNo
		c.clsnScale = [...]float32{sys.chars[c.animPN][0].size.xscale,
			sys.chars[c.animPN][0].size.yscale}
		a.sff = sys.cgi[c.playerNo].sff
		if c.hitPause() {
			c.curFrame = a.CurrentFrame()
		}
	}
}
func (c *Char) setAnimElem(e int32) {
	if c.anim != nil {
		c.anim.SetAnimElem(e)
		c.curFrame = c.anim.CurrentFrame()
	}
}
func (c *Char) setCtrl(ctrl bool) {
	if ctrl {
		c.setSCF(SCF_ctrl)
	} else {
		c.unsetSCF(SCF_ctrl)
	}
}
func (c *Char) setDizzy(set bool) {
	if set {
		c.setSCF(SCF_dizzy)
	} else {
		c.unsetSCF(SCF_dizzy)
	}
}
func (c *Char) setGuardBreak(set bool) {
	if set {
		c.setSCF(SCF_guardbreak)
	} else {
		c.unsetSCF(SCF_guardbreak)
	}
}
func (c *Char) scf(scf SystemCharFlag) bool {
	return c.systemFlag&scf != 0
}
func (c *Char) setSCF(scf SystemCharFlag) {
	c.systemFlag |= scf
}
func (c *Char) unsetSCF(scf SystemCharFlag) {
	c.systemFlag &^= scf
}
func (c *Char) sf(csf CharSpecialFlag) bool {
	return c.specialFlag&csf != 0
}
func (c *Char) setSF(csf CharSpecialFlag) {
	c.specialFlag |= csf
}
func (c *Char) unsetSF(csf CharSpecialFlag) {
	c.specialFlag &^= csf
}
func (c *Char) parent() *Char {
	if c.parentIndex == IErr {
		sys.appendToConsole(c.warn() + "has no parent")
		return nil
	}
	if c.parentIndex < 0 {
		sys.appendToConsole(c.warn() + "parent has been already destroyed")
		if !sys.ignoreMostErrors {
			sys.errLog.Println(c.name + " parent has been already destroyed")
		}
	}
	return sys.chars[c.playerNo][Abs(c.parentIndex)]
}
func (c *Char) root() *Char {
	if c.helperIndex == 0 {
		sys.appendToConsole(c.warn() + "has no root")
		return nil
	}
	return sys.chars[c.playerNo][0]
}
func (c *Char) helper(id int32) *Char {
	for _, h := range sys.chars[c.playerNo][1:] {
		if !h.sf(CSF_destroy) && (id <= 0 || id == h.helperId) {
			return h
		}
	}
	sys.appendToConsole(c.warn() + fmt.Sprintf("has no helper: %v", id))
	return nil
}
func (c *Char) target(id int32) *Char {
	for _, tid := range c.targets {
		if t := sys.playerID(tid); t != nil && (id < 0 || id == t.ghv.hitid) {
			return t
		}
	}
	if id != -1 {
		sys.appendToConsole(c.warn() + fmt.Sprintf("has no target: %v", id))
	}
	return nil
}
func (c *Char) partner(n int32, log bool) *Char {
	n = Max(0, n)
	if int(n) > len(sys.chars)/2-2 {
		if log {
			sys.appendToConsole(c.warn() + fmt.Sprintf("has no partner: %v", n))
		}
		return nil
	}
	// X>>1 = X/2
	// X<<1 = X*2
	// X&1 = X%2
	var p int
	if int(n) == c.playerNo>>1 {
		p = c.playerNo + 2
	} else {
		p = c.playerNo&1 + int(n)<<1
		if int(n) > c.playerNo>>1 {
			p += 2
		}
	}
	if len(sys.chars[p]) > 0 && sys.chars[p][0].teamside != -1 {
		return sys.chars[p][0]
	}
	if log {
		sys.appendToConsole(c.warn() + fmt.Sprintf("has no partner: %v", n))
	}
	return nil
}
func (c *Char) partnerV2(n int32) *Char {
	n = Max(0, n)
	if int(n) > len(sys.chars)/2-2 {
		return nil
	}
	var p int = (c.playerNo + int(n)<<1) + 2
	if p>>1 > int(c.numPartner()) {
		p -= int(c.numPartner()*2) + 2
	}
	if len(sys.chars[p]) > 0 && sys.chars[p][0].teamside != -1 {
		return sys.chars[p][0]
	}
	return nil
}
func (c *Char) enemy(n int32) *Char {
	if n < 0 || n >= c.numEnemy() {
		sys.appendToConsole(c.warn() + fmt.Sprintf("has no enemy: %v", n))
		return nil
	}
	if c.teamside == -1 {
		return sys.chars[n][0]
	}
	for i := n*2 + int32(^c.playerNo&1); i < sys.numSimul[^c.playerNo&1]*2; i += 2 {
		if !sys.chars[i][0].scf(SCF_standby) && !sys.chars[i][0].scf(SCF_disabled) {
			return sys.chars[i][0]
		}
	}
	//return sys.chars[n*2+int32(^c.playerNo&1)][0]
	return nil
}
func (c *Char) enemyNear(n int32) *Char {
	return sys.charList.enemyNear(c, n, c.gi().constants["default.ignoredefeatedenemies"] != 0, false)
}
func (c *Char) p2() *Char {
	p2 := sys.charList.enemyNear(c, 0, true, false)
	if p2 != nil && p2.scf(SCF_ko) && p2.scf(SCF_over) {
		return nil
	}
	return p2
}
func (c *Char) aiLevel() float32 {
	if c.helperIndex != 0 && c.gi().ver[0] == 1 {
		return 0
	}
	return sys.com[c.playerNo]
}
func (c *Char) alive() bool {
	return !c.scf(SCF_ko)
}
func (c *Char) animElemNo(time int32) BytecodeValue {
	if c.anim != nil && time >= -c.anim.sumtime {
		return BytecodeInt(c.anim.AnimElemNo(time))
	}
	return BytecodeSF()
}
func (c *Char) animElemTime(e int32) BytecodeValue {
	if e >= 1 && c.anim != nil && int(e) <= len(c.anim.frames) {
		return BytecodeInt(c.anim.AnimElemTime(e))
	}
	return BytecodeSF()
}
func (c *Char) animExist(wc *Char, anim BytecodeValue) BytecodeValue {
	if anim.IsSF() {
		return BytecodeSF()
	}
	if c != wc {
		return c.selfAnimExist(anim)
	}
	return sys.chars[c.ss.sb.playerNo][0].selfAnimExist(anim)
}
func (c *Char) animTime() int32 {
	if c.anim != nil {
		return c.anim.AnimTime()
	}
	return 0
}
func (c *Char) backEdge() float32 {
	if c.facing < 0 {
		return c.rightEdge()
	}
	return c.leftEdge()
}
func (c *Char) backEdgeBodyDist() float32 {
	return c.backEdgeDist() - c.getEdge(c.edge[1], false)
}
func (c *Char) backEdgeDist() float32 {
	if c.facing < 0 {
		return sys.xmax/c.localscl - c.pos[0]
	}
	return c.pos[0] - sys.xmin/c.localscl
}
func (c *Char) bottomEdge() float32 {
	return sys.cam.ScreenPos[1]/c.localscl + c.gameHeight()
}
func (c *Char) canRecover() bool {
	return c.ghv.fall.recover && c.fallTime >= c.ghv.fall.recovertime
}
func (c *Char) comboCount() int32 {
	if c.teamside == -1 {
		return 0
	}
	return sys.lifebar.co[c.teamside].combo
}
func (c *Char) command(pn, i int) bool {
	if !c.keyctrl[0] || c.cmd == nil {
		return false
	}
	cl := c.cmd[pn].At(i)
	if len(cl) > 0 && c.key < 0 {
		if c.helperIndex != 0 || len(cl[0].cmd) != 1 || len(cl[0].cmd[0].key) !=
			1 || int(Btoi(cl[0].cmd[0].slash)) != len(cl[0].hold) {
			return i == int(c.cpucmd)
		}
		if c.helperIndex != 0 {
			return false
		}
	}
	for _, c := range cl {
		if c.curbuftime > 0 {
			return true
		}
	}
	return false
}
func (c *Char) commandByName(name string) bool {
	if c.cmd == nil {
		return false
	}
	i, ok := c.cmd[c.playerNo].Names[name]
	return ok && c.command(c.playerNo, i)
}
func (c *Char) constp(coordinate, value float32) BytecodeValue {
	return BytecodeFloat(c.stCgi().localcoord[0] / coordinate * value)
}
func (c *Char) ctrl() bool {
	return c.scf(SCF_ctrl) && !c.ctrlOver() && !c.scf(SCF_standby) &&
		!c.scf(SCF_dizzy) && !c.scf(SCF_guardbreak)
}
func (c *Char) drawgame() bool {
	return c.roundState() >= 3 && sys.winTeam < 0
}
func (c *Char) frontEdge() float32 {
	if c.facing > 0 {
		return c.rightEdge()
	}
	return c.leftEdge()
}
func (c *Char) frontEdgeBodyDist() float32 {
	return c.frontEdgeDist() - c.getEdge(c.edge[0], false)
}
func (c *Char) frontEdgeDist() float32 {
	if c.facing > 0 {
		return sys.xmax/c.localscl - c.pos[0]
	}
	return c.pos[0] - sys.xmin/c.localscl
}
func (c *Char) gameHeight() float32 {
	return 240 / c.localscl / sys.cam.Scale
}
func (c *Char) gameWidth() float32 {
	return float32(sys.gameWidth) / c.localscl / sys.cam.Scale
}
func (c *Char) getPlayerID(pn int) int32 {
	if pn >= 1 && pn <= len(sys.chars) && len(sys.chars[pn-1]) > 0 {
		return sys.chars[pn-1][0].id
	}
	return 0
}
func (c *Char) getPower() int32 {
	if sys.powerShare[c.playerNo&1] && c.teamside != -1 {
		return sys.chars[c.playerNo&1][0].power
	}
	return sys.chars[c.playerNo][0].power
}
func (c *Char) hitDefAttr(attr int32) bool {
	return c.ss.moveType == MT_A && c.hitdef.testAttr(attr)
}
func (c *Char) hitOver() bool {
	return c.ghv.hittime < 0
}
func (c *Char) hitShakeOver() bool {
	return c.ghv.hitshaketime <= 0
}
func (c *Char) hitVelX() float32 {
	if c.ss.moveType != MT_H {
		return 0
	}
	return -c.ghv.xvel
}
func (c *Char) hitVelY() float32 {
	if c.ss.moveType != MT_H {
		return 0
	}
	return -c.ghv.yvel
}
func (c *Char) isHelper(hid BytecodeValue) BytecodeValue {
	if hid.IsSF() {
		return BytecodeSF()
	}
	id := hid.ToI()
	return BytecodeBool(c.helperIndex != 0 && (id == math.MinInt32 || c.helperId == id))
}
func (c *Char) isHost() bool {
	return sys.netInput != nil && sys.netInput.host
}
func (c *Char) leftEdge() float32 {
	return sys.cam.ScreenPos[0] / c.localscl
}
func (c *Char) lose() bool {
	if c.teamside == -1 {
		return false
	}
	return sys.winTeam == ^c.playerNo&1
}
func (c *Char) loseKO() bool {
	return c.lose() && sys.finish == FT_KO
}
func (c *Char) loseTime() bool {
	return c.lose() && sys.finish == FT_TO
}
func (c *Char) moveContact() int32 {
	if c.mctype != MC_Reversed {
		return Abs(c.mctime)
	}
	return 0
}
func (c *Char) moveCountered() int32 {
	if c.counterHit {
		return Abs(c.mctime)
	}
	return 0
}
func (c *Char) moveGuarded() int32 {
	if c.mctype == MC_Guarded {
		return Abs(c.mctime)
	}
	return 0
}
func (c *Char) moveHit() int32 {
	if c.mctype == MC_Hit {
		return Abs(c.mctime)
	}
	return 0
}
func (c *Char) moveReversed() int32 {
	if c.mctype == MC_Reversed {
		return Abs(c.mctime)
	}
	return 0
}
func (c *Char) numEnemy() int32 {
	var n int32
	if c.teamside == -1 {
		for i := 0; i < int(sys.numSimul[0]+sys.numSimul[1]); i++ {
			if len(sys.chars[i]) > 0 && !sys.chars[i][0].scf(SCF_standby) && !sys.chars[i][0].scf(SCF_disabled) {
				n += 1
			}
		}
		return n
	}
	for i := ^c.playerNo & 1; i < int(sys.numSimul[^c.playerNo&1]*2); i += 2 {
		if len(sys.chars[i]) > 0 && !sys.chars[i][0].scf(SCF_standby) && !sys.chars[i][0].scf(SCF_disabled) {
			n += 1
		}
	}
	return n
}
func (c *Char) numExplod(eid BytecodeValue) BytecodeValue {
	if eid.IsSF() {
		return BytecodeSF()
	}
	var id, n int32 = eid.ToI(), 0
	for _, e := range sys.explods[c.playerNo] {
		if e.matchId(id, c.id) {
			n++
		}
	}
	return BytecodeInt(n)
}
func (c *Char) numHelper(hid BytecodeValue) BytecodeValue {
	if hid.IsSF() {
		return BytecodeSF()
	}
	var id, n int32 = hid.ToI(), 0
	for _, h := range sys.chars[c.playerNo][1:] {
		if !h.sf(CSF_destroy) && (id <= 0 || h.helperId == id) {
			n++
		}
	}
	return BytecodeInt(n)
}
func (c *Char) numPartner() int32 {
	if (sys.tmode[c.playerNo&1] != TM_Simul && sys.tmode[c.playerNo&1] != TM_Tag) || c.teamside == -1 {
		return 0
	}
	return sys.numSimul[c.playerNo&1] - 1
}
func (c *Char) numProj() int32 {
	n := int32(0)
	for _, p := range sys.projs[c.playerNo] {
		if p.id >= 0 && p.hits >= 0 {
			n++
		}
	}
	return n
}
func (c *Char) numProjID(pid BytecodeValue) BytecodeValue {
	if pid.IsSF() {
		return BytecodeSF()
	}
	if c.helperIndex != 0 {
		return BytecodeInt(0)
	}
	var id, n int32 = Max(0, pid.ToI()), 0
	for _, p := range sys.projs[c.playerNo] {
		if p.id == id && p.hits >= 0 {
			n++
		}
	}
	return BytecodeInt(n)
}
func (c *Char) numTarget(hid BytecodeValue) BytecodeValue {
	if hid.IsSF() {
		return BytecodeSF()
	}
	var id, n int32 = hid.ToI(), 0
	for _, tid := range c.targets {
		if tid >= 0 {
			if id < 0 {
				n++
			} else if t := sys.playerID(tid); t != nil && t.ghv.hitid == id {
				n++
			}
		}
	}
	return BytecodeInt(n)
}
func (c *Char) palno() int32 {
	if c.helperIndex != 0 && c.gi().ver[0] != 1 {
		return 1
	}
	return c.gi().palno
}
func (c *Char) pauseTime() int32 {
	var p int32
	if sys.super > 0 && c.superMovetime == 0 {
		p = sys.super
	}
	if sys.pause > 0 && c.pauseMovetime == 0 && p < sys.pause {
		p = sys.pause
	}
	return p
}
func (c *Char) projCancelTime(pid BytecodeValue) BytecodeValue {
	if pid.IsSF() {
		return BytecodeSF()
	}
	id := pid.ToI()
	if id > 0 && id != c.gi().pcid || c.gi().pctype != PC_Cancel {
		return BytecodeInt(-1)
	}
	return BytecodeInt(c.gi().pctime)
}
func (c *Char) projContactTime(pid BytecodeValue) BytecodeValue {
	if pid.IsSF() {
		return BytecodeSF()
	}
	id := pid.ToI()
	if id > 0 && id != c.gi().pcid {
		return BytecodeInt(-1)
	}
	return BytecodeInt(c.gi().pctime)
}
func (c *Char) projGuardedTime(pid BytecodeValue) BytecodeValue {
	if pid.IsSF() {
		return BytecodeSF()
	}
	id := pid.ToI()
	if id > 0 && id != c.gi().pcid || c.gi().pctype != PC_Guarded {
		return BytecodeInt(-1)
	}
	return BytecodeInt(c.gi().pctime)
}
func (c *Char) projHitTime(pid BytecodeValue) BytecodeValue {
	if pid.IsSF() {
		return BytecodeSF()
	}
	id := pid.ToI()
	if id > 0 && id != c.gi().pcid || c.gi().pctype != PC_Hit {
		return BytecodeInt(-1)
	}
	return BytecodeInt(c.gi().pctime)
}
func (c *Char) rightEdge() float32 {
	return sys.cam.ScreenPos[0]/c.localscl + c.gameWidth()
}
func (c *Char) roundsExisted() int32 {
	if c.teamside == -1 {
		return sys.round - 1
	}
	return sys.roundsExisted[c.playerNo&1]
}
func (c *Char) roundState() int32 {
	switch {
	case sys.postMatchFlg:
		return -1
	case sys.intro > sys.lifebar.ro.ctrl_time+1:
		return 0
	case sys.lifebar.ro.cur == 0:
		return 1
	case sys.intro >= 0 || sys.finish == FT_NotYet:
		return 2
	case sys.intro < -(sys.lifebar.ro.over_hittime +
		sys.lifebar.ro.over_waittime):
		return 4
	default:
		return 3
	}
}
func (c *Char) roundType() int32 {
	if sys.roundType[0] == RT_Final {
		return 3
	} else if sys.roundType[c.playerNo&1] == RT_Deciding {
		return 2
	} else if sys.roundType[^c.playerNo&1] == RT_Deciding {
		return 1
	}
	return 0
}
func (c *Char) screenPosX() float32 {
	return (c.pos[0]*c.localscl - sys.cam.ScreenPos[0]) // * sys.cam.Scale
}
func (c *Char) screenPosY() float32 {
	return (c.pos[1]*c.localscl - sys.cam.ScreenPos[1]) // * sys.cam.Scale
}
func (c *Char) selfAnimExist(anim BytecodeValue) BytecodeValue {
	if anim.IsSF() {
		return BytecodeSF()
	}
	return BytecodeBool(c.gi().anim.get(anim.ToI()) != nil)
}
func (c *Char) selfStatenoExist(stateno BytecodeValue) BytecodeValue {
	if stateno.IsSF() {
		return BytecodeSF()
	}
	_, ok := c.gi().states[stateno.ToI()]
	return BytecodeBool(ok)
}
func (c *Char) stageFrontEdge() float32 {
	if c.facing > 0 {
		return sys.cam.XMax/c.localscl - c.pos[0]
	}
	return c.pos[0] - sys.cam.XMin/c.localscl
}
func (c *Char) stageBackEdge() float32 {
	if c.facing < 0 {
		return sys.cam.XMax/c.localscl - c.pos[0]
	}
	return c.pos[0] - sys.cam.XMin/c.localscl
}
func (c *Char) teamLeader() int {
	if c.teamside == -1 || sys.tmode[c.playerNo&1] == TM_Single || sys.tmode[c.playerNo&1] == TM_Turns {
		return c.playerNo + 1
	}
	return sys.teamLeader[c.playerNo&1] + 1
}
func (c *Char) teamSize() int32 {
	if c.teamside == -1 {
		var n int32
		for i := MaxSimul * 2; i < len(sys.chars); i++ {
			if len(sys.chars[i]) > 0 {
				n += 1
			}
		}
		return n
	}
	if sys.tmode[c.playerNo&1] == TM_Turns {
		return sys.numTurns[c.playerNo&1]
	}
	return sys.numSimul[c.playerNo&1]
}
func (c *Char) time() int32 {
	return c.ss.time
}
func (c *Char) topEdge() float32 {
	return sys.cam.ScreenPos[1] / c.localscl
}
func (c *Char) win() bool {
	if c.teamside == -1 {
		return false
	}
	return sys.winTeam == c.playerNo&1
}
func (c *Char) winKO() bool {
	return c.win() && sys.finish == FT_KO
}
func (c *Char) winTime() bool {
	return c.win() && sys.finish == FT_TO
}
func (c *Char) winPerfect() bool {
	return c.win() && sys.winType[c.playerNo&1] >= WT_PN
}
func (c *Char) winType(wt WinType) bool {
	return c.win() && sys.winTrigger[c.playerNo&1] == wt
}
func (c *Char) newChannel(ch int32, lowpriority bool) *Sound {
	ch = Min(255, ch)
	if ch >= 0 {
		if lowpriority {
			if len(c.sounds) > int(ch) && c.sounds[ch].sound != nil {
				return nil
			}
		}
		if len(c.sounds) < int(ch+1) {
			c.sounds = append(c.sounds, newSounds(int(ch+1)-len(c.sounds))...)
		}
		return &c.sounds[ch]
	}
	if len(c.sounds) < 256 {
		c.sounds = append(c.sounds, newSounds(256-len(c.sounds))...)
	}
	for i := 255; i >= 0; i-- {
		if c.sounds[i].sound == nil {
			return &c.sounds[i]
		}
	}
	return nil
}
func (c *Char) playSound(f, lowpriority, loop bool, g, n, chNo, vol int32,
	p, freqmul float32, x *float32, log bool) {
	if g < 0 {
		return
	}
	var w *Wave
	if f {
		if sys.lifebar.fsnd != nil {
			w = sys.lifebar.fsnd.Get([...]int32{g, n})
		}
	} else {
		if c.gi().snd != nil {
			w = c.gi().snd.Get([...]int32{g, n})
		}
	}
	if w == nil {
		if log {
			if f {
				sys.appendToConsole(c.warn() + fmt.Sprintf("F sound %v,%v doesn't exist", g, n))
			} else {
				sys.appendToConsole(c.warn() + fmt.Sprintf("sound %v,%v doesn't exist", g, n))
			}
		}
		if !sys.ignoreMostErrors {
			str := "Sound doesn't exist: "
			if f {
				str += "F:"
			} else {
				str += fmt.Sprintf("P%v:", c.playerNo+1)
			}
			sys.errLog.Printf("%v%v,%v\n", str, g, n)
			return
		}
	}
	if ch := c.newChannel(chNo, lowpriority); ch != nil {
		ch.sound, ch.loop, ch.freqmul = w, loop, freqmul
		ch.fidx = 0
		vol = Max(-25600, Min(25600, vol))
		//if c.gi().ver[0] == 1 {
		if f {
			ch.SetVolume(256)
		} else {
			ch.SetVolume(float32(c.gi().data.volume * vol / 100))
		}
		//} else {
		//	if f {
		//		ch.SetVolume(float32(vol + 256))
		//	} else {
		//		ch.SetVolume(float32(c.gi().data.volume + vol))
		//	}
		//}
		ch.SetPan(p*c.facing, c.localscl, x)
	}
}

// Furimuki = Turn around
func (c *Char) turn() {
	if c.scf(SCF_ctrl) && c.helperIndex == 0 {
		if e := sys.charList.enemyNear(c, 0, true, false); c.rdDistX(e, c).ToF() < 0 && !e.sf(CSF_noturntarget) {
			switch c.ss.stateType {
			case ST_S:
				c.changeAnim(5, false)
			case ST_C:
				c.changeAnim(6, false)
			}
			c.setFacing(-c.facing)
		}
	}
}
func (c *Char) stateChange1(no int32, pn int) bool {
	if sys.changeStateNest >= 2500 {
		sys.appendToConsole(c.warn() + fmt.Sprintf("state machine stuck in loop (stopped after 2500 loops): %v -> %v -> %v", c.ss.prevno, c.ss.no, no))
		sys.errLog.Printf("2500 loops: %v, %v -> %v -> %v\n",
			c.name, c.ss.prevno, c.ss.no, no)
		return false
	}
	c.ss.no, c.ss.prevno, c.ss.time = Max(0, no), c.ss.no, 0
	if c.ss.sb.playerNo != c.playerNo && pn != c.ss.sb.playerNo {
		c.enemyExplodsRemove(c.ss.sb.playerNo)
	}
	if newLs := 320 / float32(sys.chars[pn][0].localcoord); c.localscl != newLs {
		lsRatio := c.localscl / newLs
		c.pos[0] *= lsRatio
		c.pos[1] *= lsRatio
		c.pos[2] *= lsRatio
		c.oldPos = c.pos
		c.drawPos = c.pos

		c.vel[0] *= lsRatio
		c.vel[1] *= lsRatio
		c.vel[2] *= lsRatio

		c.ghv.xvel *= lsRatio
		c.ghv.yvel *= lsRatio
		c.ghv.fall.xvelocity *= lsRatio
		c.ghv.fall.yvelocity *= lsRatio
		c.ghv.yaccel *= lsRatio

		c.localscl = newLs
	}
	var ok bool
	if c.ss.sb, ok = sys.cgi[pn].states[no]; !ok {
		sys.appendToConsole(c.warn() + fmt.Sprintf("changed to invalid state %v (from state %v)", no, c.ss.prevno))
		sys.errLog.Printf("Invalid state: P%v:%v\n", pn+1, no)
		c.ss.sb = *newStateBytecode(pn)
		c.ss.sb.stateType, c.ss.sb.moveType, c.ss.sb.physics = ST_U, MT_U, ST_U
	}
	c.stchtmp = true
	return true
}
func (c *Char) stateChange2() bool {
	if c.stchtmp && !c.hitPause() {
		c.ss.sb.init(c)
		c.stchtmp = false
		return true
	}
	return false
}
func (c *Char) changeStateEx(no int32, pn int, anim, ctrl int32, ffx bool) {
	if c.minus <= 0 && (c.ss.stateType == ST_S || c.ss.stateType == ST_C) && !c.sf(CSF_noautoturn) {
		c.turn()
	}
	if anim >= 0 {
		c.changeAnim(anim, ffx)
	}
	if ctrl >= 0 {
		c.setCtrl(ctrl != 0)
	}
	c.movedY = false
	if c.stateChange1(no, pn) && sys.changeStateNest == 0 && c.minus == 0 {
		for c.stchtmp && sys.changeStateNest < 2500 {
			c.stateChange2()
			sys.changeStateNest++
			if !c.ss.sb.run(c) {
				break
			}
		}
		sys.changeStateNest = 0
	}
}
func (c *Char) changeState(no, anim, ctrl int32, ffx bool) {
	c.changeStateEx(no, c.ss.sb.playerNo, anim, ctrl, ffx)
}
func (c *Char) selfState(no, anim, readplayerid, ctrl int32, ffx bool) {
	var playerno int
	if readplayerid >= 0 {
		playerno = int(readplayerid)
	} else {
		playerno = c.playerNo
	}
	c.changeStateEx(no, playerno, anim, ctrl, ffx)
}
func (c *Char) destroy() {
	if c.helperIndex > 0 {
		c.exitTarget(true)
		c.receivedHits = 0
		c.comboDmg = 0
		c.fakeComboDmg = 0
		c.fakeReceivedHits = 0
		c.fakeCombo = false
		for _, tid := range c.targets {
			if t := sys.playerID(tid); t != nil {
				t.gethitBindClear()
				t.ghv.dropId(c.id)
			}
		}
		if c.parentIndex >= 0 {
			if p := c.parent(); p != nil {
				for i, ch := range p.children {
					if ch == c {
						p.children[i] = nil
					}
				}
			}
		}
		for _, ch := range c.children {
			if ch != nil {
				ch.parentIndex *= -1
			}
		}
		c.children = c.children[:0]
		sys.charList.delete(c)
		c.helperIndex = -1
		c.setSF(CSF_destroy)
	}
}
func (c *Char) destroySelf(recursive, removeexplods bool) bool {
	if c.helperIndex <= 0 {
		return false
	}
	c.setSF(CSF_destroy)
	if removeexplods {
		c.removeExplod(-1)
	}
	if recursive {
		for _, ch := range c.children {
			if ch != nil {
				ch.destroySelf(recursive, removeexplods)
			}
		}
	}
	return true
}
func (c *Char) newHelper() (h *Char) {
	// If any existing helper entries are valid for overwriting, use that one
	i := int32(0)
	for ; int(i) < len(sys.chars[c.playerNo]); i++ {
		if sys.chars[c.playerNo][i].helperIndex < 0 {
			h = sys.chars[c.playerNo][i]
			h.init(c.playerNo, i)
			break
		}
	}
	// Otherwise appends to the end
	if int(i) >= len(sys.chars[c.playerNo]) {
		if i >= sys.helperMax {
			return
		}
		h = newChar(c.playerNo, i)
		sys.chars[c.playerNo] = append(sys.chars[c.playerNo], h)
	}
	h.id, h.helperId = sys.newCharId(), 0
	h.copyParent(c)
	c.addChild(h)
	sys.charList.add(h)
	return
}
func (c *Char) helperPos(pt PosType, pos [2]float32, facing int32,
	dstFacing *float32, localscl float32, isProj bool) (p [2]float32) {
	if facing < 0 {
		*dstFacing *= -1
	}
	switch pt {
	case PT_P1:
		p[0] = c.pos[0]*c.localscl/localscl + pos[0]*c.facing
		p[1] = c.pos[1]*c.localscl/localscl + pos[1]
		*dstFacing *= c.facing
	case PT_P2:
		if p2 := sys.charList.enemyNear(c, 0, true, false); p2 != nil {
			p[0] = p2.pos[0]*p2.localscl/localscl + pos[0]*p2.facing
			p[1] = p2.pos[1]*p2.localscl/localscl + pos[1]
			if isProj {
				*dstFacing *= c.facing
			} else {
				*dstFacing *= p2.facing
			}
		}
	case PT_F, PT_B:
		if c.facing > 0 && pt == PT_F || c.facing < 0 && pt == PT_B {
			p[0] = c.rightEdge() * c.localscl / localscl
		} else {
			p[0] = c.leftEdge() * c.localscl / localscl
		}
		if c.facing > 0 {
			p[0] += pos[0]
		} else {
			p[0] -= pos[0]
		}
		p[1] = pos[1]
		*dstFacing *= c.facing
	case PT_L:
		p[0] = c.leftEdge()*c.localscl/localscl + pos[0]
		p[1] = pos[1]
		if isProj {
			*dstFacing *= c.facing
		}
	case PT_R:
		p[0] = c.rightEdge()*c.localscl/localscl + pos[0]
		p[1] = pos[1]
		if isProj {
			*dstFacing *= c.facing
		}
	case PT_N:
		p = pos
		if isProj {
			*dstFacing *= c.facing
		}
	}
	return
}
func (c *Char) helperInit(h *Char, st int32, pt PosType, x, y float32,
	facing int32, rp [2]int32, extmap bool) {
	p := c.helperPos(pt, [...]float32{x, y}, facing, &h.facing, h.localscl, false)
	h.setX(p[0])
	h.setY(p[1])
	h.vel = [3]float32{}
	if h.ownpal {
		h.palfx = newPalFX()
		tmp := c.getPalfx().remap
		h.palfx.remap = make([]int, len(tmp))
		copy(h.palfx.remap, tmp)
		c.forceRemapPal(h.palfx, rp)
	} else {
		h.palfx = c.getPalfx()
	}
	if extmap {
		for key, value := range c.mapArray {
			h.mapArray[key] = value
		}
	}
	h.changeStateEx(st, c.playerNo, 0, 1, false)
}
func (c *Char) newExplod() (*Explod, int) {
	explinit := func(expl *Explod) *Explod {
		expl.clear()
		expl.id, expl.playerId, expl.palfx, expl.palfxdef = -1, c.id, c.getPalfx(), PalFXDef{color: 1, mul: [...]int32{256, 256, 256}}
		if c.stCgi().ver[0] == 1 && c.stCgi().ver[1] == 1 && c.stCgi().ikemenver[0] == 0 && c.stCgi().ikemenver[1] == 0 {
			expl.projection = Projection_Perspective
		} else {
			expl.projection = Projection_Orthographic
		}
		return expl
	}
	for i := range sys.explods[c.playerNo] {
		if sys.explods[c.playerNo][i].id == IErr {
			return explinit(&sys.explods[c.playerNo][i]), i
		}
	}
	i := len(sys.explods[c.playerNo])
	if i < sys.explodMax {
		sys.explods[c.playerNo] = append(sys.explods[c.playerNo], Explod{})
		return explinit(&sys.explods[c.playerNo][i]), i
	}
	return nil, -1
}
func (c *Char) getExplods(id int32) (expls []*Explod) {
	for i, e := range sys.explods[c.playerNo] {
		if e.matchId(id, c.id) {
			expls = append(expls, &sys.explods[c.playerNo][i])
		}
	}
	return
}
func (c *Char) insertExplodEx(i int, rp [2]int32) {
	e := &sys.explods[c.playerNo][i]
	if e.anim == nil {
		e.id = IErr
		return
	}
	e.anim.UpdateSprite()
	if e.ownpal {
		if e.anim.sff != sys.lifebar.fsff {
			remap := make([]int, len(e.palfx.remap))
			copy(remap, e.palfx.remap)
			e.palfx = newPalFX()
			e.palfx.remap = remap
			e.palfx.PalFXDef = e.palfxdef
			c.forceRemapPal(e.palfx, rp)
		} else {
			e.palfx = newPalFX()
			e.palfx.PalFXDef = e.palfxdef
			e.palfx.remap = nil
		}
	}
	if e.ontop {
		td := &sys.topexplDrawlist[c.playerNo]
		for ii, te := range *td {
			if te < 0 {
				(*td)[ii] = i
				return
			}
		}
		*td = append(*td, i)
	} else if e.under {
		td := &sys.underexplDrawlist[c.playerNo]
		for ii, te := range *td {
			if te < 0 {
				(*td)[ii] = i
				return
			}
		}
		*td = append(*td, i)
	} else {
		ed := &sys.explDrawlist[c.playerNo]
		for ii, ex := range *ed {
			pid := sys.explods[c.playerNo][ex].playerId
			if pid >= c.id && (pid > c.id || ex < i) {
				*ed = append(*ed, 0)
				copy((*ed)[ii+1:], (*ed)[ii:])
				(*ed)[ii] = i
				return
			}
		}
		*ed = append(*ed, i)
	}
}
func (c *Char) insertExplod(i int) {
	c.insertExplodEx(i, [...]int32{-1, 0})
}
func (c *Char) explodBindTime(id, time int32) {
	for i, e := range sys.explods[c.playerNo] {
		if e.matchId(id, c.id) {
			sys.explods[c.playerNo][i].bindtime = time
		}
	}
}
func (c *Char) removeExplod(id int32) {
	remove := func(drawlist *[]int, drop bool) {
		for i := len(*drawlist) - 1; i >= 0; i-- {
			ei := (*drawlist)[i]
			if ei >= 0 && sys.explods[c.playerNo][ei].matchId(id, c.id) {
				sys.explods[c.playerNo][ei].id = IErr
				if drop {
					*drawlist = append((*drawlist)[:i], (*drawlist)[i+1:]...)
				} else {
					(*drawlist)[i] = -1
				}
			}
		}
	}
	remove(&sys.explDrawlist[c.playerNo], true)
	remove(&sys.topexplDrawlist[c.playerNo], false)
	remove(&sys.underexplDrawlist[c.playerNo], true)
}
func (c *Char) enemyExplodsRemove(en int) {
	remove := func(drawlist *[]int, drop bool) {
		for i := len(*drawlist) - 1; i >= 0; i-- {
			ei := (*drawlist)[i]
			if ei >= 0 && sys.explods[en][ei].bindtime != 0 &&
				sys.explods[en][ei].bindId == c.id {
				sys.explods[en][ei].id = IErr
				if drop {
					*drawlist = append((*drawlist)[:i], (*drawlist)[i+1:]...)
				} else {
					(*drawlist)[i] = -1
				}
			}
		}
	}
	remove(&sys.explDrawlist[en], true)
	remove(&sys.topexplDrawlist[en], false)
	remove(&sys.underexplDrawlist[en], true)
}
func (c *Char) getAnim(n int32, ffx, log bool) (a *Animation) {
	if n == -2 {
		return &Animation{}
	}
	if n < 0 {
		return nil
	}
	if ffx {
		a = sys.lifebar.fat.get(n)
	} else {
		a = c.gi().anim.get(n)
	}
	if a == nil {
		if log {
			if ffx {
				sys.appendToConsole(c.warn() + fmt.Sprintf("changed to invalid F action %v", n))
			} else {
				sys.appendToConsole(c.warn() + fmt.Sprintf("changed to invalid action %v", n))
			}
		}
		if !sys.ignoreMostErrors {
			str := "存在しないアニメ: "
			if ffx {
				str += "F:"
			} else {
				str += fmt.Sprintf("P%v:", c.playerNo+1)
			}
			sys.errLog.Printf("%v%v\n", str, n)
		}
	}
	return
}

// Position functions
func (c *Char) setPosX(x float32) {
	if c.pos[0] != x {
		c.pos[0] = x
		c.enemyNearClear()
		if c.player {
			for i := ^c.playerNo & 1; i < len(sys.chars); i += 2 {
				for j := range sys.chars[i] {
					sys.chars[i][j].enemyNearClear()
				}
			}
		}
	}
}
func (c *Char) setPosY(y float32) {
	c.pos[1] = y
}
func (c *Char) setPosZ(z float32) {
	c.pos[2] = z
}
func (c *Char) posReset() {
	if c.teamside == -1 {
		c.facing = 1
		c.setX(0)
		c.setY(0)
		c.setZ(0)
	} else {
		c.facing = 1 - 2*float32(c.playerNo&1)
		c.setX((float32(sys.stage.p[c.playerNo&1].startx-sys.cam.startx)*
			sys.stage.localscl - c.facing*float32(c.playerNo>>1)*sys.stage.p1p3dist) / c.localscl)
		c.setY(float32(sys.stage.p[c.playerNo&1].starty) * sys.stage.localscl / c.localscl)
		c.setZ(float32(sys.stage.p[c.playerNo&1].startz))
	}
	c.setXV(0)
	c.setYV(0)
	c.setZV(0)
}
func (c *Char) setX(x float32) {
	c.oldPos[0], c.drawPos[0] = x, x
	c.setPosX(x)
}
func (c *Char) setY(y float32) {
	c.oldPos[1], c.drawPos[1] = y, y
	c.setPosY(y)
	if y != 0 {
		c.movedY = true
	}
}
func (c *Char) setZ(z float32) {
	c.oldPos[2], c.drawPos[1] = z, z
	c.setPosZ(z)
}
func (c *Char) addX(x float32) {
	c.setX(c.pos[0] + c.facing*x)
}
func (c *Char) addY(y float32) {
	c.setY(c.pos[1] + y)
	if y != 0 {
		c.movedY = true
	}
}
func (c *Char) addZ(z float32) {
	c.setZ(c.pos[2] + z)
}

// Velocity functions
func (c *Char) addXV(xv float32) {
	c.vel[0] += xv
}
func (c *Char) addYV(yv float32) {
	c.vel[1] += yv
	if yv != 0 {
		c.movedY = true
	}
}
func (c *Char) setXV(xv float32) {
	c.vel[0] = xv
}
func (c *Char) setYV(yv float32) {
	c.vel[1] = yv
	if yv != 0 {
		c.movedY = true
	}
}
func (c *Char) setZV(zv float32) {
	c.vel[2] = zv
}
func (c *Char) addZV(zv float32) {
	c.vel[2] += zv
}
func (c *Char) mulXV(xv float32) {
	c.vel[0] *= xv
}
func (c *Char) mulYV(yv float32) {
	c.vel[1] *= yv
}
func (c *Char) mulZV(zv float32) {
	c.vel[2] *= zv
}

// --------------------

func (c *Char) hitAdd(h int32) {
	c.hitCount += h
	c.uniqHitCount += h
	if len(c.targets) > 0 {
		for _, tid := range c.targets {
			if t := sys.playerID(tid); t != nil {
				t.receivedHits += h
				t.fakeReceivedHits += h
				if c.teamside != -1 {
					sys.lifebar.co[c.teamside].combo += h
					sys.lifebar.co[c.teamside].fakeCombo += h
				}
			}
		}
	} else if c.teamside != -1 {
		//in mugen HitAdd increases combo count even without targets
		for i, p := range sys.chars {
			if len(p) > 0 && c.teamside == ^i&1 {
				if p[0].receivedHits != 0 || p[0].ss.moveType == MT_H {
					p[0].receivedHits += h
					sys.lifebar.co[c.teamside].combo += h
				}
				if p[0].fakeReceivedHits != 0 || p[0].ss.moveType == MT_H {
					p[0].fakeReceivedHits += h
					sys.lifebar.co[c.teamside].fakeCombo += h
				}
			}
		}
	}
}
func (c *Char) newProj() *Projectile {
	for i, p := range sys.projs[c.playerNo] {
		if p.id < 0 {
			sys.projs[c.playerNo][i].clear()
			sys.projs[c.playerNo][i].id = 0
			sys.projs[c.playerNo][i].palfx = c.getPalfx()
			return &sys.projs[c.playerNo][i]
		}
	}
	if i := len(sys.projs[c.playerNo]); i < sys.playerProjectileMax {
		sys.projs[c.playerNo] = append(sys.projs[c.playerNo], *newProjectile())
		p := &sys.projs[c.playerNo][i]
		p.id, p.palfx = 0, c.getPalfx()
		return p
	}
	return nil
}
func (c *Char) projInit(p *Projectile, pt PosType, x, y float32,
	op bool, rpg, rpn int32) {
	p.setPos(c.helperPos(pt, [...]float32{x, y}, 1, &p.facing, p.localscl, true))
	p.parentAttackmul = c.attackMul
	if p.anim < -1 {
		p.anim = 0
	}
	p.ani = c.getAnim(p.anim, p.anim_fflg, true)
	if p.ani == nil && c.anim != nil {
		p.ani = &Animation{}
		*p.ani = *c.anim
		p.ani.SetAnimElem(1)
		p.anim = c.animNo
	}
	if p.ani != nil {
		p.ani.UpdateSprite()
	}
	if c.size.proj.doscale != 0 {
		p.scale[0] *= c.size.xscale
		p.scale[1] *= c.size.yscale
	}
	p.clsnScale = c.clsnScale
	if p.velocity[0] < 0 {
		p.facing *= -1
		p.velocity[0] *= -1
		p.accel[0] *= -1
	}
	if op {
		remap := make([]int, len(p.palfx.remap))
		copy(remap, p.palfx.remap)
		p.palfx = newPalFX()
		p.palfx.remap = remap
		c.forceRemapPal(p.palfx, [...]int32{rpg, rpn})
	}
}
func (c *Char) setHitdefDefault(hd *HitDef, proj bool) {
	if !proj {
		c.targetsOfHitdef = c.targetsOfHitdef[:0]
	}
	if hd.attr&^int32(ST_MASK) == 0 {
		hd.attr = 0
	}
	if hd.hitonce < 0 || hd.attr&int32(AT_AT) != 0 {
		hd.hitonce = 1
	}
	ifnanset := func(dst *float32, src float32) {
		if math.IsNaN(float64(*dst)) {
			*dst = src
		}
	}
	ifierrset := func(dst *int32, src int32) bool {
		if *dst == IErr {
			*dst = src
			return true
		}
		return false
	}
	ifnanset(&hd.ground_velocity[0], 0)
	ifnanset(&hd.ground_velocity[1], 0)
	ifnanset(&hd.air_velocity[0], 0)
	ifnanset(&hd.air_velocity[1], 0)
	ifnanset(&hd.guard_velocity, hd.ground_velocity[0])
	ifnanset(&hd.airguard_velocity[0], hd.air_velocity[0]*1.5)
	ifnanset(&hd.airguard_velocity[1], hd.air_velocity[1]*0.5)
	ifnanset(&hd.down_velocity[0], hd.air_velocity[0])
	ifnanset(&hd.down_velocity[1], hd.air_velocity[1])
	ifnanset(&hd.fall.yvelocity, -4.5/c.localscl)
	if !ifierrset(&hd.fall.envshake_ampl, -4) {
		hd.fall.envshake_ampl = int32(float32(hd.fall.envshake_ampl) * c.localscl)
	}
	if hd.fall.animtype == RA_Unknown {
		if hd.air_animtype != RA_Unknown {
			hd.fall.animtype = hd.air_animtype
		} else if hd.animtype < RA_Back {
			hd.fall.animtype = RA_Back
		} else {
			hd.fall.animtype = hd.animtype
		}
	}
	if hd.air_animtype == RA_Unknown {
		hd.air_animtype = hd.animtype
	}
	if hd.animtype == RA_Back {
		hd.animtype = RA_Hard
	}
	if hd.air_type == HT_Unknown {
		if hd.ground_type == HT_Trip {
			hd.air_type = HT_High
		} else {
			hd.air_type = hd.ground_type
		}
	}
	ifierrset(&hd.forcestand, Btoi(hd.ground_velocity[1] != 0))
	if hd.attr&int32(ST_A) != 0 {
		ifnanset(&hd.ground_cornerpush_veloff, 0)
	} else {
		ifnanset(&hd.ground_cornerpush_veloff, hd.guard_velocity*1.3)
	}
	ifnanset(&hd.air_cornerpush_veloff, hd.ground_cornerpush_veloff)
	ifnanset(&hd.down_cornerpush_veloff, hd.ground_cornerpush_veloff)
	ifnanset(&hd.guard_cornerpush_veloff, hd.ground_cornerpush_veloff)
	ifnanset(&hd.airguard_cornerpush_veloff, hd.ground_cornerpush_veloff)
	ifierrset(&hd.hitgetpower,
		int32(c.gi().constants["default.attack.lifetopowermul"]*float32(hd.hitdamage)))
	ifierrset(&hd.guardgetpower,
		int32(c.gi().constants["default.attack.lifetopowermul"]*float32(hd.hitdamage)*0.5))
	ifierrset(&hd.hitgivepower,
		int32(c.gi().constants["default.gethit.lifetopowermul"]*float32(hd.hitdamage)))
	ifierrset(&hd.guardgivepower,
		int32(c.gi().constants["default.gethit.lifetopowermul"]*float32(hd.hitdamage)*0.5))
	ifierrset(&hd.dizzypoints,
		int32(c.gi().constants["default.lifetodizzypointsmul"]*float32(hd.hitdamage)*c.attackMul))
	ifierrset(&hd.guardpoints,
		int32(c.gi().constants["default.lifetoguardpointsmul"]*float32(hd.hitdamage)*c.attackMul))
	ifierrset(&hd.redlife,
		int32(c.gi().constants["default.lifetoredlifemul"]*float32(hd.hitdamage)*c.attackMul))
	if !math.IsNaN(float64(hd.snap[0])) {
		hd.maxdist[0], hd.mindist[0] = hd.snap[0], hd.snap[0]
	}
	if !math.IsNaN(float64(hd.snap[1])) {
		hd.maxdist[1], hd.mindist[1] = hd.snap[1], hd.snap[1]
	}
	if hd.teamside == -1 {
		hd.teamside = c.teamside + 1
	}
	hd.playerNo = c.ss.sb.playerNo
	hd.attackerID = c.id
}
func (c *Char) setFEdge(fe float32) {
	c.edge[0] = fe
	c.setSF(CSF_frontedge)
}
func (c *Char) setBEdge(be float32) {
	c.edge[1] = be
	c.setSF(CSF_backedge)
}
func (c *Char) setFWidth(fw float32) {
	c.width[0] = c.defFW()*(320/float32(c.localcoord))/c.localscl + fw
	c.setSF(CSF_frontwidth)
}
func (c *Char) setBWidth(bw float32) {
	c.width[1] = c.defBW()*(320/float32(c.localcoord))/c.localscl + bw
	c.setSF(CSF_backwidth)
}
func (c *Char) gethitAnimtype() Reaction {
	if c.ghv.fallf {
		return c.ghv.fall.animtype
	} else if c.ss.stateType == ST_A {
		return c.ghv.airanimtype
	}
	return c.ghv.groundanimtype
}
func (c *Char) isBound() bool {
	return c.ghv.idMatch(c.bindToId)
}
func (c *Char) varGet(i int32) BytecodeValue {
	if i >= 0 && i < int32(NumVar) {
		return BytecodeInt(c.ivar[i])
	}
	sys.appendToConsole(c.warn() + fmt.Sprintf("var index %v out of range", i))
	return BytecodeSF()
}
func (c *Char) fvarGet(i int32) BytecodeValue {
	if i >= 0 && i < int32(NumFvar) {
		return BytecodeFloat(c.fvar[i])
	}
	sys.appendToConsole(c.warn() + fmt.Sprintf("fvar index %v out of range", i))
	return BytecodeSF()
}
func (c *Char) sysVarGet(i int32) BytecodeValue {
	if i >= 0 && i < int32(NumSysVar) {
		return BytecodeInt(c.ivar[i+int32(NumVar)])
	}
	sys.appendToConsole(c.warn() + fmt.Sprintf("sysvar index %v out of range", i))
	return BytecodeSF()
}
func (c *Char) sysFvarGet(i int32) BytecodeValue {
	if i >= 0 && i < int32(NumSysFvar) {
		return BytecodeFloat(c.fvar[i+int32(NumFvar)])
	}
	sys.appendToConsole(c.warn() + fmt.Sprintf("sysfvar index %v out of range", i))
	return BytecodeSF()
}
func (c *Char) varSet(i, v int32) BytecodeValue {
	if i >= 0 && i < int32(NumVar) {
		c.ivar[i] = v
		return BytecodeInt(v)
	}
	sys.appendToConsole(c.warn() + fmt.Sprintf("var index %v out of range", i))
	return BytecodeSF()
}
func (c *Char) fvarSet(i int32, v float32) BytecodeValue {
	if i >= 0 && i < int32(NumFvar) {
		c.fvar[i] = v
		return BytecodeFloat(v)
	}
	sys.appendToConsole(c.warn() + fmt.Sprintf("fvar index %v out of range", i))
	return BytecodeSF()
}
func (c *Char) sysVarSet(i, v int32) BytecodeValue {
	if i >= 0 && i < int32(NumSysVar) {
		c.ivar[i+int32(NumVar)] = v
		return BytecodeInt(v)
	}
	sys.appendToConsole(c.warn() + fmt.Sprintf("sysvar index %v out of range", i))
	return BytecodeSF()
}
func (c *Char) sysFvarSet(i int32, v float32) BytecodeValue {
	if i >= 0 && i < int32(NumSysFvar) {
		c.fvar[i+int32(NumFvar)] = v
		return BytecodeFloat(v)
	}
	sys.appendToConsole(c.warn() + fmt.Sprintf("sysfvar index %v out of range", i))
	return BytecodeSF()
}
func (c *Char) varAdd(i, v int32) BytecodeValue {
	if i >= 0 && i < int32(NumVar) {
		c.ivar[i] += v
		return BytecodeInt(c.ivar[i])
	}
	sys.appendToConsole(c.warn() + fmt.Sprintf("var index %v out of range", i))
	return BytecodeSF()
}
func (c *Char) fvarAdd(i int32, v float32) BytecodeValue {
	if i >= 0 && i < int32(NumFvar) {
		c.fvar[i] += v
		return BytecodeFloat(c.fvar[i])
	}
	sys.appendToConsole(c.warn() + fmt.Sprintf("fvar index %v out of range", i))
	return BytecodeSF()
}
func (c *Char) sysVarAdd(i, v int32) BytecodeValue {
	if i >= 0 && i < int32(NumSysVar) {
		c.ivar[i+int32(NumVar)] += v
		return BytecodeInt(c.ivar[i+int32(NumVar)])
	}
	sys.appendToConsole(c.warn() + fmt.Sprintf("sysvar index %v out of range", i))
	return BytecodeSF()
}
func (c *Char) sysFvarAdd(i int32, v float32) BytecodeValue {
	if i >= 0 && i < int32(NumSysFvar) {
		c.fvar[i+int32(NumFvar)] += v
		return BytecodeFloat(c.fvar[i+int32(NumFvar)])
	}
	sys.appendToConsole(c.warn() + fmt.Sprintf("sysfvar index %v out of range", i))
	return BytecodeSF()
}
func (c *Char) varRangeSet(s, e, v int32) {
	if s >= 0 {
		for i := s; i <= e && i < int32(NumVar); i++ {
			c.ivar[i] = v
		}
	}
}
func (c *Char) fvarRangeSet(s, e int32, v float32) {
	if s >= 0 {
		for i := s; i <= e && i < int32(NumFvar); i++ {
			c.fvar[i] = v
		}
	}
}
func (c *Char) sysVarRangeSet(s, e, v int32) {
	if s >= 0 {
		for i := s; i <= e && i < int32(NumSysVar); i++ {
			c.ivar[i+int32(NumVar)] = v
		}
	}
}
func (c *Char) sysFvarRangeSet(s, e int32, v float32) {
	if s >= 0 {
		for i := s; i <= e && i < int32(NumSysFvar); i++ {
			c.fvar[i+int32(NumFvar)] = v
		}
	}
}
func (c *Char) setFacing(f float32) {
	if f != 0 {
		if (c.facing < 0) != (f < 0) {
			c.facing *= -1
			c.vel[0] *= -1
			c.ghv.xvel *= -1
		}
	}
}
func (c *Char) getTarget(id int32) []int32 {
	if id < 0 {
		return c.targets
	}
	var tg []int32
	for _, tid := range c.targets {
		if t := sys.playerID(tid); t != nil {
			if t.ghv.hitid == id {
				tg = append(tg, tid)
			}
		}
	}
	return tg
}
func (c *Char) targetFacing(tar []int32, f int32) {
	tf := c.facing
	if f < 0 {
		tf *= -1
	}
	for _, tid := range tar {
		if t := sys.playerID(tid); t != nil {
			t.setFacing(tf)
		}
	}
}
func (c *Char) targetBind(tar []int32, time int32, x, y float32) {
	for _, tid := range tar {
		if t := sys.playerID(tid); t != nil {
			t.setBindToId(c)
			t.setBindTime(time)
			t.bindFacing = 0
			x *= c.localscl / t.localscl
			y *= c.localscl / t.localscl
			t.bindPos = [...]float32{x, y}
		}
	}
}
func (c *Char) bindToTarget(tar []int32, time int32, x, y float32, hmf HMF) {
	if len(tar) > 0 {
		if t := sys.playerID(tar[0]); t != nil {
			switch hmf {
			case HMF_M:
				x += t.size.mid.pos[0] * (320 / float32(t.localcoord)) / c.localscl
				y += t.size.mid.pos[1] * (320 / float32(t.localcoord)) / c.localscl
			case HMF_H:
				x += t.size.head.pos[0] * (320 / float32(t.localcoord)) / c.localscl
				y += t.size.head.pos[1] * (320 / float32(t.localcoord)) / c.localscl
			}
			if !math.IsNaN(float64(x)) {
				c.setX(t.pos[0]*t.localscl/c.localscl + t.facing*x)
			}
			if !math.IsNaN(float64(y)) {
				c.setY(t.pos[1]*t.localscl/c.localscl + y)
			}
			c.targetBind(tar[:1], time, c.facing*c.distX(t, c), (t.pos[1]*t.localscl/c.localscl)-(c.pos[1]*c.localscl/t.localscl))
		}
	}
}
func (c *Char) targetLifeAdd(tar []int32, add int32, kill, absolute bool) {
	for _, tid := range tar {
		if t := sys.playerID(tid); t != nil {
			dmg := float64(t.computeDamage(-float64(add), kill, absolute, 1, c, true))
			t.lifeAdd(-dmg, true, true)
			t.redLifeAdd(dmg*float64(c.gi().constants["default.lifetoredlifemul"]), true)
		}
	}
}
func (c *Char) targetPowerAdd(tar []int32, power int32) {
	for _, tid := range tar {
		if t := sys.playerID(tid); t != nil && t.player {
			t.powerAdd(power)
		}
	}
}
func (c *Char) targetDizzyPointsAdd(tar []int32, add int32) {
	for _, tid := range tar {
		if t := sys.playerID(tid); t != nil {
			t.dizzyPointsAdd(add)
		}
	}
}
func (c *Char) targetGuardPointsAdd(tar []int32, add int32) {
	for _, tid := range tar {
		if t := sys.playerID(tid); t != nil {
			t.guardPointsAdd(add)
		}
	}
}
func (c *Char) targetRedLifeAdd(tar []int32, add float64, absolute bool) {
	for _, tid := range tar {
		if t := sys.playerID(tid); t != nil {
			if !absolute {
				add /= c.finalDefense
			}
			t.redLifeAdd(math.Ceil(add), true)
		}
	}
}
func (c *Char) targetScoreAdd(tar []int32, s float32) {
	for _, tid := range tar {
		if t := sys.playerID(tid); t != nil && t.player {
			t.scoreAdd(s)
		}
	}
}
func (c *Char) targetState(tar []int32, state int32) {
	if state >= 0 {
		pn := c.ss.sb.playerNo
		if c.minus == -2 || c.minus == -4 {
			pn = c.playerNo
		}
		for _, tid := range tar {
			if t := sys.playerID(tid); t != nil {
				t.setCtrl(false)
				t.stateChange1(state, pn)
			}
		}
	}
}
func (c *Char) targetVelSetX(tar []int32, x float32) {
	for _, tid := range tar {
		if t := sys.playerID(tid); t != nil {
			x *= c.localscl / t.localscl
			t.setXV(x)
		}
	}
}
func (c *Char) targetVelSetY(tar []int32, y float32) {
	for _, tid := range tar {
		if t := sys.playerID(tid); t != nil {
			y *= c.localscl / t.localscl
			t.setYV(y)
		}
	}
}
func (c *Char) targetVelAddX(tar []int32, x float32) {
	for _, tid := range tar {
		if t := sys.playerID(tid); t != nil {
			x *= c.localscl / t.localscl
			t.vel[0] += x
		}
	}
}
func (c *Char) targetVelAddY(tar []int32, y float32) {
	for _, tid := range tar {
		if t := sys.playerID(tid); t != nil {
			y *= c.localscl / t.localscl
			t.vel[1] += y
		}
	}
}
func (c *Char) targetDrop(excludeid int32, keepone bool) {
	var tg []int32
	if excludeid < 0 {
		tg = c.targets
	} else {
		for _, tid := range c.targets {
			if t := sys.playerID(tid); t != nil {
				if t.ghv.hitid == excludeid {
					tg = append(tg, tid)
				} else {
					t.gethitBindClear()
					t.ghv.dropId(c.id)
				}
			}
		}
	}
	if (keepone || excludeid < 0) && len(tg) > 0 {
		c.targets = nil
		r := -1
		if keepone && excludeid >= 0 {
			r = int(Rand(0, int32(len(tg))-1))
		}
		for i, tid := range tg {
			if i == r {
				c.targets = append(c.targets, tid)
			} else if t := sys.playerID(tid); t != nil {
				t.gethitBindClear()
				t.ghv.dropId(c.id)
			}
		}
	} else {
		c.targets = tg
	}
}
func (c *Char) computeDamage(damage float64, kill, absolute bool,
	atkmul float32, attacker *Char, bounds bool) int32 {
	if damage == 0 || !absolute && atkmul == 0 {
		return 0
	}
	if !absolute {
		damage = float64(attacker.scaleHit(int32(damage), c.id, 0))
		damage *= float64(atkmul) / c.finalDefense
	}
	damage = math.Ceil(damage)
	if bounds {
		min, max := float64(c.life-c.lifeMax), float64(Max(0, c.life-Btoi(!kill)))
		if damage < min {
			damage = min
		}
		if damage > max {
			damage = max
		}
	}
	return int32(damage)
}
func (c *Char) lifeAdd(add float64, kill, absolute bool) {
	if add != 0 && c.roundState() != 3 {
		if !absolute {
			add /= c.finalDefense
		}
		add = math.Floor(add)
		max := float64(c.lifeMax - c.life)
		if add > max {
			add = max
		}
		min := float64(Btoi(!kill && c.life > 0) - c.life)
		if add < min {
			add = min
		}
		if add < 0 {
			c.comboDmg -= int32(add)
			c.fakeComboDmg -= int32(add)
		}
		c.lifeSet(c.life + int32(add))
	}
}
func (c *Char) lifeSet(life int32) {
	if c.life = Max(0, Min(c.lifeMax, life)); c.life == 0 {
		if c.player && c.teamside != -1 {
			if c.alive() && c.helperIndex == 0 {
				if c.ss.moveType != MT_H {
					if c.playerNo == c.ss.sb.playerNo {
						sys.winType[^c.playerNo&1] = WT_Suicide
					} else if c.playerNo&1 == c.ss.sb.playerNo&1 {
						sys.winType[^c.playerNo&1] = WT_Teammate
					}
				} else if c.playerNo == c.ghv.playerNo {
					sys.winType[^c.playerNo&1] = WT_Suicide
				} else if c.ghv.playerNo >= 0 && c.playerNo&1 == c.ghv.playerNo&1 {
					sys.winType[^c.playerNo&1] = WT_Teammate
				} else if c.ghv.guarded {
					sys.winType[^c.playerNo&1] = WT_C
				} else if c.ghv.attr&int32(AT_AH) != 0 {
					sys.winType[^c.playerNo&1] = WT_H
				} else if c.ghv.attr&int32(AT_AS) != 0 {
					sys.winType[^c.playerNo&1] = WT_S
				} else if c.ghv.attr&int32(AT_AT) != 0 {
					sys.winType[^c.playerNo&1] = WT_Throw
				} else {
					sys.winType[^c.playerNo&1] = WT_N
				}
			}
		} else if c.immortal { //in mugen even non-player helpers can die
			c.life = 1
		}
		c.redLife = 0
	}
	if c.teamside != c.ghv.playerNo&1 && c.teamside != -1 && c.ghv.playerNo < MaxSimul*2 { //attacker and receiver from opposite teams
		sys.lastHitter[^c.playerNo&1] = c.ghv.playerNo
	}
}
func (c *Char) setPower(pow int32) {
	if !sys.roundEnd() {
		if sys.maxPowerMode {
			c.power = c.powerMax
		} else {
			c.power = Max(0, Min(c.powerMax, pow))
		}
	}
}
func (c *Char) powerAdd(add int32) {
	if sys.powerShare[c.playerNo&1] && c.teamside != -1 {
		sys.chars[c.playerNo&1][0].setPower(c.getPower() + add)
	} else {
		sys.chars[c.playerNo][0].setPower(c.getPower() + add)
	}
}
func (c *Char) powerSet(pow int32) {
	if sys.powerShare[c.playerNo&1] && c.teamside != -1 {
		sys.chars[c.playerNo&1][0].setPower(pow)
	} else {
		sys.chars[c.playerNo][0].setPower(pow)
	}
}
func (c *Char) dizzyPointsAdd(add int32) {
	c.dizzyPointsSet(c.dizzyPoints + add)
}
func (c *Char) dizzyPointsSet(set int32) {
	if !sys.roundEnd() && sys.lifebar.stunbar {
		c.dizzyPoints = Max(0, Min(c.dizzyPointsMax, set))
	}
}
func (c *Char) guardPointsAdd(add int32) {
	c.guardPointsSet(c.guardPoints + add)
}
func (c *Char) guardPointsSet(set int32) {
	if !sys.roundEnd() && sys.lifebar.guardbar {
		c.guardPoints = Max(0, Min(c.guardPointsMax, set))
	}
}
func (c *Char) redLifeAdd(add float64, absolute bool) {
	if add != 0 && c.roundState() != 3 {
		if !absolute {
			add /= c.finalDefense
		}
		c.redLifeSet(c.redLife + int32(add))
	}
}
func (c *Char) redLifeSet(set int32) {
	if c.life == 0 {
		c.redLife = 0
	} else if !sys.roundEnd() && sys.lifebar.redlifebar {
		c.redLife = Max(0, Min(c.lifeMax-c.life, set))
	}
}
func (c *Char) score() float32 {
	if c.teamside == -1 {
		return 0
	}
	return sys.lifebar.sc[c.teamside].scorePoints
}
func (c *Char) scoreAdd(val float32) {
	if c.teamside == -1 {
		return
	}
	sys.lifebar.sc[c.teamside].scorePoints += val
}
func (c *Char) scoreTotal() float32 {
	if c.teamside == -1 {
		return 0
	}
	s := sys.scoreStart[c.teamside]
	for _, v := range sys.scoreRounds {
		s += v[c.teamside]
	}
	if !sys.postMatchFlg {
		s += c.score()
	}
	return s
}
func (c *Char) consecutiveWins() int32 {
	if c.teamside == -1 {
		return 0
	}
	return sys.consecutiveWins[c.teamside]
}
func (c *Char) distX(opp *Char, oc *Char) float32 {
	return (opp.pos[0]*opp.localscl - c.pos[0]*c.localscl) / oc.localscl
}
func (c *Char) bodyDistX(opp *Char, oc *Char) float32 {
	dist := c.distX(opp, oc)
	var oppw float32
	if dist == 0 || (dist < 0) != (opp.facing < 0) {
		oppw = opp.facing * opp.width[0] * (320 / float32(opp.localcoord)) / oc.localscl
	} else {
		oppw = -opp.facing * opp.width[1] * (320 / float32(opp.localcoord)) / oc.localscl
	}
	return dist + oppw - c.facing*c.width[0]
}
func (c *Char) rdDistX(rd *Char, oc *Char) BytecodeValue {
	if rd == nil {
		return BytecodeSF()
	}
	dist := c.facing * c.distX(rd, oc)
	if c.stCgi().ver[0] != 1 {
		dist = float32(int32(dist)) //旧バージョンでは小数点切り捨て
	}
	return BytecodeFloat(dist)
}
func (c *Char) rdDistY(rd *Char, oc *Char) BytecodeValue {
	if rd == nil {
		return BytecodeSF()
	}
	dist := (rd.pos[1]*rd.localscl - c.pos[1]*c.localscl) / oc.localscl
	return BytecodeFloat(dist)
}
func (c *Char) p2BodyDistX(oc *Char) BytecodeValue {
	if p2 := c.p2(); p2 == nil {
		return BytecodeSF()
	} else {
		dist := c.facing * c.bodyDistX(p2, oc)
		if c.stCgi().ver[0] != 1 {
			dist = float32(int32(dist)) //旧バージョンでは小数点切り捨て
		}
		return BytecodeFloat(dist)
	}
}
func (c *Char) hitVelSetX() {
	if c.ss.moveType == MT_H {
		c.setXV(c.ghv.xvel)
	}
}
func (c *Char) hitVelSetY() {
	if c.ss.moveType == MT_H {
		c.setYV(c.ghv.yvel)
	}
}
func (c *Char) getEdge(base float32, actually bool) float32 {
	if !actually || c.stCgi().ver[0] != 1 {
		switch c.ss.stateType {
		case ST_A:
			return base + 1
		case ST_L:
			return base + 2
		}
	}
	return base
}
func (c *Char) defFW() float32 {
	if c.ss.stateType == ST_A {
		return float32(c.size.air.front)
	}
	return float32(c.size.ground.front)
}
func (c *Char) defBW() float32 {
	if c.ss.stateType == ST_A {
		return float32(c.size.air.back)
	}
	return float32(c.size.ground.back)
}
func (c *Char) height() float32 {
	return float32(c.size.height)
}
func (c *Char) setPauseTime(pausetime, movetime int32) {
	if ^pausetime < sys.pausetime || c.playerNo != c.ss.sb.playerNo ||
		sys.pauseplayer == c.playerNo {
		sys.pausetime = ^pausetime
		sys.pauseplayer = c.playerNo
		if sys.pauseendcmdbuftime < 0 || sys.pauseendcmdbuftime > pausetime {
			sys.pauseendcmdbuftime = 0
		}
	}
	c.pauseMovetime = Max(0, movetime)
	if c.pauseMovetime > pausetime {
		c.pauseMovetime = 0
	} else if sys.pause > 0 && c.pauseMovetime > 0 {
		c.pauseMovetime--
	}
}
func (c *Char) setSuperPauseTime(pausetime, movetime int32, unhittable bool) {
	if ^pausetime < sys.supertime || c.playerNo != c.ss.sb.playerNo ||
		sys.superplayer == c.playerNo {
		sys.supertime = ^pausetime
		sys.superplayer = c.playerNo
		if sys.superendcmdbuftime < 0 || sys.superendcmdbuftime > pausetime {
			sys.superendcmdbuftime = 0
		}
	}
	c.superMovetime = Max(0, movetime)
	if c.superMovetime > pausetime {
		c.superMovetime = 0
	} else if sys.super > 0 && c.superMovetime > 0 {
		c.superMovetime--
	}
	if unhittable {
		c.gi().unhittable = pausetime + Btoi(pausetime > 0)
	}
}
func (c *Char) getPalfx() *PalFX {
	if c.palfx != nil {
		return c.palfx
	}
	if c.parentIndex >= 0 {
		if p := c.parent(); p != nil {
			return p.getPalfx()
		}
	}
	c.palfx = newPalFX()
	return c.palfx
}
func (c *Char) getPalMap() []int {
	return c.getPalfx().remap
}
func (c *Char) pause() bool {
	return c.acttmp <= -2
}
func (c *Char) hitPause() bool {
	return c.hitPauseTime > 0
}
func (c *Char) angleSet(a float32) {
	c.angle = a
}
func (c *Char) ctrlOver() bool {
	return sys.time == 0 ||
		sys.intro <= -(sys.lifebar.ro.over_hittime+sys.lifebar.ro.over_waittime)
}
func (c *Char) over() bool {
	return c.scf(SCF_over) || (c.ctrlOver() && c.scf(SCF_ctrl) &&
		c.ss.stateType != ST_A && c.ss.physics != ST_A)
}
func (c *Char) makeDust(x, y float32) {
	if e, i := c.newExplod(); e != nil {
		e.anim = c.getAnim(120, true, false)
		e.sprpriority = math.MaxInt32
		e.ownpal = true
		e.offset = [...]float32{x, y}
		e.setPos(c)
		c.insertExplod(i)
	}
}
func (c *Char) hitFallDamage() {
	if c.ss.moveType == MT_H {
		c.lifeAdd(-float64(c.ghv.fall.damage), c.ghv.fall.kill, false)
		c.ghv.fall.damage = 0
	}
}
func (c *Char) hitFallVel() {
	if c.ss.moveType == MT_H {
		if !math.IsNaN(float64(c.ghv.fall.xvelocity)) {
			c.setXV(c.ghv.fall.xvelocity)
		}
		c.setYV(c.ghv.fall.yvelocity)
	}
}
func (c *Char) hitFallSet(f int32, xv, yv float32) {
	if c.ss.moveType == MT_H {
		if f >= 0 {
			c.ghv.fallf = f != 0
		}
		if !math.IsNaN(float64(xv)) {
			c.ghv.fall.xvelocity = xv
		}
		if !math.IsNaN(float64(yv)) {
			c.ghv.fall.yvelocity = yv
		}
	}
}
func (c *Char) remapPal(pfx *PalFX, src [2]int32, dst [2]int32) {
	if src[0] < 0 || src[1] < 0 || dst[0] < 0 || dst[1] < 0 {
		return
	}
	si, ok := c.gi().sff.palList.PalTable[[...]int16{int16(src[0]),
		int16(src[1])}]
	if !ok || si < 0 {
		sys.appendToConsole(c.warn() + fmt.Sprintf("has no source palette for RemapPal: %v,%v", src[0], src[1]))
		return
	}
	var di int
	di, ok = c.gi().sff.palList.PalTable[[...]int16{int16(dst[0]),
		int16(dst[1])}]
	if !ok || di < 0 {
		sys.appendToConsole(c.warn() + fmt.Sprintf("has no dest palette for RemapPal: %v,%v", dst[0], dst[1]))
		di = si
	}
	if pfx.remap == nil {
		pfx.remap = c.gi().sff.palList.GetPalMap()
	}
	if c.gi().sff.palList.SwapPalMap(&pfx.remap) {
		c.gi().sff.palList.Remap(si, di)
		if src[0] == 1 && src[1] == 1 && c.gi().sff.header.Ver0 == 1 {
			spr := c.gi().sff.GetSprite(0, 0)
			if spr != nil {
				c.gi().sff.palList.Remap(spr.palidx, di)
			}
			spr = c.gi().sff.GetSprite(9000, 0)
			if spr != nil {
				c.gi().sff.palList.Remap(spr.palidx, di)
			}
		}
		c.gi().sff.palList.SwapPalMap(&pfx.remap)
	}
	c.gi().remappedpal = [...]int32{dst[0], dst[1]}
}
func (c *Char) forceRemapPal(pfx *PalFX, dst [2]int32) {
	if dst[0] < 0 || dst[1] < 0 {
		return
	}
	di, ok := c.gi().sff.palList.PalTable[[...]int16{int16(dst[0]),
		int16(dst[1])}]
	if !ok || di < 0 {
		return
	}
	if pfx.remap == nil {
		pfx.remap = c.gi().sff.palList.GetPalMap()
	}
	for i := range pfx.remap {
		pfx.remap[i] = di
	}
}

type RemapTable map[int16][2]int16
type RemapPreset map[int16]RemapTable

func (c *Char) remapSprite(src [2]int16, dst [2]int16) {
	if src[0] < 0 || src[1] < 0 || dst[0] < 0 || dst[1] < 0 {
		return
	}
	if _, ok := c.remapSpr[src[0]]; !ok {
		c.remapSpr[src[0]] = make(RemapTable)
	}
	c.remapSpr[src[0]][src[1]] = [...]int16{dst[0], dst[1]}
}
func (c *Char) remapSpritePreset(preset string) {
	if _, ok := c.gi().remapPreset[preset]; !ok {
		return
	}
	var src, dst [2]int16
	for src[0] = range c.gi().remapPreset[preset] {
		for src[1], dst = range c.gi().remapPreset[preset][src[0]] {
			c.remapSprite(src, dst)
		}
	}
}

type HitScale struct {
	active  bool
	mul     float32
	add     int32
	addType int32
	min     float32
	max     float32
	time    int32
}

func newHitScale() *HitScale {
	return &HitScale{
		active:  false,
		mul:     1,
		add:     0,
		addType: 0,
		min:     -math.MaxInt32,
		max:     math.MaxInt32,
		time:    1,
	}
}

func newHitScaleArray() [3]*HitScale {
	var ret [3]*HitScale
	for i := 0; i < 3; i++ {
		ret[i] = &HitScale{
			active:  false,
			mul:     1,
			add:     0,
			addType: 0,
			min:     -math.MaxInt32,
			max:     math.MaxInt32,
			time:    1,
		}
	}
	return ret
}

// Mixes current hitScale values with the new ones.
func (hs *HitScale) mix(nhs *HitScale) {
	hs.mul *= nhs.mul
	hs.add += nhs.add
	hs.addType = nhs.addType
	hs.min = nhs.min
	hs.max = nhs.max
	hs.time = nhs.time
}

func (hs *HitScale) copy(nhs *HitScale) {
	hs.mul = nhs.mul
	hs.add = nhs.add
	hs.addType = nhs.addType
	hs.min = nhs.min
	hs.max = nhs.max
	hs.time = nhs.time
}

// Resets defaultHitScale to the defaut values.
func (hs *HitScale) reset() {
	hs.active = false
	hs.mul = 1
	hs.add = 0
	hs.addType = 0
	hs.min = -math.MaxInt32
	hs.max = math.MaxInt32
	hs.time = 1
}

// Parses the timer of a hitScaleArray.
func hitScaletimeAdvance(hsa [3]*HitScale) {
	for _, hs := range hsa {
		if hs.active && hs.time > 0 {
			hs.time--
		} else if hs.time == 0 {
			hs.reset()
			hs.time = -1
		}
	}
}

// Scales a hit based on hit scale.
func (c *Char) scaleHit(baseDamage, id int32, index int) int32 {
	var hs *HitScale
	var ahs *HitScale
	var heal = false

	// Check if we are healing.
	if baseDamage < 0 {
		baseDamage *= -1
		heal = true
	}
	var retDamage = baseDamage

	// Get the values we want to scale.
	if t, ok := c.nextHitScale[id]; ok && t[index].active {
		hs = t[index]
	} else {
		hs = c.defaultHitScale[index]
	}

	// Get the current hitScale of the char,
	// if one does not exist create one.
	if _, ok := c.activeHitScale[id]; !ok {
		c.activeHitScale[id] = newHitScaleArray()
	}
	ahs = c.activeHitScale[id][index]

	// Calculate damage.
	if hs.addType != 0 {
		retDamage = int32(math.Round(float64(retDamage)*float64(ahs.mul))) + ahs.add
	} else {
		retDamage = int32(math.Round(float64(retDamage+ahs.add) * float64(ahs.mul)))
	}

	// Apply scale for the next hit.
	ahs.mix(hs)

	// Get Max/Min.
	if hs.min != -math.MaxInt32 {
		retDamage = Max(int32(math.Round(float64(hs.min)*float64(baseDamage))), retDamage)
	}
	if hs.max != math.MaxInt32 {
		retDamage = Min(int32(math.Round(float64(hs.max)*float64(baseDamage))), retDamage)
	}

	// Convert the heal back to negative damage.
	if heal {
		return retDamage * -1
	} else { // If it's not a heal, do nothing and just return it.
		return retDamage
	}
}

// MapSet() sets a map to a specific value.
func (c *Char) mapSet(s string, Value float32, scType int32) {
	if s == "" {
		return
	}
	key := strings.ToLower(s)
	switch scType {
	case 0:
		c.mapArray[key] = Value
	case 1:
		c.mapArray[key] += Value
	case 2:
		if c.parent() != nil {
			c.parent().mapArray[key] = Value
		} else {
			c.mapArray[key] = Value
		}
	case 3:
		if c.parent() != nil {
			c.parent().mapArray[key] += Value
		} else {
			c.mapArray[key] += Value
		}
	case 4:
		if c.root() != nil {
			c.root().mapArray[key] = Value
		} else {
			c.mapArray[key] = Value
		}
	case 5:
		if c.root() != nil {
			c.root().mapArray[key] += Value
		} else {
			c.mapArray[key] += Value
		}
	case 6:
		if c.teamside == -1 {
			for i := MaxSimul * 2; i < MaxSimul*2+MaxAttachedChar; i += 1 {
				if len(sys.chars[i]) > 0 {
					sys.chars[i][0].mapArray[key] = Value
				}
			}
		} else {
			for i := c.teamside; i < MaxSimul*2; i += 2 {
				if len(sys.chars[i]) > 0 {
					sys.chars[i][0].mapArray[key] = Value
				}
			}
		}
	case 7:
		if c.teamside == -1 {
			for i := MaxSimul * 2; i < MaxSimul*2+MaxAttachedChar; i += 1 {
				if len(sys.chars[i]) > 0 {
					sys.chars[i][0].mapArray[key] += Value
				}
			}
		} else {
			for i := c.teamside; i < MaxSimul*2; i += 2 {
				if len(sys.chars[i]) > 0 {
					sys.chars[i][0].mapArray[key] += Value
				}
			}
		}
	}
}

func (c *Char) appendLifebarAction(text string, snd, spr [2]int32, anim, time int32, timemul float32, top bool) {
	if c.teamside == -1 {
		return
	}
	if _, ok := sys.lifebar.missing["[action]"]; ok {
		return
	}
	if snd[0] != -1 {
		sys.lifebar.snd.play(snd, 100, 0)
	}
	index := 0
	if !top {
		for k, v := range sys.lifebar.ac[c.teamside].messages {
			if v.del {
				sys.lifebar.ac[c.teamside].messages = removeLbMsg(sys.lifebar.ac[c.teamside].messages, k)
				break
			}
			index++
		}
	}
	if time == -1 {
		time = sys.lifebar.ac[c.teamside].displaytime
	}
	msg := newLbMsg(text, int32(float32(time)*timemul), c.teamside)
	if anim != -1 || spr[0] != -1 {
		delete(sys.lifebar.ac[c.teamside].is, fmt.Sprintf("team%v.front.anim", c.teamside+1))
		delete(sys.lifebar.ac[c.teamside].is, fmt.Sprintf("team%v.front.spr", c.teamside+1))
		if anim != -1 {
			sys.lifebar.ac[c.teamside].is[fmt.Sprintf("team%v.front.anim", c.teamside+1)] = fmt.Sprintf("%v", anim)
		} else {
			sys.lifebar.ac[c.teamside].is[fmt.Sprintf("team%v.front.spr", c.teamside+1)] = fmt.Sprintf("%v,%v", spr[0], spr[1])
		}
		msg.bg = *ReadAnimLayout(fmt.Sprintf("team%v.bg.", c.teamside+1), sys.lifebar.ac[c.teamside].is, sys.lifebar.sff, sys.lifebar.at, 2)
		msg.front = *ReadAnimLayout(fmt.Sprintf("team%v.front.", c.teamside+1), sys.lifebar.ac[c.teamside].is, sys.lifebar.sff, sys.lifebar.at, 2)
	}
	sys.lifebar.ac[c.teamside].messages = insertLbMsg(sys.lifebar.ac[c.teamside].messages, msg, index)
}

func (c *Char) appendDialogue(s string, reset bool) {
	if reset {
		c.dialogue = nil
	}
	c.dialogue = append(c.dialogue, s)
}

func (c *Char) appendToClipboard(pn, sn int, a ...interface{}) {
	spl := sys.stringPool[pn].List
	if sn >= 0 && sn < len(spl) {
		for i, str := range strings.Split(OldSprintf(spl[sn], a...), "\n") {
			if i == 0 && len(c.clipboardText) > 0 {
				c.clipboardText[len(c.clipboardText)-1] += str
			} else {
				c.clipboardText = append(c.clipboardText, str)
			}
		}
		if len(c.clipboardText) > sys.clipboardRows {
			c.clipboardText = c.clipboardText[len(c.clipboardText)-sys.clipboardRows:]
		}
	}
}

func (c *Char) inGuardState() bool {
	return c.ss.no == 120 || (c.ss.no >= 130 && c.ss.no <= 132) ||
		c.ss.no == 140 || (c.ss.no >= 150 && c.ss.no <= 155)
}
func (c *Char) gravity() {
	c.vel[1] += c.gi().movement.yaccel * (320 / float32(c.localcoord)) / c.localscl
}

// Updates pos based on multiple factors
func (c *Char) posUpdate() {
	var velOff float32
	if sys.super == 0 {
		velOff = c.velOff
	}
	nobind := [...]bool{c.bindTime == 0 || math.IsNaN(float64(c.bindPos[0])),
		c.bindTime == 0 || math.IsNaN(float64(c.bindPos[1]))}
	for i := range nobind {
		if nobind[i] {
			c.oldPos[i], c.drawPos[i] = c.pos[i], c.pos[i]
		}
	}
	if c.sf(CSF_posfreeze) {
		if nobind[0] {
			c.setPosX(c.oldPos[0] + velOff)
		}
	} else {
		// Controls speed
		if nobind[0] {
			c.setPosX(c.oldPos[0] + c.vel[0]*c.facing + velOff)
		}
		if nobind[1] {
			c.setPosY(c.oldPos[1] + c.vel[1])
		}
		c.setPosZ(c.oldPos[2] + c.vel[2])

		switch c.ss.physics {
		case ST_S:
			c.vel[0] *= c.gi().movement.stand.friction
			if AbsF(c.vel[0]) < 1 {
				c.vel[0] = 0
			}
		case ST_C:
			c.vel[0] *= c.gi().movement.crouch.friction
		case ST_A:
			c.gravity()
		}
	}
	if sys.super == 0 {
		c.velOff *= 0.7
		if AbsF(c.velOff) < 1 {
			c.velOff = 0
		}
	}
}
func (c *Char) addTarget(id int32) {
	if !c.hasTarget(id) {
		c.targets = append(c.targets, id)
	}
}
func (c *Char) hasTarget(id int32) bool {
	for _, tid := range c.targets {
		if tid == id {
			return true
		}
	}
	return false
}
func (c *Char) hasTargetOfHitdef(id int32) bool {
	for _, tid := range c.targetsOfHitdef {
		if tid == id {
			return true
		}
	}
	return false
}
func (c *Char) setBindTime(time int32) {
	c.bindTime = time
	if time == 0 {
		c.bindToId = -1
		c.bindFacing = 0
	}
}
func (c *Char) setBindToId(to *Char) {
	c.bindToId = to.id
	if c.bindFacing == 0 {
		c.bindFacing = to.facing * 2
	}
	if to.bindToId == c.id {
		to.setBindTime(0)
	}
}
func (c *Char) bind() {
	if c.bindTime == 0 {
		return
	}
	if bt := sys.playerID(c.bindToId); bt != nil {
		if bt.hasTarget(c.id) {
			if bt.sf(CSF_destroy) {
				sys.appendToConsole(c.warn() + fmt.Sprintf("SelfState 5050, helper destroyed: %v", bt.name))
				c.selfState(5050, -1, -1, -1, false)
				c.setBindTime(0)
				return
			}
			if !math.IsNaN(float64(c.bindPos[0])) {
				c.setXV(c.facing * bt.facing * bt.vel[0])
			}
			if !math.IsNaN(float64(c.bindPos[1])) {
				c.setYV(bt.vel[1])
			}
		}
		if !math.IsNaN(float64(c.bindPos[0])) {
			f := bt.facing
			if AbsF(c.bindFacing) == 2 {
				f = c.bindFacing / 2
			}
			c.setX(bt.pos[0]*bt.localscl/c.localscl + f*c.bindPos[0])
			c.drawPos[0] += bt.drawPos[0] - bt.pos[0]
			c.oldPos[0] += bt.oldPos[0] - bt.pos[0]
			c.pushed = c.pushed || bt.pushed
			c.ghv.xoff = 0
		}
		if !math.IsNaN(float64(c.bindPos[1])) {
			c.setY(bt.pos[1]*bt.localscl/c.localscl + c.bindPos[1])
			c.drawPos[1] += bt.drawPos[1] - bt.pos[1]
			c.oldPos[1] += bt.oldPos[1] - bt.pos[1]
			c.ghv.yoff = 0
		}
		if AbsF(c.bindFacing) == 1 {
			if c.bindFacing > 0 {
				c.setFacing(bt.facing)
			} else {
				c.setFacing(-bt.facing)
			}
		}
	} else {
		c.setBindTime(0)
		return
	}
}
func (c *Char) xScreenBound() {
	x := c.pos[0]
	if c.sf(CSF_screenbound) && !c.scf(SCF_standby) {
		min, max := c.getEdge(c.edge[0], true), -c.getEdge(c.edge[1], true)
		if c.facing > 0 {
			min, max = -max, -min
		}
		x = MaxF(min+sys.xmin/c.localscl, MinF(max+sys.xmax/c.localscl, x))
	}
	x = MaxF(sys.stage.leftbound/c.localscl, MinF(sys.stage.rightbound/c.localscl, x))
	c.setPosX(x)
}
func (c *Char) xPlatformBound(pxmin, pxmax float32) {
	x := c.pos[0]
	if c.ss.stateType != ST_A {
		min, max := c.getEdge(c.edge[0], true), -c.getEdge(c.edge[1], true)
		if c.facing > 0 {
			min, max = -max, -min
		}
		x = MaxF(min+pxmin/c.localscl, MinF(max+pxmax/c.localscl, x))
	}
	c.setX(x)
	c.xScreenBound()
}
func (c *Char) gethitBindClear() {
	if c.isBound() {
		c.setBindTime(0)
	}
}
func (c *Char) removeTarget(pid int32) {
	for i, t := range c.targets {
		if t == pid {
			c.targets = append(c.targets[:i], c.targets[i+1:]...)
			break
		}
	}
}
func (c *Char) exitTarget(explremove bool) {
	if c.hittmp >= 0 {
		for _, hb := range c.ghv.hitBy {
			if e := sys.playerID(hb[0]); e != nil {
				e.removeTarget(c.id)
				if explremove {
					c.enemyExplodsRemove(e.playerNo)
				}
			}
		}
		c.gethitBindClear()
	}
	c.ghv.hitBy = c.ghv.hitBy[:0]
}
func (c *Char) offsetX() float32 {
	return float32(c.size.draw.offset[0])*c.facing + c.offset[0]
}
func (c *Char) offsetY() float32 {
	return float32(c.size.draw.offset[1]) + c.offset[1]
}
func (c *Char) projClsnCheck(p *Projectile, gethit bool) bool {
	if p.ani == nil || c.curFrame == nil || c.scf(SCF_standby) || c.scf(SCF_disabled) {
		return false
	}
	frm := p.ani.CurrentFrame()
	if frm == nil {
		return false
	}
	var clsn1, clsn2 []float32
	if gethit {
		clsn1, clsn2 = frm.Clsn1(), c.curFrame.Clsn2()
	} else {
		clsn1, clsn2 = frm.Clsn2(), c.curFrame.Clsn1()
	}
	return sys.clsnHantei(clsn1, [...]float32{p.clsnScale[0] * p.localscl, p.clsnScale[1] * p.localscl},
		[...]float32{p.pos[0] * p.localscl, p.pos[1] * p.localscl}, p.facing,
		clsn2, [...]float32{c.clsnScale[0] * (320 / float32(sys.chars[c.animPN][0].localcoord)), c.clsnScale[1] * (320 / float32(sys.chars[c.animPN][0].localcoord))},
		[...]float32{c.pos[0]*c.localscl + c.offsetX()*c.localscl,
			c.pos[1]*c.localscl + c.offsetY()*c.localscl}, c.facing)
}

func (c *Char) clsnCheck(atk *Char, c1atk, c1slf bool) bool {
	// Nil anim & standby check.
	if atk.curFrame == nil || c.curFrame == nil ||
		c.scf(SCF_standby) || atk.scf(SCF_standby) ||
		c.scf(SCF_disabled) && atk.scf(SCF_disabled) {
		return false
	}

	// Z axis check.
	if c.size.z.enable && atk.size.z.enable &&
		((c.pos[2]-c.size.z.width)*c.localscl > (atk.pos[2]+atk.size.z.width)*atk.localscl ||
			(c.pos[2]+c.size.z.width)*c.localscl < (atk.pos[2]-atk.size.z.width)*atk.localscl) {
		return false
	}

	var clsn1, clsn2 []float32
	if c1atk {
		clsn1 = atk.curFrame.Clsn1()
	} else {
		clsn1 = atk.curFrame.Clsn2()
	}
	if c1slf {
		clsn2 = c.curFrame.Clsn1()
	} else {
		clsn2 = c.curFrame.Clsn2()
	}
	return sys.clsnHantei(clsn1, [...]float32{sys.chars[atk.animPN][0].clsnScale[0] * (320 / float32(sys.chars[atk.animPN][0].localcoord)), sys.chars[atk.animPN][0].clsnScale[1] * (320 / float32(sys.chars[atk.animPN][0].localcoord))},
		[...]float32{atk.pos[0]*atk.localscl + atk.offsetX()*atk.localscl,
			atk.pos[1]*atk.localscl + atk.offsetY()*atk.localscl},
		atk.facing, clsn2, [...]float32{sys.chars[c.animPN][0].clsnScale[0] * (320 / float32(sys.chars[c.animPN][0].localcoord)), sys.chars[c.animPN][0].clsnScale[1] * (320 / float32(sys.chars[c.animPN][0].localcoord))},
		[...]float32{c.pos[0]*c.localscl + c.offsetX()*c.localscl,
			c.pos[1]*c.localscl + c.offsetY()*c.localscl}, c.facing)
}
func (c *Char) hitCheck(e *Char) bool {
	return c.clsnCheck(e, true, e.hitdef.reversal_attr > 0)
}
func (c *Char) attrCheck(h *HitDef, pid int32, st StateType) bool {
	if c.gi().unhittable > 0 || h.chainid >= 0 && c.ghv.hitid != h.chainid {
		return false
	}
	if (len(c.ghv.hitBy) > 0 && c.ghv.hitBy[len(c.ghv.hitBy)-1][0] == pid) || c.ghv.hitshaketime > 0 { // https://github.com/Windblade-GR01/Ikemen-GO/issues/320
		for _, nci := range h.nochainid {
			if nci >= 0 && c.ghv.hitid == nci {
				return false
			}
		}
	}
	if h.reversal_attr > 0 {
		return c.atktmp != 0 && c.hitdef.attr > 0 &&
			(c.hitdef.attr&h.reversal_attr&int32(ST_MASK)) != 0 &&
			(c.hitdef.attr&h.reversal_attr&^int32(ST_MASK)) != 0
	}
	if h.attr <= 0 || h.hitflag&int32(c.ss.stateType) == 0 ||
		h.hitflag&int32(ST_F) == 0 && c.hittmp >= 2 ||
		h.hitflag&int32(MT_MNS) != 0 && c.hittmp > 0 ||
		h.hitflag&int32(MT_PLS) != 0 && c.hittmp <= 0 {
		return false
	}
	//if h.chainid < 0 { // https://github.com/Windblade-GR01/Ikemen-GO/issues/308
	var styp int32
	if st == ST_N {
		styp = h.attr & int32(ST_MASK)
	} else {
		styp = int32(st)
	}
	for _, hb := range c.hitby {
		if hb.time != 0 &&
			(hb.flag&styp == 0 || hb.flag&h.attr&^int32(ST_MASK) == 0) {
			return false
		}
	}
	//}
	return true
}
func (c *Char) hittable(h *HitDef, e *Char, st StateType,
	countercheck func(*HitDef) bool) bool {
	if !c.attrCheck(h, e.id, st) {
		return false
	}
	if c.atktmp != 0 && (c.hitdef.attr > 0 && c.ss.stateType != ST_L ||
		c.hitdef.reversal_attr > 0) {
		switch {
		case c.hitdef.reversal_attr > 0:
			if h.reversal_attr > 0 {
				if countercheck(&c.hitdef) {
					c.atktmp = -1
					return e.atktmp < 0
				}
				return true
			}
		case h.reversal_attr > 0:
			return true
		case h.priority < c.hitdef.priority:
		case h.priority == c.hitdef.priority:
			switch {
			case c.hitdef.bothhittype == AT_Dodge:
			case h.bothhittype != AT_Hit:
			case c.hitdef.bothhittype == AT_Hit:
				if (c.hitdef.p1stateno >= 0 || c.hitdef.attr&int32(AT_AT) != 0 &&
					h.hitonce != 0) && countercheck(&c.hitdef) {
					c.atktmp = -1
					return e.atktmp < 0 || Rand(0, 1) == 1
				}
				return true
			default:
				return true
			}
		default:
			return true
		}
		return !countercheck(&c.hitdef)
	}
	return true
}
func (c *Char) action() {
	if c.minus != 2 || c.sf(CSF_destroy) || c.scf(SCF_disabled) {
		return
	}
	p := false
	if c.cmd != nil {
		if sys.super > 0 {
			p = c.superMovetime == 0
		} else if sys.pause > 0 && c.pauseMovetime == 0 {
			p = true
		}
	}
	c.acttmp = -int8(Btoi(p)) * 2
	c.unsetSCF(SCF_guard)
	if !(c.scf(SCF_ko) || c.ctrlOver()) &&
		((c.scf(SCF_ctrl) || c.ss.no == 52) &&
			c.ss.moveType == MT_I || c.inGuardState()) && c.cmd != nil &&
		(sys.autoguard[c.playerNo] || c.cmd[0].Buffer.B > 0 || c.sf(CSF_autoguard)) &&
		(c.ss.stateType == ST_S && !c.sf(CSF_nostandguard) ||
			c.ss.stateType == ST_C && !c.sf(CSF_nocrouchguard) ||
			c.ss.stateType == ST_A && !c.sf(CSF_noairguard)) {
		c.setSCF(SCF_guard)
	}
	if !p {
		if c.keyctrl[0] && c.cmd != nil {
			if c.ss.stateType == ST_A {
				if c.cmd[0].Buffer.U < 0 {
					c.setSCF(SCF_airjump)
				}
			} else {
				c.airJumpCount = 0
				c.unsetSCF(SCF_airjump)
			}
			if c.ctrl() && (c.key >= 0 || c.helperIndex == 0) {
				if !c.sf(CSF_nohardcodedkeys) {
					if !c.sf(CSF_nojump) && !sys.roundEnd() && c.ss.stateType == ST_S && c.cmd[0].Buffer.U > 0 {
						if c.ss.no != 40 {
							c.changeState(40, -1, -1, false)
						}
					} else if !c.sf(CSF_noairjump) && c.ss.stateType == ST_A && c.scf(SCF_airjump) &&
						c.pos[1] <= float32(c.gi().movement.airjump.height) &&
						c.airJumpCount < c.gi().movement.airjump.num &&
						c.cmd[0].Buffer.U > 0 {
						if c.ss.no != 45 {
							c.airJumpCount++
							c.unsetSCF(SCF_airjump)
							c.changeState(45, -1, -1, false)
						}
					} else {
						if !c.sf(CSF_nocrouch) && c.ss.stateType == ST_S && c.cmd[0].Buffer.D > 0 {
							if c.ss.no != 10 {
								c.changeState(10, -1, -1, false)
							}
						} else if !c.sf(CSF_nostand) && c.ss.stateType == ST_C && c.cmd[0].Buffer.D < 0 {
							if c.ss.no != 12 {
								c.changeState(12, -1, -1, false)
							}
						} else if !c.sf(CSF_nowalk) && c.ss.stateType == ST_S &&
							(c.cmd[0].Buffer.F > 0 || !(c.inguarddist && c.scf(SCF_guard)) &&
								c.cmd[0].Buffer.B > 0) {
							if c.ss.no != 20 {
								c.changeState(20, -1, -1, false)
							}
						} else if !c.sf(CSF_nobrake) && c.ss.no == 20 &&
							c.cmd[0].Buffer.B < 0 && c.cmd[0].Buffer.F < 0 {
							c.changeState(0, -1, -1, false)
						}
						if c.inguarddist && c.scf(SCF_guard) && c.cmd[0].Buffer.B > 0 &&
							!c.inGuardState() {
							c.changeState(120, -1, -1, false)
						}
					}
				}
			} else if c.scf(SCF_ctrl) {
				switch c.ss.no {
				case 11:
					c.changeState(12, -1, -1, false)
				case 20:
					c.changeState(0, -1, -1, false)
				}
			}
		}
		if !c.hitPause() {
			if !c.sf(CSF_noautoturn) && c.ss.no == 52 {
				c.turn()
			}
			if !sys.roundEnd() {
				if c.alive() && c.life > 0 {
					c.unsetSCF(SCF_over | SCF_ko_round_middle)
				}
				if c.ss.no == 5150 || c.scf(SCF_over) {
					c.setSCF(SCF_ko_round_middle)
				}
			}
			if c.ss.no == 5150 {
				c.setSCF(SCF_over)
			}
			c.specialFlag = 0
			c.inputFlag = 0
			if c.player {
				if c.alive() || !c.scf(SCF_over) || !c.scf(SCF_ko_round_middle) {
					c.setSF(CSF_screenbound | CSF_movecamera_x | CSF_movecamera_y)
					if (c.alive() || !c.scf(SCF_over)) && c.roundState() > 0 {
						c.setSF(CSF_playerpush)
					}
				}
			}
			c.angleScalse = [...]float32{1, 1}
			c.attackDist = float32(c.size.attack.dist)
			c.offset = [2]float32{}
			for i, hb := range c.hitby {
				if hb.time > 0 {
					c.hitby[i].time--
				}
			}
			for i, ho := range c.ho {
				if ho.time > 0 {
					c.ho[i].time--
				}
			}
			if sys.super > 0 {
				if c.superMovetime > 0 {
					c.superMovetime--
				}
			} else if sys.pause > 0 && c.pauseMovetime > 0 {
				c.pauseMovetime--
			}
		}
		c.unsetSF(CSF_noautoturn)
		if c.gi().ver[0] == 1 {
			c.unsetSF(CSF_assertspecial | CSF_angledraw)
			c.angleScalse = [...]float32{1, 1}
			c.offset = [2]float32{}
		}
	}
	c.minus = -4
	if sb, ok := c.gi().states[-4]; ok {
		sb.run(c)
	}
	if !p {
		c.minus = -3
		if c.ss.sb.playerNo == c.playerNo && (c.player || c.keyctrl[2]) {
			if sb, ok := c.gi().states[-3]; ok {
				sb.run(c)
			}
		}
		c.minus = -2
		if c.player || c.keyctrl[1] {
			if sb, ok := c.gi().states[-2]; ok {
				sb.run(c)
			}
		}
		c.minus = -1
		if c.ss.sb.playerNo == c.playerNo && (c.player || c.keyctrl[0]) {
			if sb, ok := c.gi().states[-1]; ok {
				sb.run(c)
			}
		}
		c.stateChange2()
		c.minus = 0
		c.ss.sb.run(c)
		if !c.hitPause() {
			if c.ss.no == 5110 && c.recoverTime <= 0 && c.alive() && !c.sf(CSF_nogetupfromliedown) {
				c.changeState(5120, -1, -1, false)
			}
			for c.ss.no == 140 && (c.anim == nil || len(c.anim.frames) == 0 ||
				c.ss.time >= c.anim.totaltime) {
				c.changeState(Btoi(c.ss.stateType == ST_C)*11+
					Btoi(c.ss.stateType == ST_A)*51, -1, -1, false)
			}
			for {
				c.posUpdate()
				if c.ss.physics != ST_A || c.vel[1] <= 0 || (c.pos[1]-c.platformPosY) < 0 ||
					c.ss.no == 105 {
					break
				}
				c.changeState(52, -1, -1, false)
			}
			c.ss.time++
			if c.mctime > 0 {
				c.mctime++
			}
			c.setFacing(c.p1facing)
			c.p1facing = 0
			if c.anim != nil {
				c.curFrame = c.anim.CurrentFrame()
			} else {
				c.curFrame = nil
			}
		}
		if c.palfx != nil {
			c.palfx.step()
		}
		if c.ghv.damage != 0 {
			if c.ss.moveType == MT_H {
				c.lifeAdd(-float64(c.ghv.damage), true, true)
			}
			c.ghv.damage = 0
		}
		c.ghv.hitdamage = 0
		c.ghv.guarddamage = 0
		c.ghv.hitpower = 0
		c.ghv.guardpower = 0
		if c.ghv.redlife != 0 {
			if c.ss.moveType == MT_H && !c.inGuardState() {
				c.redLifeAdd(float64(c.ghv.redlife), true)
			}
			c.ghv.redlife = 0
		}
		if c.helperIndex == 0 && c.gi().pctime >= 0 {
			c.gi().pctime++
		}
	}
	c.xScreenBound()
	if !p {
		for _, tid := range c.targets {
			if t := sys.playerID(tid); t != nil && t.bindToId == c.id {
				t.bind()
			}
		}
	}
	c.minus = 1
	c.acttmp += int8(Btoi(!c.pause() && !c.hitPause())) -
		int8(Btoi(c.hitPause()))
	if !c.hitPause() {
		if !c.sf(CSF_frontwidth) {
			c.width[0] = c.defFW() * (320 / float32(c.localcoord)) / c.localscl
		}
		if !c.sf(CSF_backwidth) {
			c.width[1] = c.defBW() * (320 / float32(c.localcoord)) / c.localscl
		}
		if !c.sf(CSF_frontedge) {
			c.edge[0] = 0
		}
		if !c.sf(CSF_backedge) {
			c.edge[1] = 0
		}
	}
}
func (c *Char) update(cvmin, cvmax,
	highest, lowest, leftest, rightest *float32) {
	if c.scf(SCF_disabled) {
		return
	}
	if sys.tickFrame() {
		if c.sf(CSF_destroy) {
			c.destroy()
			return
		}
		if !c.pause() && !c.isBound() {
			c.bind()
		}
		if c.acttmp > 0 {
			if c.anim != nil {
				c.anim.UpdateSprite()
			}
			if c.ss.moveType == MT_H {
				if c.ghv.xoff != 0 {
					c.setPosX(c.pos[0] + c.ghv.xoff)
					c.ghv.xoff = 0
				}
				if c.ghv.yoff != 0 {
					c.setPosY(c.pos[1] + c.ghv.yoff)
					c.ghv.yoff = 0
				}
			}
		}
		if c.ss.moveType == MT_H {
			if sys.super <= 0 && sys.pause <= 0 {
				c.superMovetime, c.pauseMovetime = 0, 0
			}
			c.hittmp = int8(Btoi(c.ghv.fallf)) + 1
			if c.acttmp > 0 && (c.ss.no == 5100 || c.ss.no == 5070) && c.ss.time == 1 {
				if !c.sf(CSF_nofalldefenceup) {
					c.fallDefenseMul = c.gi().data.fall.defence_mul
				}
				if !c.sf(CSF_nofallcount) {
					c.ghv.fallcount++
				}
			}
		}
		if c.acttmp > 0 && c.ss.moveType != MT_H || c.roundState() == 2 &&
			c.scf(SCF_ko) && c.scf(SCF_over) {
			c.exitTarget(true)
		}
		c.platformPosY = 0
		c.groundAngle = 0
		c.atktmp = int8(Btoi((c.ss.moveType != MT_I ||
			c.hitdef.reversal_attr > 0) && !c.hitPause()))
		c.hoIdx = -1
		if c.acttmp > 0 {
			if c.inGuardState() {
				c.setSCF(SCF_guard)
			}
			if c.ss.moveType == MT_H {
				if c.ghv.guarded {
					c.receivedHits = 0
					c.comboDmg = 0
					c.fakeCombo = false
					c.fakeReceivedHits = 0
					c.fakeComboDmg = 0
				}
				if c.ghv.hitshaketime > 0 {
					c.ghv.hitshaketime--
				}
				if c.ghv.hitshaketime <= 0 && c.ghv.hittime >= 0 {
					c.ghv.hittime--
				}
				if c.ghv.fallf {
					c.fallTime++
				}
				// So to explain because this is did confuse the future to me.
				// Here we set up the extra frames the combo is gonna have.
				// Once the combo becomes non-valid and becomes false this start to count down.
				c.comboExtraFrameWindow = sys.comboExtraFrameWindow
			} else {
				if c.hittmp > 0 {
					c.hittmp = 0
				}
				c.superDefenseMul = 1
				c.fallDefenseMul = 1
				c.ghv.hittime = -1
				c.ghv.hitshaketime = 0
				c.ghv.fallf = false
				c.ghv.fallcount = 0
				c.ghv.hitid = -1
				// Mugen has a combo delay in lifebar were is active for 1 frame more than it should.
				if c.comboExtraFrameWindow <= 0 {
					c.fakeReceivedHits = 0
					c.fakeComboDmg = 0
					c.fakeCombo = false
				} else {
					c.fakeCombo = true
					c.comboExtraFrameWindow--
				}
				c.receivedHits = 0
				c.comboDmg = 0
				c.ghv.attr = 0
				c.ghv.dizzypoints = 0
				c.ghv.guardpoints = 0
				c.ghv.id = 0
				c.ghv.playerNo = -1
				c.ghv.score = 0
			}
			if (c.ss.moveType == MT_H || c.ss.no == 52) && c.pos[1] == 0 &&
				AbsF(c.pos[0]-c.oldPos[0]) >= 1 && c.ss.time%3 == 0 {
				c.makeDust(0, 0)
			}
		}

		for k := range c.activeHitScale {
			if p := sys.playerID(k); p != nil && p.ss.moveType != MT_H {
				delete(c.activeHitScale, k)
			}
		}
		for k, hs := range c.nextHitScale {
			if p := sys.playerID(k); p != nil && p.ss.moveType != MT_H {
				delete(c.nextHitScale, k)
			} else if p.ss.moveType != MT_H {
				hitScaletimeAdvance(hs)
			}
		}
		hitScaletimeAdvance(c.defaultHitScale)
	}
	var customDefense float32 = 1
	if !c.defenseMulDelay || c.ss.moveType == MT_H {
		customDefense = c.customDefense
	}
	c.finalDefense = float64(((float32(c.gi().data.defence) * customDefense * c.superDefenseMul * c.fallDefenseMul) / 100))
	if sys.tickNextFrame() {
		c.pushed = false
	}
	if c.acttmp > 0 {
		spd := sys.tickInterpola()
		if c.pushed {
			spd = 0
		}
		if !c.sf(CSF_posfreeze) {
			for i := 0; i < 3; i++ {
				c.drawPos[i] = c.pos[i] - (c.pos[i]-c.oldPos[i])*(1-spd)
			}
		}
	}
	min, max := c.getEdge(c.edge[0], true), -c.getEdge(c.edge[1], true)
	if c.facing > 0 {
		min, max = -max, -min
	}
	if c.sf(CSF_screenbound) && !c.scf(SCF_standby) {
		c.drawPos[0] = MaxF(min+sys.xmin/c.localscl, MinF(max+sys.xmax/c.localscl, c.drawPos[0]))
	}
	if c.sf(CSF_movecamera_x) && !c.scf(SCF_standby) {
		*leftest = MaxF(sys.xmin, MinF(c.drawPos[0]*c.localscl-min*c.localscl, *leftest))
		*rightest = MinF(sys.xmax, MaxF(c.drawPos[0]*c.localscl-max*c.localscl, *rightest))
		if c.acttmp > 0 && !c.sf(CSF_posfreeze) &&
			(c.bindTime == 0 || math.IsNaN(float64(c.bindPos[0]))) {
			*cvmin = MinF(*cvmin, c.vel[0]*c.localscl*c.facing)
			*cvmax = MaxF(*cvmax, c.vel[0]*c.localscl*c.facing)
		}
	}
	if c.sf(CSF_movecamera_y) && !c.scf(SCF_standby) {
		*highest = MinF(c.drawPos[1]*c.localscl, *highest)
		*lowest = MinF(0, MaxF(c.drawPos[1]*c.localscl, *lowest))
	}
}
func (c *Char) tick() {
	if c.acttmp > 0 && !c.sf(CSF_animfreeze) && c.anim != nil {
		c.anim.Action()
	}
	if c.bindTime > 0 {
		if c.isBound() {
			if bt := sys.playerID(c.bindToId); bt != nil && !bt.pause() {
				c.setBindTime(c.bindTime - 1)
			}
		} else {
			if !c.pause() {
				c.setBindTime(c.bindTime - 1)
			}
		}
	}
	if c.cmd == nil {
		if c.keyctrl[0] {
			c.cmd = make([]CommandList, len(sys.chars))
			c.cmd[0].Buffer = NewCommandBuffer()
			for i := range c.cmd {
				c.cmd[i].Buffer = c.cmd[0].Buffer
				c.cmd[i].CopyList(sys.chars[c.playerNo][0].cmd[i])
				c.cmd[i].BufReset()
			}
		} else {
			c.cmd = sys.chars[c.playerNo][0].cmd
		}
	}
	if c.hitdefContact {
		if c.hitdef.hitonce != 0 || c.moveReversed() != 0 {
			c.hitdef.invalidate(c.ss.stateType)
		}
		c.hitdefContact = false
	} else if c.hitdef.lhit {
		c.hitdef.attr = c.hitdef.attr&^int32(ST_MASK) | int32(c.ss.stateType)
		c.hitdef.lhit = false
	}
	if c.mctime < 0 {
		c.mctime = 1
		if c.mctype == MC_Hit {
			c.juggle = 0
			c.hitCount += c.hitdef.numhits
		}
	}
	if c.sf(CSF_gethit) {
		c.ss.moveType = MT_H
		if c.hitPauseTime > 0 {
			c.ss.clearWw()
		}
		c.hitPauseTime = 0
		if c.hoIdx >= 0 && c.ho[c.hoIdx].forceair {
			c.ss.stateType = ST_A
		}
		pn := c.playerNo
		if c.ghv.p2getp1state && !c.ghv.guarded {
			pn = c.ghv.playerNo
		}
		if c.stchtmp {
			c.ss.prevno = 0
		} else if c.ss.stateType == ST_L {
			// TODO: ask NeatUnsou for reasoning behind movedY flag: https://github.com/Windblade-GR01/Ikemen-GO/issues/272
			//if c.movedY {
			//	c.changeStateEx(5020, pn, -1, 0, false)
			//} else {
			c.changeStateEx(5080, pn, -1, 0, false)
			//}
		} else if c.ghv.guarded && (c.ghv.damage < c.life || sys.sf(GSF_noko)) {
			switch c.ss.stateType {
			case ST_S:
				c.selfState(150, -1, -1, 0, false)
			case ST_C:
				c.selfState(152, -1, -1, 0, false)
			case ST_A:
				c.selfState(154, -1, -1, 0, false)
			}
		} else if c.ghv._type == HT_Trip {
			c.changeStateEx(5070, pn, -1, 0, false)
		} else {
			if c.ghv.forcestand && c.ss.stateType == ST_C {
				c.ss.stateType = ST_S
			}
			switch c.ss.stateType {
			case ST_S:
				c.changeStateEx(5000, pn, -1, 0, false)
			case ST_C:
				c.changeStateEx(5010, pn, -1, 0, false)
			case ST_A:
				c.changeStateEx(5020, pn, -1, 0, false)
			}
		}
		if c.hoIdx >= 0 {
			c.stateChange1(c.ho[c.hoIdx].stateno, c.ho[c.hoIdx].playerNo)
		}
	}
	if !c.pause() {
		if c.hitPauseTime > 0 {
			c.hitPauseTime--
			if c.hitPauseTime == 0 {
				c.ss.clearWw()
			}
		}
		if c.hitPauseTime <= 0 && c.ss.stateType == ST_L && c.recoverTime > 0 &&
			c.ss.sb.playerNo == c.playerNo && !c.sf(CSF_nofastrecoverfromliedown) &&
			(c.cmd[0].Buffer.Bb == 1 || c.cmd[0].Buffer.Db == 1 ||
				c.cmd[0].Buffer.Fb == 1 || c.cmd[0].Buffer.Ub == 1 ||
				c.cmd[0].Buffer.ab == 1 || c.cmd[0].Buffer.bb == 1 ||
				c.cmd[0].Buffer.cb == 1 || c.cmd[0].Buffer.xb == 1 ||
				c.cmd[0].Buffer.yb == 1 || c.cmd[0].Buffer.zb == 1 ||
				c.cmd[0].Buffer.sb == 1 || c.cmd[0].Buffer.db == 1 ||
				c.cmd[0].Buffer.wb == 1 /*|| c.cmd[0].Buffer.mb == 1*/) {
			c.recoverTime -= RandI(1, (c.recoverTime+1)/2)
		}
		if !c.stchtmp {
			if c.helperIndex == 0 && (c.alive() || c.ss.no == 0) && c.life <= 0 &&
				c.ss.moveType != MT_H && !sys.sf(GSF_noko) {
				c.ghv.fallf = true
				c.selfState(5030, -1, -1, -1, false)
				c.ss.time = 1
			} else if c.ss.no == 5150 && c.ss.time >= 90 && c.alive() {
				c.selfState(5120, -1, -1, -1, false)
			}
		}
	}
	if !c.hitPause() {
		if c.life <= 0 && !sys.sf(GSF_noko) {
			if !sys.sf(GSF_nokosnd) && c.alive() {
				vo := int32(100)
				c.playSound(false, false, false, 11, 0, -1, vo, 0, 1, &c.pos[0], false)
			}
			c.setSCF(SCF_ko)
		}
		if c.ss.moveType != MT_H {
			c.recoverTime = c.gi().data.liedown.time
		}
		if c.ss.no == 5110 && c.recoverTime > 0 && !c.pause() {
			c.recoverTime--
		}
	}
}
func (c *Char) cueDraw() {
	if c.helperIndex < 0 || c.scf(SCF_disabled) {
		return
	}
	if sys.clsnDraw && c.curFrame != nil {
		x, y := c.pos[0]*c.localscl+c.offsetX()*c.localscl, c.pos[1]*c.localscl+c.offsetY()*c.localscl
		xs, ys := c.facing*c.clsnScale[0]*(320/float32(sys.chars[c.animPN][0].localcoord)), c.clsnScale[1]*(320/float32(sys.chars[c.animPN][0].localcoord))
		if clsn := c.curFrame.Clsn1(); len(clsn) > 0 && c.atktmp != 0 {
			sys.drawc1.Add(clsn, x, y, xs, ys)
		}
		if clsn := c.curFrame.Clsn2(); len(clsn) > 0 {
			hb, mtk := false, false
			for _, h := range c.hitby {
				if h.time != 0 {
					hb = true
					mtk = mtk || h.flag&int32(ST_SCA) == 0 || h.flag&int32(AT_ALL) == 0
				}
			}
			if mtk {
				sys.drawc2mtk.Add(clsn, x, y, xs, ys)
			} else if hb {
				sys.drawc2sp.Add(clsn, x, y, xs, ys)
			} else {
				sys.drawc2.Add(clsn, x, y, xs, ys)
			}
		}
		if c.sf(CSF_playerpush) {
			sys.drawwh.Add([]float32{-c.width[1] * c.localscl, -c.height() * (320 / float32(c.localcoord)), c.width[0] * c.localscl, 0},
				c.pos[0]*c.localscl, c.pos[1]*c.localscl, c.facing, 1)
		}
		//debug clsnText
		x = (x-sys.cam.Pos[0])*sys.cam.Scale + ((320-float32(sys.gameWidth))/2 + 1)
		y = (y-sys.cam.Pos[1])*sys.cam.Scale + sys.cam.GroundLevel() + c.height()*c.localscl + 240 - float32(sys.gameHeight)
		x += -c.width[1]*c.localscl + float32(sys.gameWidth)/2 + c.width[0]*c.localscl/2
		y += -c.height()*(320/float32(c.localcoord)) + float32(sys.gameHeight-240)
		sys.clsnText = append(sys.clsnText, ClsnText{x: x, y: y, text: fmt.Sprintf("%s, %d", c.name, c.id), r: 255, g: 255, b: 255})
		for _, tid := range c.targets {
			if t := sys.playerID(tid); t != nil {
				y += float32(sys.debugFont.fnt.Size[1]) * sys.debugFont.yscl / sys.heightScale
				jg := t.ghv.getJuggle(c.id, c.gi().data.airjuggle)
				sys.clsnText = append(sys.clsnText, ClsnText{x: x, y: y, text: fmt.Sprintf("Target %d: %d", tid, jg), r: 255, g: 191, b: 255})
			}
		}
	}
	if c.anim != nil {
		pos := [...]float32{c.drawPos[0]*c.localscl + c.offsetX()*c.localscl, c.drawPos[1]*c.localscl + c.offsetY()*c.localscl}
		scl := [...]float32{c.facing * c.size.xscale * (320 / float32(c.localcoord)), c.size.yscale * (320 / float32(c.localcoord))}
		agl := float32(0)
		if c.sf(CSF_angledraw) {
			agl = c.angle
			if agl == 0 {
				agl = 360
			} else if c.facing < 0 {
				agl *= -1
			}
		}
		rec := sys.tickNextFrame() && c.acttmp > 0
		sdf := func() *SprData {
			sd := &SprData{c.anim, c.getPalfx(), pos,
				scl, c.alpha, c.sprPriority, agl, 0, 0, c.angleScalse, false,
				c.playerNo == sys.superplayer, c.gi().ver[0] != 1, c.facing, c.localscl / (320 / float32(c.localcoord)), 0, 0}
			if !c.sf(CSF_trans) {
				sd.alpha[0] = -1
			}
			return sd
		}
		if c.sf(CSF_invisible) {
			if rec {
				c.aimg.recAfterImg(sdf(), c.hitPause())
			}
		} else {
			//if c.gi().ver[0] != 1 && c.sf(CSF_angledraw) && !c.sf(CSF_trans) {
			//	c.setSF(CSF_trans)
			//	c.alpha = [...]int32{255, 0}
			//}
			sd := sdf()
			c.aimg.recAndCue(sd, rec, sys.tickNextFrame() && c.hitPause())
			if c.ghv.hitshaketime > 0 && c.ss.time&1 != 0 {
				sd.pos[0] -= c.facing
			}
			var sc, sa int32 = -1, 255
			if c.sf(CSF_noshadow) {
				sc = 0
			}
			if c.sf(CSF_trans) {
				sa = 255 - c.alpha[1]
			}
			sys.sprites.add(sd, sc, sa, float32(c.size.shadowoffset), c.offsetY())
		}
	}
	if sys.tickNextFrame() {
		if c.roundState() == 4 {
			c.exitTarget(false)
		}
		if sys.supertime < 0 && c.teamside != sys.superplayer&1 {
			c.superDefenseMul = sys.superp2defmul
		}
		c.minus = 2
		c.oldPos = c.pos
	}
}

type CharList struct {
	runOrder, drawOrder []*Char
	idMap               map[int32]*Char
}

func (cl *CharList) clear() {
	*cl = CharList{idMap: make(map[int32]*Char)}
	sys.nextCharId = sys.helperMax
}
func (cl *CharList) add(c *Char) {
	// Append to run order
	cl.runOrder = append(cl.runOrder, c)
	// If any entries in the draw order are empty, use that one
	i := 0
	for ; i < len(cl.drawOrder); i++ {
		if cl.drawOrder[i] == nil {
			cl.drawOrder[i] = c
			break
		}
	}
	// Otherwise appends to the end
	if i >= len(cl.drawOrder) {
		cl.drawOrder = append(cl.drawOrder, c)
	}
	cl.idMap[c.id] = c
}
func (cl *CharList) replace(dc *Char, pn int, idx int32) bool {
	var ok bool
	// Replace run order
	for i, c := range cl.runOrder {
		if c.playerNo == pn && c.helperIndex == idx {
			cl.runOrder[i] = dc
			ok = true
			break
		}
	}
	if ok {
		// Replace draw order
		for i, c := range cl.drawOrder {
			if c.playerNo == pn && c.helperIndex == idx {
				cl.drawOrder[i] = dc
				break
			}
		}
		cl.idMap[dc.id] = dc
	}
	return ok
}
func (cl *CharList) delete(dc *Char) {
	for i, c := range cl.runOrder {
		if c == dc {
			delete(cl.idMap, c.id)
			cl.runOrder = append(cl.runOrder[:i], cl.runOrder[i+1:]...)
			break
		}
	}
	for i, c := range cl.drawOrder {
		if c == dc {
			cl.drawOrder[i] = nil
			break
		}
	}
}
func (cl *CharList) action(x float32, cvmin, cvmax,
	highest, lowest, leftest, rightest *float32) {
	sys.commandUpdate()
	for i := 0; i < len(cl.runOrder); i++ {
		if cl.runOrder[i].ss.moveType == MT_A {
			cl.runOrder[i].action()
		}
	}
	for i := 0; i < len(cl.runOrder); i++ {
		cl.runOrder[i].action()
	}
	sys.charUpdate(cvmin, cvmax, highest, lowest, leftest, rightest)
}
func (cl *CharList) update(cvmin, cvmax,
	highest, lowest, leftest, rightest *float32) {
	ro := make([]*Char, len(cl.runOrder))
	copy(ro, cl.runOrder)
	for _, c := range ro {
		c.update(cvmin, cvmax, highest, lowest, leftest, rightest)
	}
}
func (cl *CharList) clsn(getter *Char, proj bool) {
	var gxmin, gxmax float32
	// hit() function definition start.
	hit := func(c *Char, hd *HitDef, pos [2]float32,
		projf, attackMul float32, hits int32) (hitType int32) {
		if !proj && c.ss.stateType == ST_L && hd.reversal_attr <= 0 {
			c.hitdef.lhit = true
			return 0
		}
		if getter.stchtmp && getter.ss.sb.playerNo != hd.playerNo && func() bool {
			if getter.sf(CSF_gethit) {
				return hd.p2stateno >= 0
			}
			return getter.acttmp > 0
		}() || hd.p1stateno >= 0 && (c.sf(CSF_gethit) || c.stchtmp &&
			c.ss.sb.playerNo != hd.playerNo) {
			return 0
		}
		guard := (proj || !c.sf(CSF_unguardable)) && getter.scf(SCF_guard) &&
			(!getter.sf(CSF_gethit) || getter.ghv.guarded)
		if guard && sys.autoguard[getter.playerNo] &&
			getter.acttmp > 0 && !getter.sf(CSF_gethit) &&
			(getter.ss.stateType == ST_S || getter.ss.stateType == ST_C) &&
			int32(getter.ss.stateType)&hd.guardflag == 0 {
			if int32(ST_S)&hd.guardflag != 0 && !getter.sf(CSF_nostandguard) {
				getter.ss.stateType = ST_S
			} else if int32(ST_C)&hd.guardflag != 0 &&
				!getter.sf(CSF_nocrouchguard) {
				getter.ss.stateType = ST_C
			}
		}
		hitType = 1
		if guard && int32(getter.ss.stateType)&hd.guardflag != 0 {
			hitType = 2
		}
		if hd.reversal_attr > 0 {
			hitType *= -1
		} else if getter.ss.stateType == ST_A {
			if hd.air_type == HT_None {
				hitType *= -1
			}
		} else if hd.ground_type == HT_None {
			hitType *= -1
		}
		p2s := false
		if !getter.stchtmp || !getter.sf(CSF_gethit) {
			_break := false
			for i, ho := range getter.ho {
				if ho.time == 0 || ho.attr&hd.attr&^int32(ST_MASK) == 0 {
					continue
				}
				if proj {
					if ho.attr&hd.attr&int32(ST_MASK) == 0 {
						continue
					}
				} else {
					if ho.attr&int32(c.ss.stateType) == 0 {
						continue
					}
				}
				if !proj && Abs(hitType) == 1 &&
					(hd.p2stateno >= 0 || hd.p1stateno >= 0) {
					return 0
				}
				if ho.stateno >= 0 {
					getter.hoIdx = i
					_break = true
					break
				}
			}
			if !_break {
				if Abs(hitType) == 1 && hd.p2stateno >= 0 {
					pn := getter.playerNo
					if hd.p2getp1state {
						pn = hd.playerNo
					}
					if getter.stateChange1(hd.p2stateno, pn) {
						getter.setCtrl(false)
						p2s = true
						getter.hoIdx = -1
					}
				}
			}
		}
		if !proj {
			c.targetsOfHitdef = append(c.targetsOfHitdef, getter.id)
		}
		ghvset := !getter.stchtmp || p2s || !getter.sf(CSF_gethit)
		if ghvset {
			if !proj {
				c.sprPriority = hd.p1sprpriority
			}
			getter.sprPriority = hd.p2sprpriority
			getter.ghv.hitid = hd.id
			getter.ghv.playerNo = hd.playerNo
			getter.ghv.id = hd.attackerID
		}
		if Abs(hitType) == 1 {
			if hd.pausetime > 0 {
				hits = 1
			}
		} else if hd.guard_pausetime > 0 {
			hits = 1
		}
		byf := c.facing
		if proj {
			byf = projf
		}
		if !proj && hitType == 1 {
			if hd.p1getp2facing != 0 {
				byf = getter.facing
				if hd.p1getp2facing < 0 {
					byf *= -1
				}
			} else if hd.p1facing < 0 {
				byf *= -1
			}
		}
		if hitType > 0 {
			if hitType == 1 && len(getter.sounds) > 0 {
				getter.sounds[0].sound = nil
			}
			if getter.bindToId == c.id {
				getter.setBindTime(0)
			}
			var absdamage, hitdamage, guarddamage int32
			if ghvset {
				ghv := &getter.ghv
				cmb := (getter.ss.moveType == MT_H || getter.sf(CSF_gethit)) &&
					!ghv.guarded
				fall, hc, fc, by, dmg := ghv.fallf, ghv.hitcount, ghv.fallcount, ghv.hitBy, ghv.damage
				ghv.clear()
				ghv.hitBy = by
				ghv.damage = dmg
				ghv.attr = hd.attr
				ghv.hitid = hd.id
				ghv.playerNo = hd.playerNo
				ghv.p2getp1state = hd.p2getp1state
				ghv.forcestand = hd.forcestand != 0
				ghv.fall = hd.fall
				getter.fallTime = 0
				ghv.fall.xvelocity = hd.fall.xvelocity * c.localscl / getter.localscl
				ghv.fall.yvelocity = hd.fall.yvelocity * c.localscl / getter.localscl
				ghv.yaccel = hd.yaccel * c.localscl / getter.localscl
				if hd.forcenofall {
					fall = false
				}
				ghv.groundtype = hd.ground_type
				ghv.airtype = hd.air_type
				if getter.ss.stateType == ST_A {
					ghv._type = ghv.airtype
				} else {
					ghv._type = ghv.groundtype
				}
				ghv.airanimtype = hd.air_animtype
				ghv.groundanimtype = hd.animtype
				ghv.id = hd.attackerID
				ghv.dizzypoints = hd.dizzypoints
				ghv.guardpoints = hd.guardpoints
				ghv.redlife = hd.redlife
				if !math.IsNaN(float64(hd.score[0])) {
					ghv.score = hd.score[0]
				}
				ghv.fatal = false
				hitdamage = hd.hitdamage
				guarddamage = hd.guarddamage
				if guard && int32(getter.ss.stateType)&hd.guardflag != 0 {
					ghv.hitshaketime = Max(0, hd.guard_shaketime)
					ghv.hittime = Max(0, c.scaleHit(hd.guard_hittime, getter.id, 1))
					ghv.slidetime = hd.guard_slidetime
					ghv.guarded = true
					if getter.ss.stateType == ST_A {
						ghv.ctrltime = hd.airguard_ctrltime
						ghv.xvel = hd.airguard_velocity[0] * c.localscl / getter.localscl
						ghv.yvel = hd.airguard_velocity[1] * c.localscl / getter.localscl
					} else {
						ghv.ctrltime = hd.guard_ctrltime
						ghv.xvel = hd.guard_velocity * c.localscl / getter.localscl
						//ghv.yvel = hd.ground_velocity[1] * c.localscl / getter.localscl
					}
					absdamage = hd.guarddamage
					ghv.hitcount = hc
				} else {
					ghv.hitshaketime = Max(0, hd.shaketime)
					ghv.slidetime = hd.ground_slidetime
					if getter.ss.stateType == ST_A {
						ghv.hittime = c.scaleHit(hd.air_hittime, getter.id, 1)
						ghv.ctrltime = hd.air_hittime
						ghv.xvel = hd.air_velocity[0] * c.localscl / getter.localscl
						ghv.yvel = hd.air_velocity[1] * c.localscl / getter.localscl
						ghv.fallf = hd.air_fall
					} else if getter.ss.stateType == ST_L {
						ghv.hittime = c.scaleHit(hd.down_hittime, getter.id, 1)
						ghv.ctrltime = hd.down_hittime
						ghv.xvel = hd.down_velocity[0] * c.localscl / getter.localscl
						// TODO: ask NeatUnsou for reasoning behind movedY flag: https://github.com/Windblade-GR01/Ikemen-GO/issues/272
						//if getter.movedY {
						//	ghv.yvel = hd.air_velocity[1] * c.localscl / getter.localscl
						//} else {
						ghv.yvel = hd.down_velocity[1] * c.localscl / getter.localscl
						//}
						ghv.fallf = hd.ground_fall
						if !hd.down_bounce {
							ghv.fall.xvelocity = float32(math.NaN())
							ghv.fall.yvelocity = 0
						}
					} else {
						ghv.ctrltime = hd.ground_hittime
						ghv.xvel = hd.ground_velocity[0] * c.localscl / getter.localscl
						ghv.yvel = hd.ground_velocity[1] * c.localscl / getter.localscl
						ghv.fallf = hd.ground_fall
						if ghv.fallf && ghv.yvel == 0 {
							ghv.yvel = -0.001 * c.localscl / getter.localscl //新MUGENだとウィンドウサイズを大きくするとここに入る数値が小さくなるが、再現しないほうがよいと思う。
						}
						if ghv.yvel != 0 {
							ghv.hittime = c.scaleHit(hd.air_hittime, getter.id, 1)
						} else {
							ghv.hittime = c.scaleHit(hd.ground_hittime, getter.id, 1)
						}
					}
					if ghv.hittime < 0 {
						ghv.hittime = 0
					}
					absdamage = hd.hitdamage
					if cmb {
						ghv.hitcount = hc + 1
					} else {
						ghv.hitcount = 1
					}
					ghv.fallcount = fc
					ghv.fallf = ghv.fallf || fall
				}
				byPos := c.pos
				if proj {
					for i, p := range pos {
						byPos[i] += p
					}
				}
				snap := [...]float32{float32(math.NaN()), float32(math.NaN())}
				if !math.IsNaN(float64(hd.mindist[0])) {
					if byf < 0 {
						if getter.pos[0] > byPos[0]-hd.mindist[0] {
							snap[0] = byPos[0] - hd.mindist[0]
						}
					} else {
						if getter.pos[0] < byPos[0]+hd.mindist[0] {
							snap[0] = byPos[0] + hd.mindist[0]
						}
					}
				}
				if !math.IsNaN(float64(hd.maxdist[0])) {
					if byf < 0 {
						if getter.pos[0]*getter.localscl/c.localscl < byPos[0]-hd.maxdist[0] {
							snap[0] = byPos[0] - hd.maxdist[0]
						}
					} else {
						if getter.pos[0]*getter.localscl/c.localscl > byPos[0]+hd.maxdist[0] {
							snap[0] = byPos[0] + hd.maxdist[0]
						}
					}
				}
				if hitType == 1 || getter.ss.stateType == ST_A {
					if !math.IsNaN(float64(hd.mindist[1])) {
						if getter.pos[1]*getter.localscl/c.localscl < byPos[1]+hd.mindist[1] {
							snap[1] = byPos[1] + hd.mindist[1]
						}
					}
					if !math.IsNaN(float64(hd.maxdist[1])) {
						if getter.pos[1]*getter.localscl/c.localscl > byPos[1]+hd.maxdist[1] {
							snap[1] = byPos[1] + hd.maxdist[1]
						}
					}
				}
				if !math.IsNaN(float64(snap[0])) {
					ghv.xoff = snap[0]*c.localscl/getter.localscl - getter.pos[0]
				}
				if !math.IsNaN(float64(snap[1])) {
					ghv.yoff = snap[1]*c.localscl/getter.localscl - getter.pos[1]
				}
				if hd.snapt != 0 && getter.hoIdx < 0 {
					getter.setBindToId(c)
					getter.setBindTime(hd.snapt + Btoi(hd.snapt > 0 && !c.pause()))
					getter.bindFacing = 0
					if !math.IsNaN(float64(snap[0])) {
						getter.bindPos[0] = hd.mindist[0] * c.localscl / getter.localscl
					} else {
						getter.bindPos[0] = float32(math.NaN())
					}
					if !math.IsNaN(float64(snap[1])) &&
						(hitType == 1 || getter.ss.stateType == ST_A) {
						getter.bindPos[1] = hd.mindist[1] * c.localscl / getter.localscl
					} else {
						getter.bindPos[1] = float32(math.NaN())
					}
				}
			} else if hitType == 1 {
				absdamage = hd.hitdamage
			} else {
				absdamage = hd.guarddamage
			}
			if sys.super > 0 {
				getter.superMovetime =
					Max(getter.superMovetime, getter.ghv.hitshaketime)
			} else if sys.pause > 0 {
				getter.pauseMovetime =
					Max(getter.pauseMovetime, getter.ghv.hitshaketime)
			}
			if !p2s && !getter.sf(CSF_gethit) {
				getter.stchtmp = false
			}
			getter.setSF(CSF_gethit)
			live, kill := getter.life > 0, hd.kill
			if hitType == 2 {
				kill = hd.guard_kill
			}
			getter.ghv.damage += getter.computeDamage(
				float64(absdamage)*float64(hits), kill, false, attackMul, c, true)
			getter.ghv.hitdamage += getter.computeDamage(
				float64(hitdamage)*float64(hits), true, false, attackMul, c, false)
			getter.ghv.guarddamage += getter.computeDamage(
				float64(guarddamage)*float64(hits), true, false, attackMul, c, false)
			getter.ghv.hitpower += hd.hitgivepower
			getter.ghv.guardpower += hd.guardgivepower
			if ghvset && getter.ghv.damage >= getter.life {
				if kill || !live {
					getter.ghv.fatal = true
					getter.ghv.fallf = true
					if getter.ghv.fall.animtype < RA_Back {
						getter.ghv.fall.animtype = RA_Back
					}
					if getter.kovelocity && !sys.sf(GSF_nokovelocity) {
						if getter.ss.stateType == ST_A {
							if getter.ghv.xvel < 0 {
								getter.ghv.xvel -= 2 * getter.localscl * (320 / float32(sys.gameWidth))
							}
							if getter.ghv.yvel <= 0 {
								getter.ghv.yvel -= 2 * getter.localscl * (320 / float32(sys.gameWidth))
								if getter.ghv.yvel > -3*getter.localscl*(320/float32(sys.gameWidth)) {
									getter.ghv.yvel = -3 * getter.localscl * (320 / float32(sys.gameWidth))
								}
							}
						} else {
							if getter.ghv.yvel == 0 {
								getter.ghv.xvel *= 0.66
							}
							if getter.ghv.xvel < 0 {
								getter.ghv.xvel -= 2.5 * getter.localscl * (320 / float32(sys.gameWidth))
							}
							if getter.ghv.yvel <= 0 {
								getter.ghv.yvel -= 2 * getter.localscl * (320 / float32(sys.gameWidth))
								if getter.ghv.yvel > -6*getter.localscl*(320/float32(sys.gameWidth)) {
									getter.ghv.yvel = -6 * getter.localscl * (320 / float32(sys.gameWidth))
								}
							}
						}
					}
					getter.ghv.damage = getter.life
				} else {
					getter.ghv.damage = getter.life - 1
				}
			}
		}
		hitspark := func(p1, p2 *Char, animNo int32) {
			ffx := animNo < 0
			if ffx {
				animNo ^= -1
			}
			off := pos
			if !proj {
				off[0] = p2.pos[0]*p2.localscl - p1.pos[0]*p1.localscl
				if (p1.facing < 0) != (p2.facing < 0) {
					off[0] += p2.facing * p2.width[0] * p2.localscl
				} else {
					off[0] -= p2.facing * p2.width[1] * p2.localscl
				}
			}
			off[0] *= p1.facing
			if proj {
				off[0] *= c.localscl
				off[1] *= c.localscl
				off[0] += hd.sparkxy[0] * projf * p1.facing * c.localscl
			} else {
				off[0] -= hd.sparkxy[0] * c.localscl
			}
			off[1] += hd.sparkxy[1] * c.localscl
			if c.id != p1.id {
				off[1] += p1.hitdef.sparkxy[1] * c.localscl
			}
			if e, i := c.newExplod(); e != nil {
				e.anim = c.getAnim(animNo, ffx, false)
				e.ontop = true
				e.sprpriority = math.MinInt32
				e.ownpal = true
				e.offset = off
				e.supermovetime = -1
				e.pausemovetime = -1
				e.localscl = 1
				if !ffx {
					e.scale = [...]float32{c.localscl, c.localscl}
				}
				e.setPos(p1)
				c.insertExplod(i)
			}
		}
		if Abs(hitType) == 1 {
			if hd.sparkno != IErr {
				if hd.reversal_attr > 0 {
					hitspark(getter, c, hd.sparkno)
				} else {
					hitspark(c, getter, hd.sparkno)
				}
			}
			if hd.hitsound[0] != IErr {
				sg := hd.hitsound[0]
				f := sg < 0
				if f {
					sg ^= -1
				}
				vo := int32(100)
				c.playSound(f, false, false, sg, hd.hitsound[1],
					-1, vo, 0, 1, &getter.pos[0], true)
			}
			if hitType > 0 {
				c.powerAdd(hd.hitgetpower)
				if getter.player {
					getter.powerAdd(hd.hitgivepower)
					getter.dizzyPointsAdd(hd.dizzypoints)
				}
				if getter.ss.moveType == MT_A {
					c.counterHit = true
				}
				if !sys.lifebar.ro.firstAttack[0] && !sys.lifebar.ro.firstAttack[1] &&
					ghvset && getter.hoIdx < 0 && c.teamside != -1 {
					sys.lifebar.ro.firstAttack[c.teamside] = true
					sys.chars[c.playerNo][0].firstAttack = true
				}
				if !math.IsNaN(float64(hd.score[0])) {
					c.scoreAdd(hd.score[0])
				}
				if getter.player {
					if !math.IsNaN(float64(hd.score[1])) {
						getter.scoreAdd(hd.score[1])
					}
				}
			}
		} else {
			if hd.guard_sparkno != IErr {
				if hd.reversal_attr > 0 {
					hitspark(getter, c, hd.guard_sparkno)
				} else {
					hitspark(c, getter, hd.guard_sparkno)
				}
			}
			if hd.guardsound[0] != IErr {
				sg := hd.guardsound[0]
				f := sg < 0
				if f {
					sg ^= -1
				}
				vo := int32(100)
				c.playSound(f, false, false, sg, hd.guardsound[1],
					-1, vo, 0, 1, &getter.pos[0], true)
			}
			if hitType > 0 {
				c.powerAdd(hd.guardgetpower)
				if getter.player {
					getter.powerAdd(hd.guardgivepower)
					getter.guardPointsAdd(hd.guardpoints)
				}
			}
		}
		if !ghvset {
			return
		}
		getter.p1facing = 0
		invertXvel := func(byf float32) {
			if !proj {
				if c.p1facing != 0 {
					byf = c.p1facing
				} else {
					byf = c.facing
				}
			}
			if (getter.facing < 0) == (byf < 0) {
				getter.ghv.xvel *= -1
				if getter.ghv.groundtype == 1 || getter.ghv.groundtype == 2 {
					getter.ghv.groundtype += 3 - getter.ghv.groundtype*2
				}
				if getter.ghv.airtype == 1 || getter.ghv.airtype == 2 {
					getter.ghv.airtype += 3 - getter.ghv.airtype*2
				}
			}
		}
		if getter.hoIdx >= 0 {
			invertXvel(byf)
			return
		}
		if !proj && hd.hitonce > 0 {
			c.targetDrop(-1, false)
		}
		if c.helperIndex != 0 {
			//update parent's or root's target list, add to the their juggle points
			if c.inheritJuggle == 1 && c.parent() != nil {
				c.parent().addTarget(getter.id)
				jg := c.parent().gi().data.airjuggle
				for _, v := range getter.ghv.hitBy {
					if (v[0] == c.parent().id || v[0] == c.id) && v[1] < jg {
						jg = v[1]
					}
				}
				getter.ghv.dropId(c.parent().id)
				getter.ghv.hitBy = append(getter.ghv.hitBy, [...]int32{c.parent().id, jg - c.juggle})
			} else if c.inheritJuggle == 2 && c.root() != nil {
				c.root().addTarget(getter.id)
				jg := c.root().gi().data.airjuggle
				for _, v := range getter.ghv.hitBy {
					if (v[0] == c.root().id || v[0] == c.id) && v[1] < jg {
						jg = v[1]
					}
				}
				getter.ghv.dropId(c.root().id)
				getter.ghv.hitBy = append(getter.ghv.hitBy, [...]int32{c.root().id, jg - c.juggle})
			}
		}
		c.addTarget(getter.id)
		getter.ghv.addId(c.id, c.gi().data.airjuggle)
		//xmi, xma := gxmin+2, gxmax-2
		var xmi, xma float32
		xmi += sys.xmin + 2
		xma += sys.xmax - 2
		if c.stCgi().ver[0] != 1 {
			xmi += 2
			xma -= 2
		}
		if Abs(hitType) == 1 {
			if !proj && (hd.p1getp2facing != 0 || hd.p1facing < 0) &&
				c.facing != byf {
				c.p1facing = byf
			}
			if hd.p2facing < 0 {
				getter.p1facing = byf
			} else if hd.p2facing > 0 {
				getter.p1facing = -byf
			}
			if getter.p1facing == getter.facing {
				getter.p1facing = 0
			}
			if hd.p1stateno >= 0 && c.stateChange1(hd.p1stateno, hd.playerNo) {
				c.setCtrl(false)
			}
			if getter.ghv.fallf && !c.sf(CSF_nojugglecheck) {
				jug := &getter.ghv.hitBy[len(getter.ghv.hitBy)-1][1]
				if proj {
					*jug -= hd.air_juggle
				} else {
					*jug -= c.juggle
				}
			}
			if hd.palfx.time > 0 && getter.palfx != nil {
				getter.palfx.clear2(true)
				getter.palfx.PalFXDef = hd.palfx
			}
			if hd.envshake_time > 0 {
				sys.envShake.time = hd.envshake_time
				sys.envShake.freq = hd.envshake_freq * float32(math.Pi) / 180
				sys.envShake.ampl = int32(float32(hd.envshake_ampl) * c.localscl)
				sys.envShake.phase = hd.envshake_phase
				sys.envShake.setDefPhase()
			}
			getter.receivedHits += hd.numhits * hits
			getter.fakeReceivedHits += hd.numhits * hits
			if c.teamside != -1 {
				sys.lifebar.co[c.teamside].combo += hd.numhits * hits
				sys.lifebar.co[c.teamside].fakeCombo += hd.numhits * hits
			}
			//getter.getcombodmg += hd.hitdamage
			if hitType > 0 && !proj && getter.sf(CSF_screenbound) &&
				(c.facing < 0 && getter.pos[0]*getter.localscl <= xmi ||
					c.facing > 0 && getter.pos[0]*getter.localscl >= xma) {
				switch getter.ss.stateType {
				case ST_S, ST_C:
					c.velOff = hd.ground_cornerpush_veloff * c.facing
				case ST_A:
					c.velOff = hd.air_cornerpush_veloff * c.facing
				case ST_L:
					c.velOff = hd.down_cornerpush_veloff * c.facing
				}
			}
		} else {
			if hitType > 0 && !proj && getter.sf(CSF_screenbound) &&
				(c.facing < 0 && getter.pos[0]*getter.localscl <= xmi ||
					c.facing > 0 && getter.pos[0]*getter.localscl >= xma) {
				switch getter.ss.stateType {
				case ST_S, ST_C:
					c.velOff = hd.guard_cornerpush_veloff * c.facing
				case ST_A:
					c.velOff = hd.airguard_cornerpush_veloff * c.facing
				}
			}
		}
		invertXvel(byf)
		return
	}

	// Ignore Standby and Disabled Chars.
	if getter.scf(SCF_standby) || getter.scf(SCF_disabled) {
		return
	}

	if proj {
		for i, pr := range sys.projs {
			if len(sys.projs[i]) == 0 {
				continue
			}
			c := sys.chars[i][0]
			orgatktmp := c.atktmp
			c.atktmp = -1
			for j := range pr {
				p := &pr[j]
				if (i == getter.playerNo && getter.helperIndex == 0 && !p.platform) ||
					p.id < 0 || p.hits < 0 || p.hitdef.affectteam != 0 &&
					(getter.teamside != p.hitdef.teamside-1) != (p.hitdef.affectteam > 0) {
					continue
				}
				dist := (getter.pos[0]*getter.localscl - (p.pos[0])*p.localscl) * p.facing
				if !p.platform &&
					dist >= 0 && dist <= float32(c.size.proj.attack.dist)*c.localscl {
					getter.inguarddist = true
				}
				if p.platform {
					//Platformの足場上空判定
					if getter.pos[1]*getter.localscl-getter.vel[1]*getter.localscl <= (p.pos[1]+p.platformHeight[1])*p.localscl &&
						getter.platformPosY*getter.localscl >= (p.pos[1]+p.platformHeight[0])*p.localscl {
						angleSinValue := float32(math.Sin(float64(p.platformAngle) / 180 * math.Pi))
						angleCosValue := float32(math.Cos(float64(p.platformAngle) / 180 * math.Pi))
						oldDist := (getter.oldPos[0]*getter.localscl - (p.pos[0])*p.localscl) * p.facing
						onPlatform := func(protrude bool) {
							getter.platformPosY = ((p.pos[1]+p.platformHeight[0]+p.velocity[1])*p.localscl - angleSinValue*(oldDist/angleCosValue)) / getter.localscl
							getter.groundAngle = p.platformAngle
							//足場に乗っている状態
							if getter.ss.stateType != ST_A {
								getter.pos[0] += p.velocity[0] * p.facing * p.localscl / getter.localscl
								getter.pos[1] += p.velocity[1] * p.localscl / getter.localscl
								if protrude {
									if p.facing > 0 {
										getter.xPlatformBound((p.pos[0]+p.velocity[0]*2*p.facing+p.platformWidth[0]*angleCosValue*p.facing)*p.localscl, (p.pos[0]-p.velocity[0]*2*p.facing+p.platformWidth[1]*angleCosValue*p.facing)*p.localscl)
									} else {
										getter.xPlatformBound((p.pos[0]-p.velocity[0]*2*p.facing+p.platformWidth[1]*angleCosValue*p.facing)*p.localscl, (p.pos[0]+p.velocity[0]*2*p.facing+p.platformWidth[0]*angleCosValue*p.facing)*p.localscl)
									}
								}
							}
						}
						if dist >= (p.platformWidth[0]*angleCosValue)*p.localscl && dist <= (p.platformWidth[1]*angleCosValue)*p.localscl {
							onPlatform(false)
						} else if p.platformFence && oldDist >= (p.platformWidth[0]*angleCosValue)*p.localscl &&
							oldDist <= (p.platformWidth[1]*angleCosValue)*p.localscl {
							onPlatform(true)
						}
					}
				}
				if p.hits == 0 {
					continue
				}
				if getter.atktmp != 0 && (getter.hitdef.affectteam == 0 ||
					(p.hitdef.teamside-1 != getter.teamside) == (getter.hitdef.affectteam > 0)) &&
					getter.hitdef.hitflag&int32(ST_P) != 0 &&
					getter.projClsnCheck(p, false) {
					if getter.hitdef.p1stateno >= 0 && getter.stateChange1(getter.hitdef.p1stateno, getter.hitdef.playerNo) {
						getter.setCtrl(false)
					}
					p.hits = -2
					sys.cgi[i].pctype = PC_Cancel
					sys.cgi[i].pctime = 0
					sys.cgi[i].pcid = p.id
					getter.hitdefContact = true
					continue
				}
				if !(getter.stchtmp && (getter.sf(CSF_gethit) || getter.acttmp > 0)) &&
					(c.sf(CSF_nojugglecheck) || getter.ghv.getJuggle(c.id,
						c.gi().data.airjuggle) >= p.hitdef.air_juggle) &&
					p.timemiss <= 0 && p.hitpause <= 0 && getter.hittable(&p.hitdef,
					c, ST_N, func(h *HitDef) bool { return false }) {
					orghittmp := getter.hittmp
					if getter.sf(CSF_gethit) {
						getter.hittmp = int8(Btoi(getter.ghv.fallf)) + 1
					}
					if dist := -getter.distX(c, getter) * c.facing; dist >= 0 &&
						dist <= float32(p.hitdef.guard_dist) {
						getter.inguarddist = true
					}
					if getter.projClsnCheck(p, true) {
						hits := p.hits
						if p.misstime > 0 {
							hits = 1
						}
						if ht := hit(c, &p.hitdef, [...]float32{p.pos[0] - c.pos[0]*c.localscl/p.localscl,
							p.pos[1] - c.pos[1]*c.localscl/p.localscl}, p.facing, p.parentAttackmul, hits); ht != 0 {
							p.timemiss = ^Max(0, p.misstime)
							if Abs(ht) == 1 {
								sys.cgi[i].pctype = PC_Hit
								sys.cgi[i].pctime = 0
								sys.cgi[i].pcid = p.id
								p.hitpause = Max(0, p.hitdef.pausetime)
							} else {
								sys.cgi[i].pctype = PC_Guarded
								sys.cgi[i].pctime = 0
								sys.cgi[i].pcid = p.id
								p.hitpause = Max(0, p.hitdef.guard_pausetime)
							}
						}
					}
					getter.hittmp = orghittmp
				}
			}
			c.atktmp = orgatktmp
		}
	} else {
		gxmin = getter.getEdge(getter.edge[0], true)
		gxmax = -getter.getEdge(getter.edge[1], true)
		if getter.facing > 0 {
			gxmin, gxmax = -gxmax, -gxmin
		}
		gxmin += sys.xmin
		gxmax += sys.xmax
		getter.inguarddist = false
		getter.unsetSF(CSF_gethit)
		gl, gr := -getter.width[0]*getter.localscl, getter.width[1]*getter.localscl
		if getter.facing > 0 {
			gl, gr = -gr, -gl
		}
		gl += getter.pos[0] * getter.localscl
		gr += getter.pos[0] * getter.localscl
		getter.enemyNearClear()
		for _, c := range cl.runOrder {
			contact := 0
			if c.atktmp != 0 && c.id != getter.id && (c.hitdef.affectteam == 0 ||
				(getter.teamside != c.teamside) == (c.hitdef.affectteam > 0)) {
				dist := -getter.distX(c, getter) * c.facing
				if c.ss.moveType == MT_A && dist >= 0 && dist <= c.attackDist*c.localscl/getter.localscl {
					getter.inguarddist = true
				}
				if c.helperIndex != 0 {
					//inherit parent's or root's juggle points
					if c.inheritJuggle == 1 && c.parent() != nil {
						for _, v := range getter.ghv.hitBy {
							if v[0] == c.parent().id {
								getter.ghv.addId(c.id, v[1])
								break
							}
						}
					} else if c.inheritJuggle == 2 && c.root() != nil {
						for _, v := range getter.ghv.hitBy {
							if v[0] == c.root().id {
								getter.ghv.addId(c.id, v[1])
								break
							}
						}
					}
				}
				if c.hitdef.hitonce >= 0 && !c.hasTargetOfHitdef(getter.id) &&
					(c.hitdef.reversal_attr <= 0 || !getter.hasTargetOfHitdef(c.id)) &&
					(getter.hittmp < 2 || c.sf(CSF_nojugglecheck) ||
						getter.ghv.getJuggle(c.id, c.gi().data.airjuggle) >= c.juggle) &&
					getter.hittable(&c.hitdef, c, c.ss.stateType, func(h *HitDef) bool {
						return (c.atktmp >= 0 || !getter.hasTarget(c.id)) &&
							c.attrCheck(h, getter.id, getter.ss.stateType) &&
							c.hitCheck(getter)
					}) {
					if c.ss.moveType == MT_A && dist >= 0 &&
						dist <= float32(c.hitdef.guard_dist) {
						getter.inguarddist = true
					}
					if c.hitdef.reversal_attr <= 0 {
						contact = -1
					}
					if getter.hitCheck(c) {
						if contact < 0 {
							contact = 1
						}
						if ht := hit(c, &c.hitdef, [2]float32{}, 0, c.attackMul, 1); ht != 0 {
							mvh := ht > 0 || c.hitdef.reversal_attr > 0
							if Abs(ht) == 1 {
								if mvh {
									c.mctype = MC_Hit
								}
								if c.hitdef.reversal_attr > 0 {
									getter.mctype = MC_Reversed
									getter.mctime = -1
									getter.hitdefContact = true
									getter.targetsOfHitdef = append(getter.targetsOfHitdef, c.id)
									if getter.hittmp == 0 {
										getter.hittmp = -1
									}
									if !getter.sf(CSF_gethit) {
										getter.hitPauseTime = Max(1, c.hitdef.shaketime+
											Btoi(c.gi().ver[0] == 1))
									}
								}
								if !c.sf(CSF_gethit) {
									c.hitPauseTime = Max(1, c.hitdef.pausetime+
										Btoi(c.gi().ver[0] == 1))
								}
								c.uniqHitCount++
							} else {
								if mvh {
									c.mctype = MC_Guarded
								}
								if !c.sf(CSF_gethit) {
									c.hitPauseTime = Max(1, c.hitdef.guard_pausetime+
										Btoi(c.gi().ver[0] == 1))
								}
							}
							if c.hitdef.hitonce > 0 {
								c.hitdef.hitonce = -1
							}
							if mvh {
								c.mctime = -1
							}
							c.hitdefContact = true
						}
					}
				}
			}

			if getter.teamside != c.teamside && getter.sf(CSF_playerpush) && !c.scf(SCF_standby) && !getter.scf(SCF_standby) &&
				c.sf(CSF_playerpush) && (getter.ss.stateType == ST_A ||
				getter.pos[1]*getter.localscl-c.pos[1]*c.localscl < getter.height()*c.localscl) &&
				(c.ss.stateType == ST_A || c.pos[1]*c.localscl-getter.pos[1]*getter.localscl < c.height()*(320/float32(c.localcoord))) &&
				// Z axis check
				!(c.size.z.enable && getter.size.z.enable &&
					((c.pos[2]-c.size.z.width)*c.localscl > (getter.pos[2]+getter.size.z.width)*getter.localscl ||
						(c.pos[2]+c.size.z.width)*c.localscl < (getter.pos[2]-getter.size.z.width)*getter.localscl)) {
				// Normal collsion check
				cl, cr := -c.width[0]*c.localscl, c.width[1]*c.localscl
				if c.facing > 0 {
					cl, cr = -cr, -cl
				}
				cl += c.pos[0] * c.localscl
				cr += c.pos[0] * c.localscl
				if gl < cr && cl < gr && (contact > 0 ||
					getter.clsnCheck(c, false, false)) {
					getter.pushed, c.pushed = true, true
					tmp := getter.distX(c, getter)
					if tmp == 0 {
						if getter.pos[1]*getter.localscl > c.pos[1]*c.localscl {
							tmp = getter.facing
						} else {
							tmp = -c.facing
						}
					}
					if tmp > 0 {
						getter.pos[0] -= ((gr - cl) * 0.5) / getter.localscl
						c.pos[0] += ((gr - cl) * 0.5) / c.localscl
					} else {
						getter.pos[0] += ((cr - gl) * 0.5) / getter.localscl
						c.pos[0] -= ((cr - gl) * 0.5) / c.localscl
					}
					if getter.sf(CSF_screenbound) {
						getter.pos[0] = MaxF(gxmin/getter.localscl, MinF(gxmax/getter.localscl, getter.pos[0]))
					}
					if c.sf(CSF_screenbound) {
						l, r := c.getEdge(c.edge[0], true), -c.getEdge(c.edge[1], true)
						if c.facing > 0 {
							l, r = -r, -l
						}
						c.pos[0] = MaxF(l+sys.xmin/c.localscl, MinF(r+sys.xmax/c.localscl, c.pos[0]))
					}
					getter.pos[0] = MaxF(sys.stage.leftbound/getter.localscl, MinF(sys.stage.rightbound/getter.localscl,
						getter.pos[0]))
					c.pos[0] = MaxF(sys.stage.leftbound/c.localscl, MinF(sys.stage.rightbound/c.localscl,
						c.pos[0]))
					getter.drawPos[0], c.drawPos[0] = getter.pos[0], c.pos[0]
				}
			}
		}
	}
}
func (cl *CharList) getHit() {
	for _, c := range cl.runOrder {
		cl.clsn(c, false)
	}
	for _, c := range cl.runOrder {
		cl.clsn(c, true)
	}
}
func (cl *CharList) tick() {
	sys.gameTime++
	for i := range sys.cgi {
		if sys.cgi[i].unhittable > 0 {
			sys.cgi[i].unhittable--
		}
	}
	for _, c := range cl.runOrder {
		c.tick()
	}
}
func (cl *CharList) cueDraw() {
	for _, c := range cl.drawOrder {
		if c != nil {
			c.cueDraw()
		}
	}
}
func (cl *CharList) get(id int32) *Char {
	if id < 0 {
		return nil
	}
	return cl.idMap[id]
}
func (cl *CharList) enemyNear(c *Char, n int32, p2, log bool) *Char {
	if n < 0 {
		if log {
			sys.appendToConsole(c.warn() + fmt.Sprintf("has no nearest enemy: %v", n))
		}
		return nil
	}
	cache := &c.enemynear[Btoi(p2)]
	if int(n) < len(*cache) {
		return (*cache)[n]
	}
	*cache = (*cache)[:0]
	var add func(*Char, int)
	add = func(e *Char, idx int) {
		for i := idx; i <= int(n); i++ {
			if i >= len(*cache) {
				*cache = append(*cache, e)
				return
			}
			if AbsF(c.distX(e, c)) < AbsF(c.distX((*cache)[i], c)) {
				add((*cache)[i], i+1)
				(*cache)[i] = e
				return
			}
		}
	}
	for _, e := range cl.runOrder {
		if e.player && e.teamside != c.teamside && !e.scf(SCF_standby) &&
			(p2 && !e.scf(SCF_ko_round_middle) || (!p2 && e.helperIndex == 0 && e.teamside < 2)) {
			add(e, 0)
		}
	}
	if int(n) >= len(*cache) {
		if log {
			sys.appendToConsole(c.warn() + fmt.Sprintf("has no nearest enemy: %v", n))
		}
		return nil
	}
	return (*cache)[n]
}

type Platform struct {
	name string
	id   int32

	pos    [2]float32
	size   [2]int32
	offset [2]int32

	anim        int32
	activeTime  int32
	isSolid     bool
	borderFall  bool
	destroySelf bool

	localScale float32
	ownerID    int32
}<|MERGE_RESOLUTION|>--- conflicted
+++ resolved
@@ -1155,7 +1155,7 @@
 		screen, playerNo == sys.superplayer, oldVer, e.facing, 1, int32(e.projection), fLength},
 		e.shadow[0]<<16|e.shadow[1]&0xff<<8|e.shadow[0]&0xff, sdwalp, 0, 0)
 	if sys.tickNextFrame() {
-		if e.bindtime > 0 {
+    if e.bindtime > 0 {
 			e.bindtime--
 			if screen && e.bindtime == 0 {
 				if e.space <= Space_none {
@@ -1176,27 +1176,6 @@
 				}
 			}
 		}
-<<<<<<< HEAD
-		//if screen && e.bindtime == 0 {
-		//	if e.space <= Space_none {
-		//		switch e.postype {
-		//		case PT_L:
-		//			for i := range e.pos {
-		//				e.pos[i] = sys.cam.ScreenPos[i] + e.offset[i]/sys.cam.Scale
-		//			}
-		//		case PT_R:
-		//			e.pos[0] = sys.cam.ScreenPos[0] +
-		//				(float32(sys.gameWidth)+e.offset[0])/sys.cam.Scale
-		//			e.pos[1] = sys.cam.ScreenPos[1] + e.offset[1]/sys.cam.Scale
-		//		}
-		//	} else if e.space == Space_screen {
-		//		for i := range e.pos {
-		//			e.pos[i] = sys.cam.ScreenPos[i] + e.offset[i]/sys.cam.Scale
-		//		}
-		//	}
-		//}
-=======
->>>>>>> 054fe2d3
 		if act {
 			if e.palfx != nil && e.ownpal {
 				e.palfx.step()
