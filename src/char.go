--- conflicted
+++ resolved
@@ -4439,12 +4439,8 @@
 }
 
 func (c *Char) isHost() bool {
-<<<<<<< HEAD
-	return (sys.netInput != nil && sys.netInput.host) ||
+	return (sys.netConnection != nil && sys.netConnection.host) ||
 		(sys.rollback.session != nil && sys.rollback.session.host == "")
-=======
-	return sys.netConnection != nil && sys.netConnection.host
->>>>>>> ffa0c62b
 }
 
 func (c *Char) jugglePoints(id int32) int32 {
