--- conflicted
+++ resolved
@@ -1796,19 +1796,11 @@
 		// if err := eqne(hda); err != nil {
 		// return bvNone(), err
 		// }
-<<<<<<< HEAD
 		// } else {
 		// if not, err := c.kyuushiki(in); err != nil {
 		// if sys.ignoreMostErrors {
 		// out.appendValue(BytecodeBool(false))
 		// } else {
-=======
-		// } else {
-		// if not, err := c.kyuushiki(in); err != nil {
-		// if sys.ignoreMostErrors {
-		// out.appendValue(BytecodeBool(false))
-		// } else {
->>>>>>> 2aaa72e8
 		// return bvNone(), err
 		// }
 		// } else if err := hda(); err != nil {
